--- conflicted
+++ resolved
@@ -3,25 +3,12 @@
 # This file is distributed under the same license as the PACKAGE package.
 # 
 # Translators:
-<<<<<<< HEAD
-#   <khanhnd@kenhgiaiphap.vn>, 2012.
-#   <mattheu.9x@gmail.com>, 2012.
-#   <mattheu_9x@yahoo.com>, 2012.
-# sao sang <saosangmo@yahoo.com>, 2013.
-# Sơn Nguyễn <sonnghit@gmail.com>, 2012.
-=======
->>>>>>> 4ab36142
 msgid ""
 msgstr ""
 "Project-Id-Version: ownCloud\n"
 "Report-Msgid-Bugs-To: http://bugs.owncloud.org/\n"
-<<<<<<< HEAD
-"POT-Creation-Date: 2013-04-17 02:20+0200\n"
-"PO-Revision-Date: 2013-04-17 00:21+0000\n"
-=======
 "POT-Creation-Date: 2013-04-27 02:16+0200\n"
 "PO-Revision-Date: 2013-04-26 08:27+0000\n"
->>>>>>> 4ab36142
 "Last-Translator: I Robot <owncloud-bot@tmit.eu>\n"
 "Language-Team: Vietnamese (http://www.transifex.com/projects/p/owncloud/language/vi/)\n"
 "MIME-Version: 1.0\n"
@@ -91,15 +78,19 @@
 msgid "Files"
 msgstr "Tập tin"
 
-#: js/fileactions.js:125
+#: js/fileactions.js:116
+msgid "Share"
+msgstr "Chia sẻ"
+
+#: js/fileactions.js:126
 msgid "Delete permanently"
 msgstr "Xóa vĩnh vễn"
 
-#: js/fileactions.js:127 templates/index.php:94 templates/index.php:95
+#: js/fileactions.js:128 templates/index.php:94 templates/index.php:95
 msgid "Delete"
 msgstr "Xóa"
 
-#: js/fileactions.js:193
+#: js/fileactions.js:194
 msgid "Rename"
 msgstr "Sửa tên"
 
