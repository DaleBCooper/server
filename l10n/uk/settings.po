--- conflicted
+++ resolved
@@ -4,97 +4,45 @@
 # 
 # Translators:
 #   <dzubchikd@gmail.com>, 2012.
+#   <skoptev@ukr.net>, 2012.
 msgid ""
 msgstr ""
 "Project-Id-Version: ownCloud\n"
 "Report-Msgid-Bugs-To: http://bugs.owncloud.org/\n"
-<<<<<<< HEAD
-"POT-Creation-Date: 2012-10-09 02:03+0200\n"
-"PO-Revision-Date: 2012-10-09 00:04+0000\n"
-"Last-Translator: I Robot <thomas.mueller@tmit.eu>\n"
-=======
-"POT-Creation-Date: 2012-11-10 00:01+0100\n"
-"PO-Revision-Date: 2012-11-09 23:01+0000\n"
-"Last-Translator: I Robot <owncloud-bot@tmit.eu>\n"
->>>>>>> d1c0f2a7
+"POT-Creation-Date: 2012-12-03 00:04+0100\n"
+"PO-Revision-Date: 2012-12-02 03:18+0000\n"
+"Last-Translator: volodya327 <volodya327@gmail.com>\n"
 "Language-Team: Ukrainian (http://www.transifex.com/projects/p/owncloud/language/uk/)\n"
 "MIME-Version: 1.0\n"
 "Content-Type: text/plain; charset=UTF-8\n"
 "Content-Transfer-Encoding: 8bit\n"
 "Language: uk\n"
 "Plural-Forms: nplurals=3; plural=(n%10==1 && n%100!=11 ? 0 : n%10>=2 && n%10<=4 && (n%100<10 || n%100>=20) ? 1 : 2);\n"
-<<<<<<< HEAD
-
-#: ajax/apps/ocs.php:23
-msgid "Unable to load list from App Store"
-msgstr ""
-
-#: ajax/creategroup.php:9 ajax/removeuser.php:13 ajax/setquota.php:18
-#: ajax/togglegroups.php:15
-msgid "Authentication error"
-msgstr ""
-
-#: ajax/creategroup.php:19
-msgid "Group already exists"
-msgstr ""
-
-#: ajax/creategroup.php:28
-msgid "Unable to add group"
-msgstr ""
-
-#: ajax/enableapp.php:14
-msgid "Could not enable app. "
-msgstr ""
-=======
->>>>>>> d1c0f2a7
 
 #: ajax/apps/ocs.php:20
 msgid "Unable to load list from App Store"
-msgstr ""
+msgstr "Не вдалося завантажити список з App Store"
 
 #: ajax/creategroup.php:10
 msgid "Group already exists"
-msgstr ""
+msgstr "Група вже існує"
 
 #: ajax/creategroup.php:19
 msgid "Unable to add group"
-msgstr ""
+msgstr "Не вдалося додати групу"
 
 #: ajax/enableapp.php:12
 msgid "Could not enable app. "
-msgstr ""
+msgstr "Не вдалося активувати програму. "
 
 #: ajax/lostpassword.php:12
 msgid "Email saved"
-msgstr ""
+msgstr "Адресу збережено"
 
 #: ajax/lostpassword.php:14
 msgid "Invalid email"
-msgstr ""
-
-<<<<<<< HEAD
-#: ajax/openid.php:16
-msgid "OpenID Changed"
-msgstr "OpenID змінено"
-
-#: ajax/openid.php:18 ajax/setlanguage.php:20 ajax/setlanguage.php:23
-msgid "Invalid request"
-msgstr "Помилковий запит"
-
-#: ajax/removegroup.php:16
-msgid "Unable to delete group"
-msgstr ""
-
-#: ajax/removeuser.php:22
-msgid "Unable to delete user"
-msgstr ""
-
-#: ajax/setlanguage.php:18
-msgid "Language changed"
-msgstr "Мова змінена"
-
-#: ajax/togglegroups.php:25
-=======
+msgstr "Невірна адреса"
+
 #: ajax/openid.php:13
 msgid "OpenID Changed"
 msgstr "OpenID змінено"
@@ -105,48 +53,39 @@
 
 #: ajax/removegroup.php:13
 msgid "Unable to delete group"
-msgstr ""
-
-#: ajax/removeuser.php:15 ajax/setquota.php:15 ajax/togglegroups.php:12
+msgstr "Не вдалося видалити групу"
+
+#: ajax/removeuser.php:15 ajax/setquota.php:15 ajax/togglegroups.php:18
 msgid "Authentication error"
 msgstr "Помилка автентифікації"
 
 #: ajax/removeuser.php:24
 msgid "Unable to delete user"
-msgstr ""
+msgstr "Не вдалося видалити користувача"
 
 #: ajax/setlanguage.php:15
 msgid "Language changed"
 msgstr "Мова змінена"
 
-#: ajax/togglegroups.php:22
->>>>>>> d1c0f2a7
+#: ajax/togglegroups.php:12
+msgid "Admins can't remove themself from the admin group"
+msgstr "Адміністратор не може видалити себе з групи адмінів"
+
+#: ajax/togglegroups.php:28
 #, php-format
 msgid "Unable to add user to group %s"
-msgstr ""
-
-<<<<<<< HEAD
-#: ajax/togglegroups.php:31
-=======
-#: ajax/togglegroups.php:28
->>>>>>> d1c0f2a7
+msgstr "Не вдалося додати користувача у групу %s"
+
+#: ajax/togglegroups.php:34
 #, php-format
 msgid "Unable to remove user from group %s"
-msgstr ""
-
-<<<<<<< HEAD
-#: js/apps.js:28 js/apps.js:65
-msgid "Disable"
-msgstr ""
-
-#: js/apps.js:28 js/apps.js:54
-=======
+msgstr "Не вдалося видалити користувача із групи %s"
+
 #: js/apps.js:28 js/apps.js:67
 msgid "Disable"
-msgstr ""
+msgstr "Вимкнути"
 
 #: js/apps.js:28 js/apps.js:55
->>>>>>> d1c0f2a7
 msgid "Enable"
 msgstr "Включити"
 
@@ -154,105 +93,17 @@
 msgid "Saving..."
 msgstr "Зберігаю..."
 
-<<<<<<< HEAD
-#: personal.php:47 personal.php:48
+#: personal.php:42 personal.php:43
 msgid "__language_name__"
-msgstr ""
-
-#: templates/admin.php:14
-msgid "Security Warning"
-msgstr ""
-
-#: templates/admin.php:17
-msgid ""
-"Your data directory and your files are probably accessible from the "
-"internet. The .htaccess file that ownCloud provides is not working. We "
-"strongly suggest that you configure your webserver in a way that the data "
-"directory is no longer accessible or you move the data directory outside the"
-" webserver document root."
-msgstr ""
-
-#: templates/admin.php:31
-msgid "Cron"
-msgstr ""
-
-#: templates/admin.php:37
-msgid "Execute one task with each page loaded"
-msgstr ""
-
-#: templates/admin.php:43
-msgid ""
-"cron.php is registered at a webcron service. Call the cron.php page in the "
-"owncloud root once a minute over http."
-msgstr ""
-
-#: templates/admin.php:49
-msgid ""
-"Use systems cron service. Call the cron.php file in the owncloud folder via "
-"a system cronjob once a minute."
-msgstr ""
-
-#: templates/admin.php:56
-msgid "Sharing"
-msgstr ""
-
-#: templates/admin.php:61
-msgid "Enable Share API"
-msgstr ""
-
-#: templates/admin.php:62
-msgid "Allow apps to use the Share API"
-msgstr ""
-
-#: templates/admin.php:67
-msgid "Allow links"
-msgstr ""
-
-#: templates/admin.php:68
-msgid "Allow users to share items to the public with links"
-msgstr ""
-
-#: templates/admin.php:73
-msgid "Allow resharing"
-msgstr ""
-
-#: templates/admin.php:74
-msgid "Allow users to share items shared with them again"
-msgstr ""
-
-#: templates/admin.php:79
-msgid "Allow users to share with anyone"
-msgstr ""
-
-#: templates/admin.php:81
-msgid "Allow users to only share with users in their groups"
-msgstr ""
-
-#: templates/admin.php:88
-msgid "Log"
-msgstr ""
-
-#: templates/admin.php:116
-msgid "More"
-msgstr ""
-
-#: templates/admin.php:124
-msgid ""
-"Developed by the <a href=\"http://ownCloud.org/contact\" "
-"target=\"_blank\">ownCloud community</a>, the <a "
-"href=\"https://github.com/owncloud\" target=\"_blank\">source code</a> is "
-"licensed under the <a href=\"http://www.gnu.org/licenses/agpl-3.0.html\" "
-"target=\"_blank\"><abbr title=\"Affero General Public "
-"License\">AGPL</abbr></a>."
-msgstr ""
+msgstr "__language_name__"
 
 #: templates/apps.php:10
 msgid "Add your App"
-msgstr ""
+msgstr "Додати свою програму"
 
 #: templates/apps.php:11
 msgid "More Apps"
-msgstr ""
+msgstr "Більше програм"
 
 #: templates/apps.php:27
 msgid "Select an App"
@@ -260,33 +111,11 @@
 
 #: templates/apps.php:31
 msgid "See application page at apps.owncloud.com"
-msgstr ""
-
-=======
-#: personal.php:42 personal.php:43
-msgid "__language_name__"
-msgstr ""
-
-#: templates/apps.php:10
-msgid "Add your App"
-msgstr ""
-
-#: templates/apps.php:11
-msgid "More Apps"
-msgstr ""
-
-#: templates/apps.php:27
-msgid "Select an App"
-msgstr "Вибрати додаток"
-
-#: templates/apps.php:31
-msgid "See application page at apps.owncloud.com"
-msgstr ""
-
->>>>>>> d1c0f2a7
+msgstr "Перегляньте сторінку програм на apps.owncloud.com"
+
 #: templates/apps.php:32
 msgid "<span class=\"licence\"></span>-licensed by <span class=\"author\"></span>"
-msgstr ""
+msgstr "<span class=\"licence\"></span>-licensed by <span class=\"author\"></span>"
 
 #: templates/help.php:9
 msgid "Documentation"
@@ -294,36 +123,32 @@
 
 #: templates/help.php:10
 msgid "Managing Big Files"
-msgstr ""
+msgstr "Управління великими файлами"
 
 #: templates/help.php:11
 msgid "Ask a question"
 msgstr "Запитати"
 
-#: templates/help.php:23
+#: templates/help.php:22
 msgid "Problems connecting to help database."
 msgstr "Проблема при з'єднані з базою допомоги"
 
-#: templates/help.php:24
+#: templates/help.php:23
 msgid "Go there manually."
-msgstr ""
-
-#: templates/help.php:32
+msgstr "Перейти вручну."
+
+#: templates/help.php:31
 msgid "Answer"
-msgstr ""
+msgstr "Відповідь"
 
 #: templates/personal.php:8
 #, php-format
-<<<<<<< HEAD
-msgid "You have used <strong>%s</strong> of the available <strong>%s<strong>"
-=======
 msgid "You have used <strong>%s</strong> of the available <strong>%s</strong>"
->>>>>>> d1c0f2a7
-msgstr ""
+msgstr "Ви використали <strong>%s</strong> із доступних <strong>%s</strong>"
 
 #: templates/personal.php:12
 msgid "Desktop and Mobile Syncing Clients"
-msgstr ""
+msgstr "Настільні та мобільні клієнти синхронізації"
 
 #: templates/personal.php:13
 msgid "Download"
@@ -331,11 +156,11 @@
 
 #: templates/personal.php:19
 msgid "Your password was changed"
-msgstr ""
+msgstr "Ваш пароль змінено"
 
 #: templates/personal.php:20
 msgid "Unable to change your password"
-msgstr ""
+msgstr "Не вдалося змінити Ваш пароль"
 
 #: templates/personal.php:21
 msgid "Current password"
@@ -359,11 +184,11 @@
 
 #: templates/personal.php:31
 msgid "Your email address"
-msgstr ""
+msgstr "Ваша адреса електронної пошти"
 
 #: templates/personal.php:32
 msgid "Fill in an email address to enable password recovery"
-msgstr ""
+msgstr "Введіть адресу електронної пошти для відновлення паролю"
 
 #: templates/personal.php:38 templates/personal.php:39
 msgid "Language"
@@ -371,18 +196,12 @@
 
 #: templates/personal.php:44
 msgid "Help translate"
-msgstr ""
+msgstr "Допомогти з перекладом"
 
 #: templates/personal.php:51
 msgid "use this address to connect to your ownCloud in your file manager"
-msgstr ""
-
-<<<<<<< HEAD
-#: templates/users.php:21 templates/users.php:76
-msgid "Name"
-msgstr "Ім'я"
-
-=======
+msgstr "використовувати цю адресу для з'єднання з ownCloud у Вашому файловому менеджері"
+
 #: templates/personal.php:61
 msgid ""
 "Developed by the <a href=\"http://ownCloud.org/contact\" "
@@ -391,13 +210,12 @@
 "licensed under the <a href=\"http://www.gnu.org/licenses/agpl-3.0.html\" "
 "target=\"_blank\"><abbr title=\"Affero General Public "
 "License\">AGPL</abbr></a>."
-msgstr ""
+msgstr "Розроблено <a href=\"http://ownCloud.org/contact\" target=\"_blank\">ownCloud громадою</a>, <a href=\"https://github.com/owncloud\" target=\"_blank\">вихідний код</a> має ліцензію <a href=\"http://www.gnu.org/licenses/agpl-3.0.html\" target=\"_blank\"><abbr title=\"Affero General Public License\">AGPL</abbr></a>."
 
 #: templates/users.php:21 templates/users.php:76
 msgid "Name"
 msgstr "Ім'я"
 
->>>>>>> d1c0f2a7
 #: templates/users.php:23 templates/users.php:77
 msgid "Password"
 msgstr "Пароль"
@@ -412,7 +230,7 @@
 
 #: templates/users.php:35
 msgid "Default Quota"
-msgstr ""
+msgstr "Квота за замовчуванням"
 
 #: templates/users.php:55 templates/users.php:138
 msgid "Other"
@@ -420,18 +238,11 @@
 
 #: templates/users.php:80 templates/users.php:112
 msgid "Group Admin"
-msgstr ""
-
-<<<<<<< HEAD
-#: templates/users.php:80 templates/users.php:112
-msgid "Group Admin"
-msgstr ""
-
-=======
->>>>>>> d1c0f2a7
+msgstr "Адміністратор групи"
+
 #: templates/users.php:82
 msgid "Quota"
-msgstr ""
+msgstr "Квота"
 
 #: templates/users.php:146
 msgid "Delete"
