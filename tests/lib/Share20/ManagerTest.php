<?php
/**
 * SPDX-FileCopyrightText: 2016-2024 Nextcloud GmbH and Nextcloud contributors
 * SPDX-FileCopyrightText: 2016 ownCloud, Inc.
 * SPDX-License-Identifier: AGPL-3.0-only
 */

namespace Test\Share20;

use DateTimeZone;
use OC\Files\Mount\MoveableMount;
use OC\KnownUser\KnownUserService;
use OC\Share20\DefaultShareProvider;
use OC\Share20\Exception;
use OC\Share20\Manager;
use OC\Share20\Share;
use OC\Share20\ShareDisableChecker;
use OCP\EventDispatcher\Event;
use OCP\EventDispatcher\IEventDispatcher;
use OCP\Files\File;
use OCP\Files\Folder;
use OCP\Files\IRootFolder;
use OCP\Files\Mount\IMountManager;
use OCP\Files\Mount\IMountPoint;
use OCP\Files\Node;
use OCP\Files\Storage;
use OCP\HintException;
use OCP\IConfig;
use OCP\IDateTimeZone;
use OCP\IGroup;
use OCP\IGroupManager;
use OCP\IL10N;
use OCP\IServerContainer;
use OCP\IURLGenerator;
use OCP\IUser;
use OCP\IUserManager;
use OCP\IUserSession;
use OCP\L10N\IFactory;
use OCP\Mail\IMailer;
use OCP\Security\Events\ValidatePasswordPolicyEvent;
use OCP\Security\IHasher;
use OCP\Security\ISecureRandom;
use OCP\Share\Events\BeforeShareCreatedEvent;
use OCP\Share\Events\BeforeShareDeletedEvent;
use OCP\Share\Events\ShareCreatedEvent;
use OCP\Share\Events\ShareDeletedEvent;
use OCP\Share\Events\ShareDeletedFromSelfEvent;
use OCP\Share\Exceptions\AlreadySharedException;
use OCP\Share\Exceptions\ShareNotFound;
use OCP\Share\IManager;
use OCP\Share\IProviderFactory;
use OCP\Share\IShare;
use OCP\Share\IShareProvider;
use PHPUnit\Framework\MockObject\MockBuilder;
use PHPUnit\Framework\MockObject\MockObject;
use Psr\Log\LoggerInterface;

/**
 * Class ManagerTest
 *
 * @package Test\Share20
 * @group DB
 */
class ManagerTest extends \Test\TestCase {
	/** @var Manager */
	protected $manager;
	/** @var LoggerInterface|MockObject */
	protected $logger;
	/** @var IConfig|MockObject */
	protected $config;
	/** @var ISecureRandom|MockObject */
	protected $secureRandom;
	/** @var IHasher|MockObject */
	protected $hasher;
	/** @var IShareProvider|MockObject */
	protected $defaultProvider;
	/** @var IMountManager|MockObject */
	protected $mountManager;
	/** @var IGroupManager|MockObject */
	protected $groupManager;
	/** @var IL10N|MockObject */
	protected $l;
	/** @var IFactory|MockObject */
	protected $l10nFactory;
	/** @var DummyFactory */
	protected $factory;
	/** @var IUserManager|MockObject */
	protected $userManager;
	/** @var IRootFolder | MockObject */
	protected $rootFolder;
	/** @var IEventDispatcher|MockObject */
	protected $dispatcher;
	/** @var IMailer|MockObject */
	protected $mailer;
	/** @var IURLGenerator|MockObject */
	protected $urlGenerator;
	/** @var \OC_Defaults|MockObject */
	protected $defaults;
	/** @var IUserSession|MockObject */
	protected $userSession;
	/** @var KnownUserService|MockObject */
	protected $knownUserService;
	/** @var ShareDisableChecker|MockObject */
	protected $shareDisabledChecker;
	private DateTimeZone $timezone;
	/** @var IDateTimeZone|MockObject */
	protected $dateTimeZone;

	protected function setUp(): void {
		$this->logger = $this->createMock(LoggerInterface::class);
		$this->config = $this->createMock(IConfig::class);
		$this->secureRandom = $this->createMock(ISecureRandom::class);
		$this->hasher = $this->createMock(IHasher::class);
		$this->mountManager = $this->createMock(IMountManager::class);
		$this->groupManager = $this->createMock(IGroupManager::class);
		$this->userManager = $this->createMock(IUserManager::class);
		$this->rootFolder = $this->createMock(IRootFolder::class);
		$this->mailer = $this->createMock(IMailer::class);
		$this->urlGenerator = $this->createMock(IURLGenerator::class);
		$this->defaults = $this->createMock(\OC_Defaults::class);
		$this->dispatcher = $this->createMock(IEventDispatcher::class);
		$this->userSession = $this->createMock(IUserSession::class);
		$this->knownUserService = $this->createMock(KnownUserService::class);

		$this->shareDisabledChecker = new ShareDisableChecker($this->config, $this->userManager, $this->groupManager);
		$this->dateTimeZone = $this->createMock(IDateTimeZone::class);
		$this->timezone = new \DateTimeZone('Pacific/Auckland');
		$this->dateTimeZone->method('getTimeZone')->willReturnCallback(fn () => $this->timezone);

		$this->l10nFactory = $this->createMock(IFactory::class);
		$this->l = $this->createMock(IL10N::class);
		$this->l->method('t')
			->willReturnCallback(function ($text, $parameters = []) {
				return vsprintf($text, $parameters);
			});
		$this->l->method('n')
			->willReturnCallback(function ($singular, $plural, $count, $parameters = []) {
				return vsprintf(str_replace('%n', $count, ($count === 1) ? $singular : $plural), $parameters);
			});
		$this->l10nFactory->method('get')->willReturn($this->l);

		$this->factory = new DummyFactory(\OC::$server);

		$this->manager = $this->createManager($this->factory);

		$this->defaultProvider = $this->createMock(DefaultShareProvider::class);
		$this->defaultProvider->method('identifier')->willReturn('default');
		$this->factory->setProvider($this->defaultProvider);
	}

	private function createManager(IProviderFactory $factory): Manager {
		return new Manager(
			$this->logger,
			$this->config,
			$this->secureRandom,
			$this->hasher,
			$this->mountManager,
			$this->groupManager,
			$this->l10nFactory,
			$factory,
			$this->userManager,
			$this->rootFolder,
			$this->mailer,
			$this->urlGenerator,
			$this->defaults,
			$this->dispatcher,
			$this->userSession,
			$this->knownUserService,
			$this->shareDisabledChecker,
			$this->dateTimeZone,
		);
	}

	/**
	 * @return MockBuilder
	 */
	private function createManagerMock() {
		return $this->getMockBuilder(Manager::class)
			->setConstructorArgs([
				$this->logger,
				$this->config,
				$this->secureRandom,
				$this->hasher,
				$this->mountManager,
				$this->groupManager,
				$this->l10nFactory,
				$this->factory,
				$this->userManager,
				$this->rootFolder,
				$this->mailer,
				$this->urlGenerator,
				$this->defaults,
				$this->dispatcher,
				$this->userSession,
				$this->knownUserService,
				$this->shareDisabledChecker,
				$this->dateTimeZone,
			]);
	}


	public function testDeleteNoShareId(): void {
		$this->expectException(\InvalidArgumentException::class);

		$share = $this->manager->newShare();

		$this->manager->deleteShare($share);
	}

	public function dataTestDelete() {
		$user = $this->createMock(IUser::class);
		$user->method('getUID')->willReturn('sharedWithUser');

		$group = $this->createMock(IGroup::class);
		$group->method('getGID')->willReturn('sharedWithGroup');

		return [
			[IShare::TYPE_USER, 'sharedWithUser'],
			[IShare::TYPE_GROUP, 'sharedWithGroup'],
			[IShare::TYPE_LINK, ''],
			[IShare::TYPE_REMOTE, 'foo@bar.com'],
		];
	}

	/**
	 * @dataProvider dataTestDelete
	 */
	public function testDelete($shareType, $sharedWith): void {
		$manager = $this->createManagerMock()
			->setMethods(['getShareById', 'deleteChildren'])
			->getMock();

		$manager->method('deleteChildren')->willReturn([]);

		$path = $this->createMock(File::class);
		$path->method('getId')->willReturn(1);

		$share = $this->manager->newShare();
		$share->setId(42)
			->setProviderId('prov')
			->setShareType($shareType)
			->setSharedWith($sharedWith)
			->setSharedBy('sharedBy')
			->setNode($path)
			->setTarget('myTarget');

		$manager->expects($this->once())->method('deleteChildren')->with($share);

		$this->defaultProvider
			->expects($this->once())
			->method('delete')
			->with($share);

		$this->dispatcher->expects($this->exactly(2))
			->method('dispatchTyped')
			->withConsecutive(
				[
					$this->callBack(function (BeforeShareDeletedEvent $e) use ($share) {
						return $e->getShare() === $share;
					})],
				[
					$this->callBack(function (ShareDeletedEvent $e) use ($share) {
						return $e->getShare() === $share;
					})]
			);

		$manager->deleteShare($share);
	}

	public function testDeleteLazyShare(): void {
		$manager = $this->createManagerMock()
			->setMethods(['getShareById', 'deleteChildren'])
			->getMock();

		$manager->method('deleteChildren')->willReturn([]);

		$share = $this->manager->newShare();
		$share->setId(42)
			->setProviderId('prov')
			->setShareType(IShare::TYPE_USER)
			->setSharedWith('sharedWith')
			->setSharedBy('sharedBy')
			->setShareOwner('shareOwner')
			->setTarget('myTarget')
			->setNodeId(1)
			->setNodeType('file');

		$this->rootFolder->expects($this->never())->method($this->anything());

		$manager->expects($this->once())->method('deleteChildren')->with($share);

		$this->defaultProvider
			->expects($this->once())
			->method('delete')
			->with($share);

		$this->dispatcher->expects($this->exactly(2))
			->method('dispatchTyped')
			->withConsecutive(
				[
					$this->callBack(function (BeforeShareDeletedEvent $e) use ($share) {
						return $e->getShare() === $share;
					})],
				[
					$this->callBack(function (ShareDeletedEvent $e) use ($share) {
						return $e->getShare() === $share;
					})]
			);

		$manager->deleteShare($share);
	}

	public function testDeleteNested(): void {
		$manager = $this->createManagerMock()
			->setMethods(['getShareById'])
			->getMock();

		$path = $this->createMock(File::class);
		$path->method('getId')->willReturn(1);

		$share1 = $this->manager->newShare();
		$share1->setId(42)
			->setProviderId('prov')
			->setShareType(IShare::TYPE_USER)
			->setSharedWith('sharedWith1')
			->setSharedBy('sharedBy1')
			->setNode($path)
			->setTarget('myTarget1');

		$share2 = $this->manager->newShare();
		$share2->setId(43)
			->setProviderId('prov')
			->setShareType(IShare::TYPE_GROUP)
			->setSharedWith('sharedWith2')
			->setSharedBy('sharedBy2')
			->setNode($path)
			->setTarget('myTarget2')
			->setParent(42);

		$share3 = $this->manager->newShare();
		$share3->setId(44)
			->setProviderId('prov')
			->setShareType(IShare::TYPE_LINK)
			->setSharedBy('sharedBy3')
			->setNode($path)
			->setTarget('myTarget3')
			->setParent(43);

		$this->defaultProvider
			->method('getChildren')
			->willReturnMap([
				[$share1, [$share2]],
				[$share2, [$share3]],
				[$share3, []],
			]);

		$this->defaultProvider
			->method('delete')
			->withConsecutive([$share3], [$share2], [$share1]);

		$this->dispatcher->expects($this->exactly(6))
			->method('dispatchTyped')
			->withConsecutive(
				[
					$this->callBack(function (BeforeShareDeletedEvent $e) use ($share1) {
						return $e->getShare()->getId() === $share1->getId();
					})
				],
				[
					$this->callBack(function (BeforeShareDeletedEvent $e) use ($share2) {
						return $e->getShare()->getId() === $share2->getId();
					})
				],
				[
					$this->callBack(function (BeforeShareDeletedEvent $e) use ($share3) {
						return $e->getShare()->getId() === $share3->getId();
					})
				],
				[
					$this->callBack(function (ShareDeletedEvent $e) use ($share3) {
						return $e->getShare()->getId() === $share3->getId();
					})
				],
				[
					$this->callBack(function (ShareDeletedEvent $e) use ($share2) {
						return $e->getShare()->getId() === $share2->getId();
					})
				],
				[
					$this->callBack(function (ShareDeletedEvent $e) use ($share1) {
						return $e->getShare()->getId() === $share1->getId();
					})
				],
			);

		$manager->deleteShare($share1);
	}

	public function testDeleteFromSelf(): void {
		$manager = $this->createManagerMock()
			->setMethods(['getShareById'])
			->getMock();

		$recipientId = 'unshareFrom';
		$share = $this->manager->newShare();
		$share->setId(42)
			->setProviderId('prov')
			->setShareType(IShare::TYPE_USER)
			->setSharedWith('sharedWith')
			->setSharedBy('sharedBy')
			->setShareOwner('shareOwner')
			->setTarget('myTarget')
			->setNodeId(1)
			->setNodeType('file');

		$this->defaultProvider
			->expects($this->once())
			->method('deleteFromSelf')
			->with($share, $recipientId);

		$this->dispatcher->expects($this->once())
			->method('dispatchTyped')
			->with(
				$this->callBack(function (ShareDeletedFromSelfEvent $e) use ($share) {
					return $e->getShare() === $share;
				})
			);

		$manager->deleteFromSelf($share, $recipientId);
	}

	public function testDeleteChildren(): void {
		$manager = $this->createManagerMock()
			->setMethods(['deleteShare'])
			->getMock();

		$share = $this->createMock(IShare::class);
		$share->method('getShareType')->willReturn(IShare::TYPE_USER);

		$child1 = $this->createMock(IShare::class);
		$child1->method('getShareType')->willReturn(IShare::TYPE_USER);
		$child2 = $this->createMock(IShare::class);
		$child2->method('getShareType')->willReturn(IShare::TYPE_USER);
		$child3 = $this->createMock(IShare::class);
		$child3->method('getShareType')->willReturn(IShare::TYPE_USER);

		$shares = [
			$child1,
			$child2,
			$child3,
		];

		$this->defaultProvider
			->expects($this->exactly(4))
			->method('getChildren')
			->willReturnCallback(function ($_share) use ($share, $shares) {
				if ($_share === $share) {
					return $shares;
				}
				return [];
			});

		$this->defaultProvider
			->expects($this->exactly(3))
			->method('delete')
			->withConsecutive([$child1], [$child2], [$child3]);

		$result = self::invokePrivate($manager, 'deleteChildren', [$share]);
		$this->assertSame($shares, $result);
	}

	public function testGetShareById(): void {
		$share = $this->createMock(IShare::class);

		$this->defaultProvider
			->expects($this->once())
			->method('getShareById')
			->with(42)
			->willReturn($share);

		$this->assertEquals($share, $this->manager->getShareById('default:42'));
	}


	public function testGetExpiredShareById(): void {
		$this->expectException(\OCP\Share\Exceptions\ShareNotFound::class);

		$manager = $this->createManagerMock()
			->setMethods(['deleteShare'])
			->getMock();

		$date = new \DateTime();
		$date->setTime(0, 0, 0);

		$share = $this->manager->newShare();
		$share->setExpirationDate($date)
			->setShareType(IShare::TYPE_LINK);

		$this->defaultProvider->expects($this->once())
			->method('getShareById')
			->with('42')
			->willReturn($share);

		$manager->expects($this->once())
			->method('deleteShare')
			->with($share);

		$manager->getShareById('default:42');
	}


	public function testVerifyPasswordNullButEnforced(): void {
		$this->expectException(\InvalidArgumentException::class);
		$this->expectExceptionMessage('Passwords are enforced for link and mail shares');

		$this->config->method('getAppValue')->willReturnMap([
			['core', 'shareapi_enforce_links_password_excluded_groups', '', ''],
			['core', 'shareapi_enforce_links_password', 'no', 'yes'],
		]);

		self::invokePrivate($this->manager, 'verifyPassword', [null]);
	}

	public function testVerifyPasswordNotEnforcedGroup(): void {
		$this->config->method('getAppValue')->willReturnMap([
			['core', 'shareapi_enforce_links_password_excluded_groups', '', '["admin"]'],
			['core', 'shareapi_enforce_links_password', 'no', 'yes'],
		]);

		// Create admin user
		$user = $this->createMock(IUser::class);
		$this->userSession->method('getUser')->willReturn($user);
		$this->groupManager->method('getUserGroupIds')->with($user)->willReturn(['admin']);

		$result = self::invokePrivate($this->manager, 'verifyPassword', [null]);
		$this->assertNull($result);
	}

	public function testVerifyPasswordNotEnforcedMultipleGroups(): void {
		$this->config->method('getAppValue')->willReturnMap([
			['core', 'shareapi_enforce_links_password_excluded_groups', '', '["admin", "special"]'],
			['core', 'shareapi_enforce_links_password', 'no', 'yes'],
		]);

		// Create admin user
		$user = $this->createMock(IUser::class);
		$this->userSession->method('getUser')->willReturn($user);
		$this->groupManager->method('getUserGroupIds')->with($user)->willReturn(['special']);

		$result = self::invokePrivate($this->manager, 'verifyPassword', [null]);
		$this->assertNull($result);
	}

	public function testVerifyPasswordNull(): void {
		$this->config->method('getAppValue')->willReturnMap([
			['core', 'shareapi_enforce_links_password_excluded_groups', '', ''],
			['core', 'shareapi_enforce_links_password', 'no', 'no'],
		]);

		$result = self::invokePrivate($this->manager, 'verifyPassword', [null]);
		$this->assertNull($result);
	}

	public function testVerifyPasswordHook(): void {
		$this->config->method('getAppValue')->willReturnMap([
			['core', 'shareapi_enforce_links_password_excluded_groups', '', ''],
			['core', 'shareapi_enforce_links_password', 'no', 'no'],
		]);

		$this->dispatcher->expects($this->once())->method('dispatchTyped')
			->willReturnCallback(function (Event $event) {
				$this->assertInstanceOf(ValidatePasswordPolicyEvent::class, $event);
				/** @var ValidatePasswordPolicyEvent $event */
				$this->assertSame('password', $event->getPassword());
			}
			);

		$result = self::invokePrivate($this->manager, 'verifyPassword', ['password']);
		$this->assertNull($result);
	}


	public function testVerifyPasswordHookFails(): void {
		$this->expectException(\Exception::class);
		$this->expectExceptionMessage('password not accepted');

		$this->config->method('getAppValue')->willReturnMap([
			['core', 'shareapi_enforce_links_password_excluded_groups', '', ''],
			['core', 'shareapi_enforce_links_password', 'no', 'no'],
		]);

		$this->dispatcher->expects($this->once())->method('dispatchTyped')
			->willReturnCallback(function (Event $event) {
				$this->assertInstanceOf(ValidatePasswordPolicyEvent::class, $event);
				/** @var ValidatePasswordPolicyEvent $event */
				$this->assertSame('password', $event->getPassword());
				throw new HintException('message', 'password not accepted');
			}
			);

		self::invokePrivate($this->manager, 'verifyPassword', ['password']);
	}

	public function createShare($id, $type, $node, $sharedWith, $sharedBy, $shareOwner,
		$permissions, $expireDate = null, $password = null, $attributes = null) {
		$share = $this->createMock(IShare::class);

		$share->method('getShareType')->willReturn($type);
		$share->method('getSharedWith')->willReturn($sharedWith);
		$share->method('getSharedBy')->willReturn($sharedBy);
		$share->method('getShareOwner')->willReturn($shareOwner);
		$share->method('getNode')->willReturn($node);
		if ($node && $node->getId()) {
			$share->method('getNodeId')->willReturn($node->getId());
		}
		$share->method('getPermissions')->willReturn($permissions);
		$share->method('getAttributes')->willReturn($attributes);
		$share->method('getExpirationDate')->willReturn($expireDate);
		$share->method('getPassword')->willReturn($password);

		return $share;
	}

	public function dataGeneralChecks() {
		$user0 = 'user0';
		$user2 = 'user1';
		$group0 = 'group0';
		$owner = $this->createMock(IUser::class);
		$owner->method('getUID')
			->willReturn($user0);

		$file = $this->createMock(File::class);
		$node = $this->createMock(Node::class);
		$storage = $this->createMock(Storage\IStorage::class);
		$storage->method('instanceOfStorage')
			->with(\OCA\Files_Sharing\External\Storage::class)
			->willReturn(false);
		$file->method('getStorage')
			->willReturn($storage);
		$file->method('getId')->willReturn(108);
		$node->method('getStorage')
			->willReturn($storage);
		$node->method('getId')->willReturn(108);

		$data = [
			[$this->createShare(null, IShare::TYPE_USER, $file, null, $user0, $user0, 31, null, null), 'SharedWith is not a valid user', true],
			[$this->createShare(null, IShare::TYPE_USER, $file, $group0, $user0, $user0, 31, null, null), 'SharedWith is not a valid user', true],
			[$this->createShare(null, IShare::TYPE_USER, $file, 'foo@bar.com', $user0, $user0, 31, null, null), 'SharedWith is not a valid user', true],
			[$this->createShare(null, IShare::TYPE_GROUP, $file, null, $user0, $user0, 31, null, null), 'SharedWith is not a valid group', true],
			[$this->createShare(null, IShare::TYPE_GROUP, $file, $user2, $user0, $user0, 31, null, null), 'SharedWith is not a valid group', true],
			[$this->createShare(null, IShare::TYPE_GROUP, $file, 'foo@bar.com', $user0, $user0, 31, null, null), 'SharedWith is not a valid group', true],
			[$this->createShare(null, IShare::TYPE_LINK, $file, $user2, $user0, $user0, 31, null, null), 'SharedWith should be empty', true],
			[$this->createShare(null, IShare::TYPE_LINK, $file, $group0, $user0, $user0, 31, null, null), 'SharedWith should be empty', true],
			[$this->createShare(null, IShare::TYPE_LINK, $file, 'foo@bar.com', $user0, $user0, 31, null, null), 'SharedWith should be empty', true],
			[$this->createShare(null, -1, $file, null, $user0, $user0, 31, null, null), 'Unknown share type', true],

			[$this->createShare(null, IShare::TYPE_USER, $file, $user2, null, $user0, 31, null, null), 'SharedBy should be set', true],
			[$this->createShare(null, IShare::TYPE_GROUP, $file, $group0, null, $user0, 31, null, null), 'SharedBy should be set', true],
			[$this->createShare(null, IShare::TYPE_LINK, $file, null, null, $user0, 31, null, null), 'SharedBy should be set', true],

			[$this->createShare(null, IShare::TYPE_USER, $file, $user0, $user0, $user0, 31, null, null), 'Cannot share with yourself', true],

			[$this->createShare(null, IShare::TYPE_USER, null, $user2, $user0, $user0, 31, null, null), 'Path should be set', true],
			[$this->createShare(null, IShare::TYPE_GROUP, null, $group0, $user0, $user0, 31, null, null), 'Path should be set', true],
			[$this->createShare(null, IShare::TYPE_LINK, null, null, $user0, $user0, 31, null, null), 'Path should be set', true],

			[$this->createShare(null, IShare::TYPE_USER, $node, $user2, $user0, $user0, 31, null, null), 'Path should be either a file or a folder', true],
			[$this->createShare(null, IShare::TYPE_GROUP, $node, $group0, $user0, $user0, 31, null, null), 'Path should be either a file or a folder', true],
			[$this->createShare(null, IShare::TYPE_LINK, $node, null, $user0, $user0, 31, null, null), 'Path should be either a file or a folder', true],
		];

		$nonShareAble = $this->createMock(Folder::class);
		$nonShareAble->method('getId')->willReturn(108);
		$nonShareAble->method('isShareable')->willReturn(false);
		$nonShareAble->method('getPath')->willReturn('path');
		$nonShareAble->method('getName')->willReturn('name');
		$nonShareAble->method('getOwner')
			->willReturn($owner);
		$nonShareAble->method('getStorage')
			->willReturn($storage);

		$data[] = [$this->createShare(null, IShare::TYPE_USER, $nonShareAble, $user2, $user0, $user0, 31, null, null), 'You are not allowed to share name', true];
		$data[] = [$this->createShare(null, IShare::TYPE_GROUP, $nonShareAble, $group0, $user0, $user0, 31, null, null), 'You are not allowed to share name', true];
		$data[] = [$this->createShare(null, IShare::TYPE_LINK, $nonShareAble, null, $user0, $user0, 31, null, null), 'You are not allowed to share name', true];

		$limitedPermssions = $this->createMock(File::class);
		$limitedPermssions->method('isShareable')->willReturn(true);
		$limitedPermssions->method('getPermissions')->willReturn(\OCP\Constants::PERMISSION_READ);
		$limitedPermssions->method('getId')->willReturn(108);
		$limitedPermssions->method('getPath')->willReturn('path');
		$limitedPermssions->method('getName')->willReturn('name');
		$limitedPermssions->method('getOwner')
			->willReturn($owner);
		$limitedPermssions->method('getStorage')
			->willReturn($storage);

		$data[] = [$this->createShare(null, IShare::TYPE_USER, $limitedPermssions, $user2, $user0, $user0, null, null, null), 'A share requires permissions', true];
		$data[] = [$this->createShare(null, IShare::TYPE_GROUP, $limitedPermssions, $group0, $user0, $user0, null, null, null), 'A share requires permissions', true];
		$data[] = [$this->createShare(null, IShare::TYPE_LINK, $limitedPermssions, null, $user0, $user0, null, null, null), 'A share requires permissions', true];

		$mount = $this->createMock(MoveableMount::class);
		$limitedPermssions->method('getMountPoint')->willReturn($mount);


		$data[] = [$this->createShare(null, IShare::TYPE_USER, $limitedPermssions, $user2, $user0, $user0, 31, null, null), 'Cannot increase permissions of path', true];
		$data[] = [$this->createShare(null, IShare::TYPE_GROUP, $limitedPermssions, $group0, $user0, $user0, 17, null, null), 'Cannot increase permissions of path', true];
		$data[] = [$this->createShare(null, IShare::TYPE_LINK, $limitedPermssions, null, $user0, $user0, 3, null, null), 'Cannot increase permissions of path', true];

		$nonMovableStorage = $this->createMock(Storage\IStorage::class);
		$nonMovableStorage->method('instanceOfStorage')
			->with(\OCA\Files_Sharing\External\Storage::class)
			->willReturn(false);
		$nonMovableStorage->method('getPermissions')->willReturn(\OCP\Constants::PERMISSION_ALL);
		$nonMoveableMountPermssions = $this->createMock(Folder::class);
		$nonMoveableMountPermssions->method('isShareable')->willReturn(true);
		$nonMoveableMountPermssions->method('getPermissions')->willReturn(\OCP\Constants::PERMISSION_READ);
		$nonMoveableMountPermssions->method('getId')->willReturn(108);
		$nonMoveableMountPermssions->method('getPath')->willReturn('path');
		$nonMoveableMountPermssions->method('getName')->willReturn('name');
		$nonMoveableMountPermssions->method('getInternalPath')->willReturn('');
		$nonMoveableMountPermssions->method('getOwner')
			->willReturn($owner);
		$nonMoveableMountPermssions->method('getStorage')
			->willReturn($nonMovableStorage);

		$data[] = [$this->createShare(null, IShare::TYPE_USER, $nonMoveableMountPermssions, $user2, $user0, $user0, 11, null, null), 'Cannot increase permissions of path', false];
		$data[] = [$this->createShare(null, IShare::TYPE_GROUP, $nonMoveableMountPermssions, $group0, $user0, $user0, 11, null, null), 'Cannot increase permissions of path', false];

		$rootFolder = $this->createMock(Folder::class);
		$rootFolder->method('isShareable')->willReturn(true);
		$rootFolder->method('getPermissions')->willReturn(\OCP\Constants::PERMISSION_ALL);
		$rootFolder->method('getId')->willReturn(42);

		$data[] = [$this->createShare(null, IShare::TYPE_USER, $rootFolder, $user2, $user0, $user0, 30, null, null), 'You cannot share your root folder', true];
		$data[] = [$this->createShare(null, IShare::TYPE_GROUP, $rootFolder, $group0, $user0, $user0, 2, null, null), 'You cannot share your root folder', true];
		$data[] = [$this->createShare(null, IShare::TYPE_LINK, $rootFolder, null, $user0, $user0, 16, null, null), 'You cannot share your root folder', true];

		$allPermssions = $this->createMock(Folder::class);
		$allPermssions->method('isShareable')->willReturn(true);
		$allPermssions->method('getPermissions')->willReturn(\OCP\Constants::PERMISSION_ALL);
		$allPermssions->method('getId')->willReturn(108);
		$allPermssions->method('getOwner')
			->willReturn($owner);
		$allPermssions->method('getStorage')
			->willReturn($storage);

		$data[] = [$this->createShare(null, IShare::TYPE_USER, $allPermssions, $user2, $user0, $user0, 30, null, null), 'Shares need at least read permissions', true];
		$data[] = [$this->createShare(null, IShare::TYPE_GROUP, $allPermssions, $group0, $user0, $user0, 2, null, null), 'Shares need at least read permissions', true];

		$data[] = [$this->createShare(null, IShare::TYPE_USER, $allPermssions, $user2, $user0, $user0, 31, null, null), null, false];
		$data[] = [$this->createShare(null, IShare::TYPE_GROUP, $allPermssions, $group0, $user0, $user0, 3, null, null), null, false];
		$data[] = [$this->createShare(null, IShare::TYPE_LINK, $allPermssions, null, $user0, $user0, 17, null, null), null, false];


		$remoteStorage = $this->createMock(Storage\IStorage::class);
		$remoteStorage->method('instanceOfStorage')
			->with(\OCA\Files_Sharing\External\Storage::class)
			->willReturn(true);
		$remoteFile = $this->createMock(Folder::class);
		$remoteFile->method('isShareable')->willReturn(true);
		$remoteFile->method('getPermissions')->willReturn(\OCP\Constants::PERMISSION_READ ^ \OCP\Constants::PERMISSION_UPDATE);
		$remoteFile->method('getId')->willReturn(108);
		$remoteFile->method('getOwner')
			->willReturn($owner);
		$remoteFile->method('getStorage')
			->willReturn($storage);
		$data[] = [$this->createShare(null, IShare::TYPE_REMOTE, $remoteFile, $user2, $user0, $user0, 1, null, null), null, false];
		$data[] = [$this->createShare(null, IShare::TYPE_REMOTE, $remoteFile, $user2, $user0, $user0, 3, null, null), null, false];
		$data[] = [$this->createShare(null, IShare::TYPE_REMOTE, $remoteFile, $user2, $user0, $user0, 31, null, null), 'Cannot increase permissions of ', true];

		return $data;
	}

	/**
	 * @dataProvider dataGeneralChecks
	 *
	 * @param $share
	 * @param $exceptionMessage
	 * @param $exception
	 */
	public function testGeneralChecks($share, $exceptionMessage, $exception): void {
		$thrown = null;

		$this->userManager->method('userExists')->willReturnMap([
			['user0', true],
			['user1', true],
		]);

		$this->groupManager->method('groupExists')->willReturnMap([
			['group0', true],
		]);

		$userFolder = $this->createMock(Folder::class);
		$userFolder->expects($this->any())
			->method('getId')
			->willReturn(42);
		// Id 108 is used in the data to refer to the node of the share.
		$userFolder->method('getById')
			->with(108)
			->willReturn([$share->getNode()]);
		$userFolder->expects($this->any())
			->method('getRelativePath')
			->willReturnArgument(0);
		$this->rootFolder->method('getUserFolder')->willReturn($userFolder);


		try {
			self::invokePrivate($this->manager, 'generalCreateChecks', [$share]);
			$thrown = false;
		} catch (\OCP\Share\Exceptions\GenericShareException $e) {
			$this->assertEquals($exceptionMessage, $e->getHint());
			$thrown = true;
		} catch (\InvalidArgumentException $e) {
			$this->assertEquals($exceptionMessage, $e->getMessage());
			$thrown = true;
		}

		$this->assertSame($exception, $thrown);
	}


	public function testGeneralCheckShareRoot(): void {
		$this->expectException(\InvalidArgumentException::class);
		$this->expectExceptionMessage('You cannot share your root folder');

		$thrown = null;

		$this->userManager->method('userExists')->willReturnMap([
			['user0', true],
			['user1', true],
		]);

		$userFolder = $this->createMock(Folder::class);
		$userFolder->method('isSubNode')->with($userFolder)->willReturn(false);
		$this->rootFolder->method('getUserFolder')->willReturn($userFolder);

		$share = $this->manager->newShare();

		$share->setShareType(IShare::TYPE_USER)
			->setSharedWith('user0')
			->setSharedBy('user1')
			->setNode($userFolder);

		self::invokePrivate($this->manager, 'generalCreateChecks', [$share]);
	}

	public function validateExpirationDateInternalProvider() {
		return [[IShare::TYPE_USER], [IShare::TYPE_REMOTE], [IShare::TYPE_REMOTE_GROUP]];
	}

	/**
	 * @dataProvider validateExpirationDateInternalProvider
	 */
	public function testValidateExpirationDateInternalInPast($shareType): void {
		$this->expectException(\OCP\Share\Exceptions\GenericShareException::class);
		$this->expectExceptionMessage('Expiration date is in the past');

		// Expire date in the past
		$past = new \DateTime();
		$past->sub(new \DateInterval('P1D'));

		$share = $this->manager->newShare();
		$share->setShareType($shareType);
		$share->setExpirationDate($past);

		self::invokePrivate($this->manager, 'validateExpirationDateInternal', [$share]);
	}

	/**
	 * @dataProvider validateExpirationDateInternalProvider
	 */
	public function testValidateExpirationDateInternalEnforceButNotSet($shareType): void {
		$this->expectException(\InvalidArgumentException::class);
		$this->expectExceptionMessage('Expiration date is enforced');

		$share = $this->manager->newShare();
		$share->setProviderId('foo')->setId('bar');
		$share->setShareType($shareType);
		if ($shareType === IShare::TYPE_USER) {
			$this->config->method('getAppValue')
				->willReturnMap([
					['core', 'shareapi_default_internal_expire_date', 'no', 'yes'],
					['core', 'shareapi_enforce_internal_expire_date', 'no', 'yes'],
				]);
		} else {
			$this->config->method('getAppValue')
				->willReturnMap([
					['core', 'shareapi_default_remote_expire_date', 'no', 'yes'],
					['core', 'shareapi_enforce_remote_expire_date', 'no', 'yes'],
				]);
		}

		self::invokePrivate($this->manager, 'validateExpirationDateInternal', [$share]);
	}

	/**
	 * @dataProvider validateExpirationDateInternalProvider
	 */
	public function testValidateExpirationDateInternalEnforceButNotEnabledAndNotSet($shareType): void {
		$share = $this->manager->newShare();
		$share->setProviderId('foo')->setId('bar');
		$share->setShareType($shareType);

		if ($shareType === IShare::TYPE_USER) {
			$this->config->method('getAppValue')
				->willReturnMap([
					['core', 'shareapi_enforce_internal_expire_date', 'no', 'yes'],
				]);
		} else {
			$this->config->method('getAppValue')
				->willReturnMap([
					['core', 'shareapi_enforce_remote_expire_date', 'no', 'yes'],
				]);
		}

		self::invokePrivate($this->manager, 'validateExpirationDateInternal', [$share]);

		$this->assertNull($share->getExpirationDate());
	}

	/**
	 * @dataProvider validateExpirationDateInternalProvider
	 */
	public function testValidateExpirationDateInternalEnforceButNotSetNewShare($shareType): void {
		$share = $this->manager->newShare();
		$share->setShareType($shareType);

		if ($shareType === IShare::TYPE_USER) {
			$this->config->method('getAppValue')
				->willReturnMap([
					['core', 'shareapi_enforce_internal_expire_date', 'no', 'yes'],
					['core', 'shareapi_internal_expire_after_n_days', '7', '3'],
					['core', 'shareapi_default_internal_expire_date', 'no', 'yes'],
					['core', 'internal_defaultExpDays', '3', '3'],
				]);
		} else {
			$this->config->method('getAppValue')
				->willReturnMap([
					['core', 'shareapi_enforce_remote_expire_date', 'no', 'yes'],
					['core', 'shareapi_remote_expire_after_n_days', '7', '3'],
					['core', 'shareapi_default_remote_expire_date', 'no', 'yes'],
					['core', 'remote_defaultExpDays', '3', '3'],
				]);
		}

		$expected = new \DateTime('now', $this->timezone);
		$expected->setTime(0, 0, 0);
		$expected->add(new \DateInterval('P3D'));

		self::invokePrivate($this->manager, 'validateExpirationDateInternal', [$share]);

		$this->assertNotNull($share->getExpirationDate());
		$this->assertEquals($expected, $share->getExpirationDate());
	}

	/**
	 * @dataProvider validateExpirationDateInternalProvider
	 */
	public function testValidateExpirationDateInternalEnforceRelaxedDefaultButNotSetNewShare($shareType): void {
		$share = $this->manager->newShare();
		$share->setShareType($shareType);

		if ($shareType === IShare::TYPE_USER) {
			$this->config->method('getAppValue')
				->willReturnMap([
					['core', 'shareapi_enforce_internal_expire_date', 'no', 'yes'],
					['core', 'shareapi_internal_expire_after_n_days', '7', '3'],
					['core', 'shareapi_default_internal_expire_date', 'no', 'yes'],
					['core', 'internal_defaultExpDays', '3', '1'],
				]);
		} else {
			$this->config->method('getAppValue')
				->willReturnMap([
					['core', 'shareapi_enforce_remote_expire_date', 'no', 'yes'],
					['core', 'shareapi_remote_expire_after_n_days', '7', '3'],
					['core', 'shareapi_default_remote_expire_date', 'no', 'yes'],
					['core', 'remote_defaultExpDays', '3', '1'],
				]);
		}

		$expected = new \DateTime('now', $this->timezone);
		$expected->setTime(0, 0, 0);
		$expected->add(new \DateInterval('P1D'));

		self::invokePrivate($this->manager, 'validateExpirationDateInternal', [$share]);

		$this->assertNotNull($share->getExpirationDate());
		$this->assertEquals($expected, $share->getExpirationDate());
	}

	/**
	 * @dataProvider validateExpirationDateInternalProvider
	 */
	public function testValidateExpirationDateInternalEnforceTooFarIntoFuture($shareType): void {
		$this->expectException(\OCP\Share\Exceptions\GenericShareException::class);
		$this->expectExceptionMessage('Cannot set expiration date more than 3 days in the future');

		$future = new \DateTime();
		$future->add(new \DateInterval('P7D'));

		$share = $this->manager->newShare();
		$share->setShareType($shareType);
		$share->setExpirationDate($future);

		if ($shareType === IShare::TYPE_USER) {
			$this->config->method('getAppValue')
				->willReturnMap([
					['core', 'shareapi_enforce_internal_expire_date', 'no', 'yes'],
					['core', 'shareapi_internal_expire_after_n_days', '7', '3'],
					['core', 'shareapi_default_internal_expire_date', 'no', 'yes'],
				]);
		} else {
			$this->config->method('getAppValue')
				->willReturnMap([
					['core', 'shareapi_enforce_remote_expire_date', 'no', 'yes'],
					['core', 'shareapi_remote_expire_after_n_days', '7', '3'],
					['core', 'shareapi_default_remote_expire_date', 'no', 'yes'],
				]);
		}

		self::invokePrivate($this->manager, 'validateExpirationDateInternal', [$share]);
	}

	/**
	 * @dataProvider validateExpirationDateInternalProvider
	 */
	public function testValidateExpirationDateInternalEnforceValid($shareType): void {
		$future = new \DateTime('now', $this->dateTimeZone->getTimeZone());
		$future->add(new \DateInterval('P2D'));
		$future->setTime(1, 2, 3);

		$expected = clone $future;
		$expected->setTime(0, 0, 0);

		$share = $this->manager->newShare();
		$share->setShareType($shareType);
		$share->setExpirationDate($future);

		if ($shareType === IShare::TYPE_USER) {
			$this->config->method('getAppValue')
				->willReturnMap([
					['core', 'shareapi_enforce_internal_expire_date', 'no', 'yes'],
					['core', 'shareapi_internal_expire_after_n_days', '7', '3'],
					['core', 'shareapi_default_internal_expire_date', 'no', 'yes'],
				]);
		} else {
			$this->config->method('getAppValue')
				->willReturnMap([
					['core', 'shareapi_enforce_remote_expire_date', 'no', 'yes'],
					['core', 'shareapi_remote_expire_after_n_days', '7', '3'],
					['core', 'shareapi_default_remote_expire_date', 'no', 'yes'],
				]);
		}

		$hookListener = $this->getMockBuilder('Dummy')->setMethods(['listener'])->getMock();
		\OCP\Util::connectHook('\OC\Share', 'verifyExpirationDate', $hookListener, 'listener');
		$hookListener->expects($this->once())->method('listener')->with($this->callback(function ($data) use ($future) {
			return $data['expirationDate'] == $future;
		}));

		self::invokePrivate($this->manager, 'validateExpirationDateInternal', [$share]);

		$this->assertEquals($expected, $share->getExpirationDate());
	}

	/**
	 * @dataProvider validateExpirationDateInternalProvider
	 */
	public function testValidateExpirationDateInternalNoDefault($shareType): void {
		$date = new \DateTime('now', $this->dateTimeZone->getTimeZone());
		$date->add(new \DateInterval('P5D'));
		$date->setTime(1, 2, 3);

		$expected = clone $date;
		$expected->setTime(0, 0, 0);

		$share = $this->manager->newShare();
		$share->setShareType($shareType);
		$share->setExpirationDate($date);

		$hookListener = $this->getMockBuilder('Dummy')->setMethods(['listener'])->getMock();
		\OCP\Util::connectHook('\OC\Share', 'verifyExpirationDate', $hookListener, 'listener');
		$hookListener->expects($this->once())->method('listener')->with($this->callback(function ($data) use ($expected) {
			return $data['expirationDate'] == $expected && $data['passwordSet'] === false;
		}));

		self::invokePrivate($this->manager, 'validateExpirationDateInternal', [$share]);

		$this->assertEquals($expected, $share->getExpirationDate());
	}

	/**
	 * @dataProvider validateExpirationDateInternalProvider
	 */
	public function testValidateExpirationDateInternalNoDateNoDefault($shareType): void {
		$hookListener = $this->getMockBuilder('Dummy')->setMethods(['listener'])->getMock();
		\OCP\Util::connectHook('\OC\Share', 'verifyExpirationDate', $hookListener, 'listener');
		$hookListener->expects($this->once())->method('listener')->with($this->callback(function ($data) {
			return $data['expirationDate'] === null && $data['passwordSet'] === true;
		}));

		$share = $this->manager->newShare();
		$share->setShareType($shareType);
		$share->setPassword('password');

		self::invokePrivate($this->manager, 'validateExpirationDateInternal', [$share]);

		$this->assertNull($share->getExpirationDate());
	}

	/**
	 * @dataProvider validateExpirationDateInternalProvider
	 */
	public function testValidateExpirationDateInternalNoDateDefault($shareType): void {
		$share = $this->manager->newShare();
		$share->setShareType($shareType);

		$expected = new \DateTime('now', $this->timezone);
		$expected->setTime(0, 0);
		$expected->add(new \DateInterval('P3D'));
		$expected->setTimezone(new \DateTimeZone(date_default_timezone_get()));

		if ($shareType === IShare::TYPE_USER) {
			$this->config->method('getAppValue')
				->willReturnMap([
					['core', 'shareapi_default_internal_expire_date', 'no', 'yes'],
					['core', 'shareapi_internal_expire_after_n_days', '7', '3'],
					['core', 'internal_defaultExpDays', '3', '3'],
				]);
		} else {
			$this->config->method('getAppValue')
				->willReturnMap([
					['core', 'shareapi_default_remote_expire_date', 'no', 'yes'],
					['core', 'shareapi_remote_expire_after_n_days', '7', '3'],
					['core', 'remote_defaultExpDays', '3', '3'],
				]);
		}

		$hookListener = $this->getMockBuilder('Dummy')->setMethods(['listener'])->getMock();
		\OCP\Util::connectHook('\OC\Share', 'verifyExpirationDate', $hookListener, 'listener');
		$hookListener->expects($this->once())->method('listener')->with($this->callback(function ($data) use ($expected) {
			return $data['expirationDate'] == $expected;
		}));

		self::invokePrivate($this->manager, 'validateExpirationDateInternal', [$share]);

		$this->assertEquals($expected, $share->getExpirationDate());
	}

	/**
	 * @dataProvider validateExpirationDateInternalProvider
	 */
	public function testValidateExpirationDateInternalDefault($shareType): void {
		$future = new \DateTime('now', $this->timezone);
		$future->add(new \DateInterval('P5D'));
		$future->setTime(1, 2, 3);

		$expected = clone $future;
		$expected->setTime(0, 0);

		$share = $this->manager->newShare();
		$share->setShareType($shareType);
		$share->setExpirationDate($future);

		if ($shareType === IShare::TYPE_USER) {
			$this->config->method('getAppValue')
				->willReturnMap([
					['core', 'shareapi_default_internal_expire_date', 'no', 'yes'],
					['core', 'shareapi_internal_expire_after_n_days', '7', '3'],
					['core', 'internal_defaultExpDays', '3', '1'],
				]);
		} else {
			$this->config->method('getAppValue')
				->willReturnMap([
					['core', 'shareapi_default_remote_expire_date', 'no', 'yes'],
					['core', 'shareapi_remote_expire_after_n_days', '7', '3'],
					['core', 'remote_defaultExpDays', '3', '1'],
				]);
		}

		$hookListener = $this->getMockBuilder('Dummy')->setMethods(['listener'])->getMock();
		\OCP\Util::connectHook('\OC\Share', 'verifyExpirationDate', $hookListener, 'listener');
		$hookListener->expects($this->once())->method('listener')->with($this->callback(function ($data) use ($expected) {
			return $data['expirationDate'] == $expected;
		}));

		self::invokePrivate($this->manager, 'validateExpirationDateInternal', [$share]);

		$this->assertEquals($expected, $share->getExpirationDate());
	}

	/**
	 * @dataProvider validateExpirationDateInternalProvider
	 */
	public function testValidateExpirationDateInternalHookModification($shareType): void {
		$nextWeek = new \DateTime('now', $this->timezone);
		$nextWeek->add(new \DateInterval('P7D'));
		$nextWeek->setTime(0, 0, 0);

		$save = clone $nextWeek;

		$hookListener = $this->getMockBuilder('Dummy')->setMethods(['listener'])->getMock();
		\OCP\Util::connectHook('\OC\Share', 'verifyExpirationDate', $hookListener, 'listener');
		$hookListener->expects($this->once())->method('listener')->willReturnCallback(function ($data) {
			$data['expirationDate']->sub(new \DateInterval('P2D'));
		});

		$share = $this->manager->newShare();
		$share->setShareType($shareType);
		$share->setExpirationDate($nextWeek);

		self::invokePrivate($this->manager, 'validateExpirationDateInternal', [$share]);

		$save->sub(new \DateInterval('P2D'));
		$this->assertEquals($save, $share->getExpirationDate());
	}

	/**
	 * @dataProvider validateExpirationDateInternalProvider
	 */
	public function testValidateExpirationDateInternalHookException($shareType): void {
		$this->expectException(\Exception::class);
		$this->expectExceptionMessage('Invalid date!');

		$nextWeek = new \DateTime();
		$nextWeek->add(new \DateInterval('P7D'));
		$nextWeek->setTime(0, 0, 0);

		$share = $this->manager->newShare();
		$share->setShareType($shareType);
		$share->setExpirationDate($nextWeek);

		$hookListener = $this->getMockBuilder('Dummy')->setMethods(['listener'])->getMock();
		\OCP\Util::connectHook('\OC\Share', 'verifyExpirationDate', $hookListener, 'listener');
		$hookListener->expects($this->once())->method('listener')->willReturnCallback(function ($data) {
			$data['accepted'] = false;
			$data['message'] = 'Invalid date!';
		});

		self::invokePrivate($this->manager, 'validateExpirationDateInternal', [$share]);
	}

	/**
	 * @dataProvider validateExpirationDateInternalProvider
	 */
	public function testValidateExpirationDateInternalExistingShareNoDefault($shareType): void {
		$share = $this->manager->newShare();
		$share->setShareType($shareType);
		$share->setId('42')->setProviderId('foo');

		if ($shareType === IShare::TYPE_USER) {
			$this->config->method('getAppValue')
				->willReturnMap([
					['core', 'shareapi_default_internal_expire_date', 'no', 'yes'],
					['core', 'shareapi_internal_expire_after_n_days', '7', '6'],
				]);
		} else {
			$this->config->method('getAppValue')
				->willReturnMap([
					['core', 'shareapi_default_remote_expire_date', 'no', 'yes'],
					['core', 'shareapi_remote_expire_after_n_days', '7', '6'],
				]);
		}

		self::invokePrivate($this->manager, 'validateExpirationDateInternal', [$share]);

		$this->assertEquals(null, $share->getExpirationDate());
	}

	public function testValidateExpirationDateInPast(): void {
		$this->expectException(\OCP\Share\Exceptions\GenericShareException::class);
		$this->expectExceptionMessage('Expiration date is in the past');

		// Expire date in the past
		$past = new \DateTime();
		$past->sub(new \DateInterval('P1D'));

		$share = $this->manager->newShare();
		$share->setExpirationDate($past);

		self::invokePrivate($this->manager, 'validateExpirationDateLink', [$share]);
	}

	public function testValidateExpirationDateEnforceButNotSet(): void {
		$this->expectException(\InvalidArgumentException::class);
		$this->expectExceptionMessage('Expiration date is enforced');

		$share = $this->manager->newShare();
		$share->setProviderId('foo')->setId('bar');

		$this->config->method('getAppValue')
			->willReturnMap([
				['core', 'shareapi_default_expire_date', 'no', 'yes'],
				['core', 'shareapi_enforce_expire_date', 'no', 'yes'],
			]);

		self::invokePrivate($this->manager, 'validateExpirationDateLink', [$share]);
	}

	public function testValidateExpirationDateEnforceButNotEnabledAndNotSet(): void {
		$share = $this->manager->newShare();
		$share->setProviderId('foo')->setId('bar');

		$this->config->method('getAppValue')
			->willReturnMap([
				['core', 'shareapi_enforce_expire_date', 'no', 'yes'],
			]);

		self::invokePrivate($this->manager, 'validateExpirationDateLink', [$share]);

		$this->assertNull($share->getExpirationDate());
	}

	public function testValidateExpirationDateEnforceButNotSetNewShare(): void {
		$share = $this->manager->newShare();

		$this->config->method('getAppValue')
			->willReturnMap([
				['core', 'shareapi_enforce_expire_date', 'no', 'yes'],
				['core', 'shareapi_expire_after_n_days', '7', '3'],
				['core', 'shareapi_default_expire_date', 'no', 'yes'],
				['core', 'link_defaultExpDays', '3', '3'],
			]);

		$expected = new \DateTime('now', $this->timezone);
		$expected->setTime(0, 0, 0);
		$expected->add(new \DateInterval('P3D'));

		self::invokePrivate($this->manager, 'validateExpirationDateLink', [$share]);

		$this->assertNotNull($share->getExpirationDate());
		$this->assertEquals($expected, $share->getExpirationDate());
	}

	public function testValidateExpirationDateEnforceRelaxedDefaultButNotSetNewShare(): void {
		$share = $this->manager->newShare();

		$this->config->method('getAppValue')
			->willReturnMap([
				['core', 'shareapi_enforce_expire_date', 'no', 'yes'],
				['core', 'shareapi_expire_after_n_days', '7', '3'],
				['core', 'shareapi_default_expire_date', 'no', 'yes'],
				['core', 'link_defaultExpDays', '3', '1'],
			]);

		$expected = new \DateTime('now', $this->timezone);
		$expected->setTime(0, 0, 0);
		$expected->add(new \DateInterval('P1D'));

		self::invokePrivate($this->manager, 'validateExpirationDateLink', [$share]);

		$this->assertNotNull($share->getExpirationDate());
		$this->assertEquals($expected, $share->getExpirationDate());
	}

	public function testValidateExpirationDateEnforceTooFarIntoFuture(): void {
		$this->expectException(\OCP\Share\Exceptions\GenericShareException::class);
		$this->expectExceptionMessage('Cannot set expiration date more than 3 days in the future');

		$future = new \DateTime();
		$future->add(new \DateInterval('P7D'));

		$share = $this->manager->newShare();
		$share->setExpirationDate($future);

		$this->config->method('getAppValue')
			->willReturnMap([
				['core', 'shareapi_enforce_expire_date', 'no', 'yes'],
				['core', 'shareapi_expire_after_n_days', '7', '3'],
				['core', 'shareapi_default_expire_date', 'no', 'yes'],
			]);

		self::invokePrivate($this->manager, 'validateExpirationDateLink', [$share]);
	}

	public function testValidateExpirationDateEnforceValid(): void {
		$future = new \DateTime('now', $this->timezone);
		$future->add(new \DateInterval('P2D'));
		$future->setTime(1, 2, 3);

		$expected = clone $future;
		$expected->setTime(0, 0, 0);

		$share = $this->manager->newShare();
		$share->setExpirationDate($future);

		$this->config->method('getAppValue')
			->willReturnMap([
				['core', 'shareapi_enforce_expire_date', 'no', 'yes'],
				['core', 'shareapi_expire_after_n_days', '7', '3'],
				['core', 'shareapi_default_expire_date', 'no', 'yes'],
			]);

		$hookListener = $this->getMockBuilder('Dummy')->setMethods(['listener'])->getMock();
		\OCP\Util::connectHook('\OC\Share', 'verifyExpirationDate', $hookListener, 'listener');
		$hookListener->expects($this->once())->method('listener')->with($this->callback(function ($data) use ($future) {
			return $data['expirationDate'] == $future;
		}));

		self::invokePrivate($this->manager, 'validateExpirationDateLink', [$share]);

		$this->assertEquals($expected, $share->getExpirationDate());
	}

	public function testValidateExpirationDateNoDefault(): void {
		$date = new \DateTime('now', $this->timezone);
		$date->add(new \DateInterval('P5D'));
		$date->setTime(1, 2, 3);

		$expected = clone $date;
		$expected->setTime(0, 0);
		$expected->setTimezone(new \DateTimeZone(date_default_timezone_get()));

		$share = $this->manager->newShare();
		$share->setExpirationDate($date);

		$hookListener = $this->getMockBuilder('Dummy')->setMethods(['listener'])->getMock();
		\OCP\Util::connectHook('\OC\Share', 'verifyExpirationDate', $hookListener, 'listener');
		$hookListener->expects($this->once())->method('listener')->with($this->callback(function ($data) use ($expected) {
			return $data['expirationDate'] == $expected && $data['passwordSet'] === false;
		}));

		self::invokePrivate($this->manager, 'validateExpirationDateLink', [$share]);

		$this->assertEquals($expected, $share->getExpirationDate());
	}

	public function testValidateExpirationDateNoDateNoDefault(): void {
		$hookListener = $this->getMockBuilder('Dummy')->setMethods(['listener'])->getMock();
		\OCP\Util::connectHook('\OC\Share', 'verifyExpirationDate', $hookListener, 'listener');
		$hookListener->expects($this->once())->method('listener')->with($this->callback(function ($data) {
			return $data['expirationDate'] === null && $data['passwordSet'] === true;
		}));

		$share = $this->manager->newShare();
		$share->setPassword('password');

		self::invokePrivate($this->manager, 'validateExpirationDateLink', [$share]);

		$this->assertNull($share->getExpirationDate());
	}

	public function testValidateExpirationDateNoDateDefault(): void {
		$share = $this->manager->newShare();

		$expected = new \DateTime('now', $this->timezone);
		$expected->add(new \DateInterval('P3D'));
		$expected->setTime(0, 0);
		$expected->setTimezone(new \DateTimeZone(date_default_timezone_get()));

		$this->config->method('getAppValue')
			->willReturnMap([
				['core', 'shareapi_default_expire_date', 'no', 'yes'],
				['core', 'shareapi_expire_after_n_days', '7', '3'],
				['core', 'link_defaultExpDays', '3', '3'],
			]);

		$hookListener = $this->getMockBuilder('Dummy')->setMethods(['listener'])->getMock();
		\OCP\Util::connectHook('\OC\Share', 'verifyExpirationDate', $hookListener, 'listener');
		$hookListener->expects($this->once())->method('listener')->with($this->callback(function ($data) use ($expected) {
			return $data['expirationDate'] == $expected;
		}));

		self::invokePrivate($this->manager, 'validateExpirationDateLink', [$share]);

		$this->assertEquals($expected, $share->getExpirationDate());
	}

	public function testValidateExpirationDateDefault(): void {
		$future = new \DateTime('now', $this->timezone);
		$future->add(new \DateInterval('P5D'));
		$future->setTime(1, 2, 3);

		$expected = clone $future;
		$expected->setTime(0, 0);
		$expected->setTimezone(new \DateTimeZone(date_default_timezone_get()));

		$share = $this->manager->newShare();
		$share->setExpirationDate($future);

		$this->config->method('getAppValue')
			->willReturnMap([
				['core', 'shareapi_default_expire_date', 'no', 'yes'],
				['core', 'shareapi_expire_after_n_days', '7', '3'],
				['core', 'link_defaultExpDays', '3', '1'],
			]);

		$hookListener = $this->getMockBuilder('Dummy')->setMethods(['listener'])->getMock();
		\OCP\Util::connectHook('\OC\Share', 'verifyExpirationDate', $hookListener, 'listener');
		$hookListener->expects($this->once())->method('listener')->with($this->callback(function ($data) use ($expected) {
			return $data['expirationDate'] == $expected;
		}));

		self::invokePrivate($this->manager, 'validateExpirationDateLink', [$share]);

		$this->assertEquals($expected, $share->getExpirationDate());
	}

	public function testValidateExpirationNegativeOffsetTimezone(): void {
		$this->timezone = new \DateTimeZone('Pacific/Tahiti');
		$future = new \DateTime();
		$future->add(new \DateInterval('P5D'));

		$expected = clone $future;
		$expected->setTimezone($this->timezone);
		$expected->setTime(0, 0);
		$expected->setTimezone(new \DateTimeZone(date_default_timezone_get()));

		$share = $this->manager->newShare();
		$share->setExpirationDate($future);

		$this->config->method('getAppValue')
			->willReturnMap([
				['core', 'shareapi_default_expire_date', 'no', 'yes'],
				['core', 'shareapi_expire_after_n_days', '7', '3'],
				['core', 'link_defaultExpDays', '3', '1'],
			]);

		$hookListener = $this->getMockBuilder('Dummy')->setMethods(['listener'])->getMock();
		\OCP\Util::connectHook('\OC\Share', 'verifyExpirationDate', $hookListener, 'listener');
		$hookListener->expects($this->once())->method('listener')->with($this->callback(function ($data) use ($expected) {
			return $data['expirationDate'] == $expected;
		}));

		self::invokePrivate($this->manager, 'validateExpirationDateLink', [$share]);

		$this->assertEquals($expected, $share->getExpirationDate());
	}

	public function testValidateExpirationDateHookModification(): void {
		$nextWeek = new \DateTime('now', $this->timezone);
		$nextWeek->add(new \DateInterval('P7D'));

		$save = clone $nextWeek;
		$save->setTime(0, 0);
		$save->sub(new \DateInterval('P2D'));
		$save->setTimezone(new \DateTimeZone(date_default_timezone_get()));

		$hookListener = $this->getMockBuilder('Dummy')->setMethods(['listener'])->getMock();
		\OCP\Util::connectHook('\OC\Share', 'verifyExpirationDate', $hookListener, 'listener');
		$hookListener->expects($this->once())->method('listener')->willReturnCallback(function ($data) {
			$data['expirationDate']->sub(new \DateInterval('P2D'));
		});

		$share = $this->manager->newShare();
		$share->setExpirationDate($nextWeek);

		self::invokePrivate($this->manager, 'validateExpirationDateLink', [$share]);

		$this->assertEquals($save, $share->getExpirationDate());
	}

	public function testValidateExpirationDateHookException(): void {
		$this->expectException(\Exception::class);
		$this->expectExceptionMessage('Invalid date!');

		$nextWeek = new \DateTime();
		$nextWeek->add(new \DateInterval('P7D'));
		$nextWeek->setTime(0, 0, 0);

		$share = $this->manager->newShare();
		$share->setExpirationDate($nextWeek);

		$hookListener = $this->getMockBuilder('Dummy')->setMethods(['listener'])->getMock();
		\OCP\Util::connectHook('\OC\Share', 'verifyExpirationDate', $hookListener, 'listener');
		$hookListener->expects($this->once())->method('listener')->willReturnCallback(function ($data) {
			$data['accepted'] = false;
			$data['message'] = 'Invalid date!';
		});

		self::invokePrivate($this->manager, 'validateExpirationDateLink', [$share]);
	}

	public function testValidateExpirationDateExistingShareNoDefault(): void {
		$share = $this->manager->newShare();

		$share->setId('42')->setProviderId('foo');

		$this->config->method('getAppValue')
			->willReturnMap([
				['core', 'shareapi_default_expire_date', 'no', 'yes'],
				['core', 'shareapi_expire_after_n_days', '7', '6'],
			]);

		self::invokePrivate($this->manager, 'validateExpirationDateLink', [$share]);

		$this->assertEquals(null, $share->getExpirationDate());
	}

	public function testUserCreateChecksShareWithGroupMembersOnlyDifferentGroups(): void {
		$this->expectException(\Exception::class);
		$this->expectExceptionMessage('Sharing is only allowed with group members');

		$share = $this->manager->newShare();

		$sharedBy = $this->createMock(IUser::class);
		$sharedWith = $this->createMock(IUser::class);
		$share->setSharedBy('sharedBy')->setSharedWith('sharedWith');

		$this->groupManager
			->method('getUserGroupIds')
			->willReturnMap(
				[
					[$sharedBy, ['group1']],
					[$sharedWith, ['group2']],
				]
			);

		$this->userManager->method('get')->willReturnMap([
			['sharedBy', $sharedBy],
			['sharedWith', $sharedWith],
		]);

		$this->config
			->method('getAppValue')
			->willReturnMap([
				['core', 'shareapi_only_share_with_group_members', 'no', 'yes'],
				['core', 'shareapi_only_share_with_group_members_exclude_group_list', '', '[]'],
			]);

		self::invokePrivate($this->manager, 'userCreateChecks', [$share]);
	}

	public function testUserCreateChecksShareWithGroupMembersOnlySharedGroup(): void {
		$share = $this->manager->newShare();

		$sharedBy = $this->createMock(IUser::class);
		$sharedWith = $this->createMock(IUser::class);
		$share->setSharedBy('sharedBy')->setSharedWith('sharedWith');

		$path = $this->createMock(Node::class);
		$share->setNode($path);

		$this->groupManager
			->method('getUserGroupIds')
			->willReturnMap(
				[
					[$sharedBy, ['group1', 'group3']],
					[$sharedWith, ['group2', 'group3']],
				]
			);

		$this->userManager->method('get')->willReturnMap([
			['sharedBy', $sharedBy],
			['sharedWith', $sharedWith],
		]);

		$this->config
			->method('getAppValue')
			->willReturnMap([
				['core', 'shareapi_only_share_with_group_members', 'no', 'yes'],
				['core', 'shareapi_only_share_with_group_members_exclude_group_list', '', '[]'],
			]);

		$this->defaultProvider
			->method('getSharesByPath')
			->with($path)
			->willReturn([]);

		self::invokePrivate($this->manager, 'userCreateChecks', [$share]);
		$this->addToAssertionCount(1);
	}


	public function testUserCreateChecksIdenticalShareExists(): void {
		$this->expectException(AlreadySharedException::class);
		$this->expectExceptionMessage('Sharing name.txt failed, because this item is already shared with the account user');

		$share = $this->manager->newShare();
		$share->setSharedWithDisplayName('user');
		$share2 = $this->manager->newShare();

		$sharedWith = $this->createMock(IUser::class);
		$path = $this->createMock(Node::class);

		$share->setSharedWith('sharedWith')->setNode($path)
			->setProviderId('foo')->setId('bar');

		$share2->setSharedWith('sharedWith')->setNode($path)
			->setProviderId('foo')->setId('baz');

		$this->defaultProvider
			->method('getSharesByPath')
			->with($path)
			->willReturn([$share2]);

		$path->method('getName')
			->willReturn('name.txt');

		self::invokePrivate($this->manager, 'userCreateChecks', [$share]);
	}


	public function testUserCreateChecksIdenticalPathSharedViaGroup(): void {
		$this->expectException(AlreadySharedException::class);
		$this->expectExceptionMessage('Sharing name2.txt failed, because this item is already shared with the account userName');

		$share = $this->manager->newShare();

		$sharedWith = $this->createMock(IUser::class);
		$sharedWith->method('getUID')->willReturn('sharedWith');

		$this->userManager->method('get')->with('sharedWith')->willReturn($sharedWith);

		$path = $this->createMock(Node::class);

		$share->setSharedWith('sharedWith')
			->setNode($path)
			->setShareOwner('shareOwner')
			->setSharedWithDisplayName('userName')
			->setProviderId('foo')
			->setId('bar');

		$share2 = $this->manager->newShare();
		$share2->setShareType(IShare::TYPE_GROUP)
			->setShareOwner('shareOwner2')
			->setProviderId('foo')
			->setId('baz')
			->setSharedWith('group');

		$group = $this->createMock(IGroup::class);
		$group->method('inGroup')
			->with($sharedWith)
			->willReturn(true);

		$this->groupManager->method('get')->with('group')->willReturn($group);

		$this->defaultProvider
			->method('getSharesByPath')
			->with($path)
			->willReturn([$share2]);

		$path->method('getName')
			->willReturn('name2.txt');

		self::invokePrivate($this->manager, 'userCreateChecks', [$share]);
	}

	public function testUserCreateChecksIdenticalPathSharedViaDeletedGroup(): void {
		$share = $this->manager->newShare();

		$sharedWith = $this->createMock(IUser::class);
		$sharedWith->method('getUID')->willReturn('sharedWith');

		$this->userManager->method('get')->with('sharedWith')->willReturn($sharedWith);

		$path = $this->createMock(Node::class);

		$share->setSharedWith('sharedWith')
			->setNode($path)
			->setShareOwner('shareOwner')
			->setProviderId('foo')
			->setId('bar');

		$share2 = $this->manager->newShare();
		$share2->setShareType(IShare::TYPE_GROUP)
			->setShareOwner('shareOwner2')
			->setProviderId('foo')
			->setId('baz')
			->setSharedWith('group');

		$this->groupManager->method('get')->with('group')->willReturn(null);

		$this->defaultProvider
			->method('getSharesByPath')
			->with($path)
			->willReturn([$share2]);

		$this->assertNull($this->invokePrivate($this->manager, 'userCreateChecks', [$share]));
	}

	public function testUserCreateChecksIdenticalPathNotSharedWithUser(): void {
		$share = $this->manager->newShare();
		$sharedWith = $this->createMock(IUser::class);
		$path = $this->createMock(Node::class);
		$share->setSharedWith('sharedWith')
			->setNode($path)
			->setShareOwner('shareOwner')
			->setProviderId('foo')
			->setId('bar');

		$this->userManager->method('get')->with('sharedWith')->willReturn($sharedWith);

		$share2 = $this->manager->newShare();
		$share2->setShareType(IShare::TYPE_GROUP)
			->setShareOwner('shareOwner2')
			->setProviderId('foo')
			->setId('baz');

		$group = $this->createMock(IGroup::class);
		$group->method('inGroup')
			->with($sharedWith)
			->willReturn(false);

		$this->groupManager->method('get')->with('group')->willReturn($group);

		$share2->setSharedWith('group');

		$this->defaultProvider
			->method('getSharesByPath')
			->with($path)
			->willReturn([$share2]);

		self::invokePrivate($this->manager, 'userCreateChecks', [$share]);
		$this->addToAssertionCount(1);
	}


	public function testGroupCreateChecksShareWithGroupMembersGroupSharingNotAllowed(): void {
		$this->expectException(\Exception::class);
		$this->expectExceptionMessage('Group sharing is now allowed');

		$share = $this->manager->newShare();

		$this->config
			->method('getAppValue')
			->willReturnMap([
				['core', 'shareapi_allow_group_sharing', 'yes', 'no'],
			]);

		self::invokePrivate($this->manager, 'groupCreateChecks', [$share]);
	}


	public function testGroupCreateChecksShareWithGroupMembersOnlyNotInGroup(): void {
		$this->expectException(\Exception::class);
		$this->expectExceptionMessage('Sharing is only allowed within your own groups');

		$share = $this->manager->newShare();

		$user = $this->createMock(IUser::class);
		$group = $this->createMock(IGroup::class);
		$share->setSharedBy('user')->setSharedWith('group');

		$group->method('inGroup')->with($user)->willReturn(false);

		$this->groupManager->method('get')->with('group')->willReturn($group);
		$this->userManager->method('get')->with('user')->willReturn($user);

		$this->config
			->method('getAppValue')
			->willReturnMap([
				['core', 'shareapi_only_share_with_group_members', 'no', 'yes'],
				['core', 'shareapi_allow_group_sharing', 'yes', 'yes'],
				['core', 'shareapi_only_share_with_group_members_exclude_group_list', '', '[]'],
			]);

		self::invokePrivate($this->manager, 'groupCreateChecks', [$share]);
	}


	public function testGroupCreateChecksShareWithGroupMembersOnlyNullGroup(): void {
		$this->expectException(\Exception::class);
		$this->expectExceptionMessage('Sharing is only allowed within your own groups');

		$share = $this->manager->newShare();

		$user = $this->createMock(IUser::class);
		$share->setSharedBy('user')->setSharedWith('group');

		$this->groupManager->method('get')->with('group')->willReturn(null);
		$this->userManager->method('get')->with('user')->willReturn($user);

		$this->config
			->method('getAppValue')
			->willReturnMap([
				['core', 'shareapi_only_share_with_group_members', 'no', 'yes'],
				['core', 'shareapi_allow_group_sharing', 'yes', 'yes'],
				['core', 'shareapi_only_share_with_group_members_exclude_group_list', '', '[]'],
			]);

		$this->assertNull($this->invokePrivate($this->manager, 'groupCreateChecks', [$share]));
	}

	public function testGroupCreateChecksShareWithGroupMembersOnlyInGroup(): void {
		$share = $this->manager->newShare();

		$user = $this->createMock(IUser::class);
		$group = $this->createMock(IGroup::class);
		$share->setSharedBy('user')->setSharedWith('group');

		$this->userManager->method('get')->with('user')->willReturn($user);
		$this->groupManager->method('get')->with('group')->willReturn($group);

		$group->method('inGroup')->with($user)->willReturn(true);

		$path = $this->createMock(Node::class);
		$share->setNode($path);

		$this->defaultProvider->method('getSharesByPath')
			->with($path)
			->willReturn([]);

		$this->config
			->method('getAppValue')
			->willReturnMap([
				['core', 'shareapi_only_share_with_group_members', 'no', 'yes'],
				['core', 'shareapi_allow_group_sharing', 'yes', 'yes'],
				['core', 'shareapi_only_share_with_group_members_exclude_group_list', '', '[]'],
			]);

		self::invokePrivate($this->manager, 'groupCreateChecks', [$share]);
		$this->addToAssertionCount(1);
	}


	public function testGroupCreateChecksPathAlreadySharedWithSameGroup(): void {
		$this->expectException(\Exception::class);
		$this->expectExceptionMessage('Path is already shared with this group');

		$share = $this->manager->newShare();

		$path = $this->createMock(Node::class);
		$share->setSharedWith('sharedWith')
			->setNode($path)
			->setProviderId('foo')
			->setId('bar');

		$share2 = $this->manager->newShare();
		$share2->setSharedWith('sharedWith')
			->setProviderId('foo')
			->setId('baz');

		$this->defaultProvider->method('getSharesByPath')
			->with($path)
			->willReturn([$share2]);

		$this->config
			->method('getAppValue')
			->willReturnMap([
				['core', 'shareapi_allow_group_sharing', 'yes', 'yes'],
			]);

		self::invokePrivate($this->manager, 'groupCreateChecks', [$share]);
	}

	public function testGroupCreateChecksPathAlreadySharedWithDifferentGroup(): void {
		$share = $this->manager->newShare();

		$share->setSharedWith('sharedWith');

		$path = $this->createMock(Node::class);
		$share->setNode($path);

		$share2 = $this->manager->newShare();
		$share2->setSharedWith('sharedWith2');

		$this->defaultProvider->method('getSharesByPath')
			->with($path)
			->willReturn([$share2]);

		$this->config
			->method('getAppValue')
			->willReturnMap([
				['core', 'shareapi_allow_group_sharing', 'yes', 'yes'],
			]);

		self::invokePrivate($this->manager, 'groupCreateChecks', [$share]);
		$this->addToAssertionCount(1);
	}


	public function testLinkCreateChecksNoLinkSharesAllowed(): void {
		$this->expectException(\Exception::class);
		$this->expectExceptionMessage('Link sharing is not allowed');

		$share = $this->manager->newShare();

		$this->config
			->method('getAppValue')
			->willReturnMap([
				['core', 'shareapi_allow_links', 'yes', 'no'],
			]);

		self::invokePrivate($this->manager, 'linkCreateChecks', [$share]);
	}


	public function testFileLinkCreateChecksNoPublicUpload(): void {
		$share = $this->manager->newShare();

		$share->setPermissions(\OCP\Constants::PERMISSION_CREATE | \OCP\Constants::PERMISSION_UPDATE);
		$share->setNodeType('file');

		$this->config
			->method('getAppValue')
			->willReturnMap([
				['core', 'shareapi_allow_links', 'yes', 'yes'],
				['core', 'shareapi_allow_public_upload', 'yes', 'no']
			]);

		self::invokePrivate($this->manager, 'linkCreateChecks', [$share]);
		$this->addToAssertionCount(1);
	}

	public function testFolderLinkCreateChecksNoPublicUpload(): void {
		$this->expectException(\Exception::class);
		$this->expectExceptionMessage('Public upload is not allowed');

		$share = $this->manager->newShare();

		$share->setPermissions(\OCP\Constants::PERMISSION_CREATE | \OCP\Constants::PERMISSION_UPDATE);
		$share->setNodeType('folder');

		$this->config
			->method('getAppValue')
			->willReturnMap([
				['core', 'shareapi_allow_links', 'yes', 'yes'],
				['core', 'shareapi_allow_public_upload', 'yes', 'no']
			]);

		self::invokePrivate($this->manager, 'linkCreateChecks', [$share]);
	}

	public function testLinkCreateChecksPublicUpload(): void {
		$share = $this->manager->newShare();

		$share->setPermissions(\OCP\Constants::PERMISSION_CREATE | \OCP\Constants::PERMISSION_UPDATE);
		$share->setSharedWith('sharedWith');
		$folder = $this->createMock(\OC\Files\Node\Folder::class);
		$share->setNode($folder);

		$this->config
			->method('getAppValue')
			->willReturnMap([
				['core', 'shareapi_allow_links', 'yes', 'yes'],
				['core', 'shareapi_allow_public_upload', 'yes', 'yes']
			]);

		self::invokePrivate($this->manager, 'linkCreateChecks', [$share]);
		$this->addToAssertionCount(1);
	}

	public function testLinkCreateChecksReadOnly(): void {
		$share = $this->manager->newShare();

		$share->setPermissions(\OCP\Constants::PERMISSION_READ);
		$share->setSharedWith('sharedWith');
		$folder = $this->createMock(\OC\Files\Node\Folder::class);
		$share->setNode($folder);

		$this->config
			->method('getAppValue')
			->willReturnMap([
				['core', 'shareapi_allow_links', 'yes', 'yes'],
				['core', 'shareapi_allow_public_upload', 'yes', 'no']
			]);

		self::invokePrivate($this->manager, 'linkCreateChecks', [$share]);
		$this->addToAssertionCount(1);
	}


	public function testPathCreateChecksContainsSharedMount(): void {
		$this->expectException(\InvalidArgumentException::class);
		$this->expectExceptionMessage('Path contains files shared with you');

		$path = $this->createMock(Folder::class);
		$path->method('getPath')->willReturn('path');

		$mount = $this->createMock(IMountPoint::class);
		$storage = $this->createMock(Storage::class);
		$mount->method('getStorage')->willReturn($storage);
		$storage->method('instanceOfStorage')->with(\OCA\Files_Sharing\ISharedStorage::class)->willReturn(true);

		$this->mountManager->method('findIn')->with('path')->willReturn([$mount]);

		self::invokePrivate($this->manager, 'pathCreateChecks', [$path]);
	}

	public function testPathCreateChecksContainsNoSharedMount(): void {
		$path = $this->createMock(Folder::class);
		$path->method('getPath')->willReturn('path');

		$mount = $this->createMock(IMountPoint::class);
		$storage = $this->createMock(Storage::class);
		$mount->method('getStorage')->willReturn($storage);
		$storage->method('instanceOfStorage')->with(\OCA\Files_Sharing\ISharedStorage::class)->willReturn(false);

		$this->mountManager->method('findIn')->with('path')->willReturn([$mount]);

		self::invokePrivate($this->manager, 'pathCreateChecks', [$path]);
		$this->addToAssertionCount(1);
	}

	public function testPathCreateChecksContainsNoFolder(): void {
		$path = $this->createMock(File::class);

		self::invokePrivate($this->manager, 'pathCreateChecks', [$path]);
		$this->addToAssertionCount(1);
	}

	public function dataIsSharingDisabledForUser() {
		$data = [];

		// No exclude groups
		$data[] = ['no', null, null, [], false];

		// empty exclude / allow list, user no groups
		$data[] = ['yes', '', json_encode(['']), [], false];
		$data[] = ['allow', '', json_encode(['']), [], true];

		// empty exclude / allow list, user groups
		$data[] = ['yes', '', json_encode(['']), ['group1', 'group2'], false];
		$data[] = ['allow', '', json_encode(['']), ['group1', 'group2'], true];

		// Convert old list to json
		$data[] = ['yes', 'group1,group2', json_encode(['group1', 'group2']), [], false];
		$data[] = ['allow', 'group1,group2', json_encode(['group1', 'group2']), [], true];

		// Old list partly groups in common
		$data[] = ['yes', 'group1,group2', json_encode(['group1', 'group2']), ['group1', 'group3'], false];
		$data[] = ['allow', 'group1,group2', json_encode(['group1', 'group2']), ['group1', 'group3'], false];

		// Old list only groups in common
		$data[] = ['yes', 'group1,group2', json_encode(['group1', 'group2']), ['group1'], true];
		$data[] = ['allow', 'group1,group2', json_encode(['group1', 'group2']), ['group1'], false];

		// New list partly in common
		$data[] = ['yes', json_encode(['group1', 'group2']), null, ['group1', 'group3'], false];
		$data[] = ['allow', json_encode(['group1', 'group2']), null, ['group1', 'group3'], false];

		// New list only groups in common
		$data[] = ['yes', json_encode(['group1', 'group2']), null, ['group2'], true];
		$data[] = ['allow', json_encode(['group1', 'group2']), null, ['group2'], false];

		return $data;
	}

	/**
	 * @dataProvider dataIsSharingDisabledForUser
	 *
	 * @param string $excludeGroups
	 * @param string $groupList
	 * @param string $setList
	 * @param string[] $groupIds
	 * @param bool $expected
	 */
	public function testIsSharingDisabledForUser($excludeGroups, $groupList, $setList, $groupIds, $expected): void {
		$user = $this->createMock(IUser::class);

		$this->config->method('getAppValue')
			->willReturnMap([
				['core', 'shareapi_exclude_groups', 'no', $excludeGroups],
				['core', 'shareapi_exclude_groups_list', '', $groupList],
			]);

		if ($setList !== null) {
			$this->config->expects($this->once())
				->method('setAppValue')
				->with('core', 'shareapi_exclude_groups_list', $setList);
		} else {
			$this->config->expects($this->never())
				->method('setAppValue');
		}

		$this->groupManager->method('getUserGroupIds')
			->with($user)
			->willReturn($groupIds);

		$this->userManager->method('get')->with('user')->willReturn($user);

		$res = $this->manager->sharingDisabledForUser('user');
		$this->assertEquals($expected, $res);
	}

	public function dataCanShare() {
		$data = [];

		/*
		 * [expected, sharing enabled, disabled for user]
		 */

		$data[] = [false, 'no', false];
		$data[] = [false, 'no', true];
		$data[] = [true, 'yes', false];
		$data[] = [false, 'yes', true];

		return $data;
	}

	/**
	 * @dataProvider dataCanShare
	 *
	 * @param bool $expected
	 * @param string $sharingEnabled
	 * @param bool $disabledForUser
	 */
	public function testCanShare($expected, $sharingEnabled, $disabledForUser): void {
		$this->config->method('getAppValue')
			->willReturnMap([
				['core', 'shareapi_enabled', 'yes', $sharingEnabled],
			]);

		$manager = $this->createManagerMock()
			->setMethods(['sharingDisabledForUser'])
			->getMock();

		$manager->method('sharingDisabledForUser')
			->with('user')
			->willReturn($disabledForUser);

		$share = $this->manager->newShare();
		$share->setSharedBy('user');

		$exception = false;
		try {
			$res = self::invokePrivate($manager, 'canShare', [$share]);
		} catch (\Exception $e) {
			$exception = true;
		}

		$this->assertEquals($expected, !$exception);
	}

	public function testCreateShareUser(): void {
		$manager = $this->createManagerMock()
			->setMethods(['canShare', 'generalCreateChecks', 'userCreateChecks', 'pathCreateChecks'])
			->getMock();

		$shareOwner = $this->createMock(IUser::class);
		$shareOwner->method('getUID')->willReturn('shareOwner');

		$storage = $this->createMock(Storage::class);
		$path = $this->createMock(File::class);
		$path->method('getOwner')->willReturn($shareOwner);
		$path->method('getName')->willReturn('target');
		$path->method('getStorage')->willReturn($storage);

		$share = $this->createShare(
			null,
			IShare::TYPE_USER,
			$path,
			'sharedWith',
			'sharedBy',
			null,
			\OCP\Constants::PERMISSION_ALL);

		$manager->expects($this->once())
			->method('canShare')
			->with($share)
			->willReturn(true);
		$manager->expects($this->once())
			->method('generalCreateChecks')
			->with($share);
		;
		$manager->expects($this->once())
			->method('userCreateChecks')
			->with($share);
		;
		$manager->expects($this->once())
			->method('pathCreateChecks')
			->with($path);

		$this->defaultProvider
			->expects($this->once())
			->method('create')
			->with($share)
			->willReturnArgument(0);

		$share->expects($this->once())
			->method('setShareOwner')
			->with('shareOwner');
		$share->expects($this->once())
			->method('setTarget')
			->with('/target');

		$manager->createShare($share);
	}

	public function testCreateShareGroup(): void {
		$manager = $this->createManagerMock()
			->setMethods(['canShare', 'generalCreateChecks', 'groupCreateChecks', 'pathCreateChecks'])
			->getMock();

		$shareOwner = $this->createMock(IUser::class);
		$shareOwner->method('getUID')->willReturn('shareOwner');

		$storage = $this->createMock(Storage::class);
		$path = $this->createMock(File::class);
		$path->method('getOwner')->willReturn($shareOwner);
		$path->method('getName')->willReturn('target');
		$path->method('getStorage')->willReturn($storage);

		$share = $this->createShare(
			null,
			IShare::TYPE_GROUP,
			$path,
			'sharedWith',
			'sharedBy',
			null,
			\OCP\Constants::PERMISSION_ALL);

		$manager->expects($this->once())
			->method('canShare')
			->with($share)
			->willReturn(true);
		$manager->expects($this->once())
			->method('generalCreateChecks')
			->with($share);
		;
		$manager->expects($this->once())
			->method('groupCreateChecks')
			->with($share);
		;
		$manager->expects($this->once())
			->method('pathCreateChecks')
			->with($path);

		$this->defaultProvider
			->expects($this->once())
			->method('create')
			->with($share)
			->willReturnArgument(0);

		$share->expects($this->once())
			->method('setShareOwner')
			->with('shareOwner');
		$share->expects($this->once())
			->method('setTarget')
			->with('/target');

		$manager->createShare($share);
	}

	public function testCreateShareLink(): void {
		$manager = $this->createManagerMock()
			->setMethods([
				'canShare',
				'generalCreateChecks',
				'linkCreateChecks',
				'pathCreateChecks',
				'validateExpirationDateLink',
				'verifyPassword',
				'setLinkParent',
			])
			->getMock();

		$shareOwner = $this->createMock(IUser::class);
		$shareOwner->method('getUID')->willReturn('shareOwner');

		$storage = $this->createMock(Storage::class);
		$path = $this->createMock(File::class);
		$path->method('getOwner')->willReturn($shareOwner);
		$path->method('getName')->willReturn('target');
		$path->method('getId')->willReturn(1);
		$path->method('getStorage')->willReturn($storage);

		$date = new \DateTime();

		$share = $this->manager->newShare();
		$share->setShareType(IShare::TYPE_LINK)
			->setNode($path)
			->setSharedBy('sharedBy')
			->setPermissions(\OCP\Constants::PERMISSION_ALL)
			->setExpirationDate($date)
			->setPassword('password');

		$manager->expects($this->once())
			->method('canShare')
			->with($share)
			->willReturn(true);
		$manager->expects($this->once())
			->method('generalCreateChecks')
			->with($share);
		;
		$manager->expects($this->once())
			->method('linkCreateChecks')
			->with($share);
		;
		$manager->expects($this->once())
			->method('pathCreateChecks')
			->with($path);
		$manager->expects($this->once())
			->method('validateExpirationDateLink')
			->with($share)
			->willReturn($share);
		$manager->expects($this->once())
			->method('verifyPassword')
			->with('password');
		$manager->expects($this->once())
			->method('setLinkParent')
			->with($share);

		$this->hasher->expects($this->once())
			->method('hash')
			->with('password')
			->willReturn('hashed');

		$this->secureRandom->method('generate')
			->willReturn('token');

		$this->defaultProvider
			->expects($this->once())
			->method('create')
			->with($share)
			->willReturnCallback(function (Share $share) {
				return $share->setId(42);
			});

		$this->dispatcher->expects($this->exactly(2))
			->method('dispatchTyped')
			->withConsecutive(
				// Pre share
				[
					$this->callback(function (BeforeShareCreatedEvent $e) use ($path, $date) {
						$share = $e->getShare();

						return $share->getShareType() === IShare::TYPE_LINK &&
							$share->getNode() === $path &&
							$share->getSharedBy() === 'sharedBy' &&
							$share->getPermissions() === \OCP\Constants::PERMISSION_ALL &&
							$share->getExpirationDate() === $date &&
							$share->getPassword() === 'hashed' &&
							$share->getToken() === 'token';
					})
				],
				// Post share
				[
					$this->callback(function (ShareCreatedEvent $e) use ($path, $date) {
						$share = $e->getShare();

						return $share->getShareType() === IShare::TYPE_LINK &&
							$share->getNode() === $path &&
							$share->getSharedBy() === 'sharedBy' &&
							$share->getPermissions() === \OCP\Constants::PERMISSION_ALL &&
							$share->getExpirationDate() === $date &&
							$share->getPassword() === 'hashed' &&
							$share->getToken() === 'token' &&
							$share->getId() === '42' &&
							$share->getTarget() === '/target';
					})
				]
			);

		/** @var IShare $share */
		$share = $manager->createShare($share);

		$this->assertSame('shareOwner', $share->getShareOwner());
		$this->assertEquals('/target', $share->getTarget());
		$this->assertSame($date, $share->getExpirationDate());
		$this->assertEquals('token', $share->getToken());
		$this->assertEquals('hashed', $share->getPassword());
	}

	public function testCreateShareMail(): void {
		$manager = $this->createManagerMock()
			->setMethods([
				'canShare',
				'generalCreateChecks',
				'linkCreateChecks',
				'pathCreateChecks',
				'validateExpirationDateLink',
				'verifyPassword',
				'setLinkParent',
			])
			->getMock();

		$shareOwner = $this->createMock(IUser::class);
		$shareOwner->method('getUID')->willReturn('shareOwner');

		$storage = $this->createMock(Storage::class);
		$path = $this->createMock(File::class);
		$path->method('getOwner')->willReturn($shareOwner);
		$path->method('getName')->willReturn('target');
		$path->method('getId')->willReturn(1);
		$path->method('getStorage')->willReturn($storage);

		$share = $this->manager->newShare();
		$share->setShareType(IShare::TYPE_EMAIL)
			->setNode($path)
			->setSharedBy('sharedBy')
			->setPermissions(\OCP\Constants::PERMISSION_ALL);

		$manager->expects($this->once())
			->method('canShare')
			->with($share)
			->willReturn(true);
		$manager->expects($this->once())
			->method('generalCreateChecks')
			->with($share);

		$manager->expects($this->once())
			->method('linkCreateChecks');
		$manager->expects($this->once())
			->method('pathCreateChecks')
			->with($path);
		$manager->expects($this->once())
			->method('validateExpirationDateLink')
			->with($share)
			->willReturn($share);
		$manager->expects($this->once())
			->method('verifyPassword');
		$manager->expects($this->once())
			->method('setLinkParent');

		$this->secureRandom->method('generate')
			->willReturn('token');

		$this->defaultProvider
			->expects($this->once())
			->method('create')
			->with($share)
			->willReturnCallback(function (Share $share) {
				return $share->setId(42);
			});

		$this->dispatcher->expects($this->exactly(2))
			->method('dispatchTyped')
			->withConsecutive(
				[
					$this->callback(function (BeforeShareCreatedEvent $e) use ($path) {
						$share = $e->getShare();

						return $share->getShareType() === IShare::TYPE_EMAIL &&
							$share->getNode() === $path &&
							$share->getSharedBy() === 'sharedBy' &&
							$share->getPermissions() === \OCP\Constants::PERMISSION_ALL &&
							$share->getExpirationDate() === null &&
							$share->getPassword() === null &&
							$share->getToken() === 'token';
					})
				],
				[
					$this->callback(function (ShareCreatedEvent $e) use ($path) {
						$share = $e->getShare();

						return $share->getShareType() === IShare::TYPE_EMAIL &&
							$share->getNode() === $path &&
							$share->getSharedBy() === 'sharedBy' &&
							$share->getPermissions() === \OCP\Constants::PERMISSION_ALL &&
							$share->getExpirationDate() === null &&
							$share->getPassword() === null &&
							$share->getToken() === 'token' &&
							$share->getId() === '42' &&
							$share->getTarget() === '/target';
					})
				],
			);

		/** @var IShare $share */
		$share = $manager->createShare($share);

		$this->assertSame('shareOwner', $share->getShareOwner());
		$this->assertEquals('/target', $share->getTarget());
		$this->assertEquals('token', $share->getToken());
	}


	public function testCreateShareHookError(): void {
		$this->expectException(\Exception::class);
		$this->expectExceptionMessage('I won\'t let you share');

		$manager = $this->createManagerMock()
			->setMethods([
				'canShare',
				'generalCreateChecks',
				'userCreateChecks',
				'pathCreateChecks',
			])
			->getMock();

		$shareOwner = $this->createMock(IUser::class);
		$shareOwner->method('getUID')->willReturn('shareOwner');

		$storage = $this->createMock(Storage::class);
		$path = $this->createMock(File::class);
		$path->method('getOwner')->willReturn($shareOwner);
		$path->method('getName')->willReturn('target');
		$path->method('getStorage')->willReturn($storage);

		$share = $this->createShare(
			null,
			IShare::TYPE_USER,
			$path,
			'sharedWith',
			'sharedBy',
			null,
			\OCP\Constants::PERMISSION_ALL);

		$manager->expects($this->once())
			->method('canShare')
			->with($share)
			->willReturn(true);
		$manager->expects($this->once())
			->method('generalCreateChecks')
			->with($share);
		;
		$manager->expects($this->once())
			->method('userCreateChecks')
			->with($share);
		;
		$manager->expects($this->once())
			->method('pathCreateChecks')
			->with($path);

		$share->expects($this->once())
			->method('setShareOwner')
			->with('shareOwner');
		$share->expects($this->once())
			->method('setTarget')
			->with('/target');

		// Pre share
		$this->dispatcher->expects($this->once())
			->method('dispatchTyped')
			->with(
				$this->isInstanceOf(BeforeShareCreatedEvent::class)
			)->willReturnCallback(function (BeforeShareCreatedEvent $e) {
				$e->setError('I won\'t let you share!');
				$e->stopPropagation();
			}
			);

		$manager->createShare($share);
	}

	public function testCreateShareOfIncomingFederatedShare(): void {
		$manager = $this->createManagerMock()
			->setMethods(['canShare', 'generalCreateChecks', 'userCreateChecks', 'pathCreateChecks'])
			->getMock();

		$shareOwner = $this->createMock(IUser::class);
		$shareOwner->method('getUID')->willReturn('shareOwner');

		$storage = $this->createMock(Storage::class);
		$storage->method('instanceOfStorage')
			->with(\OCA\Files_Sharing\External\Storage::class)
			->willReturn(true);

		$storage2 = $this->createMock(Storage::class);
		$storage2->method('instanceOfStorage')
			->with(\OCA\Files_Sharing\External\Storage::class)
			->willReturn(false);

		$path = $this->createMock(File::class);
		$path->expects($this->never())->method('getOwner');
		$path->method('getName')->willReturn('target');
		$path->method('getStorage')->willReturn($storage);

		$parent = $this->createMock(Folder::class);
		$parent->method('getStorage')->willReturn($storage);

		$parentParent = $this->createMock(Folder::class);
		$parentParent->method('getStorage')->willReturn($storage2);
		$parentParent->method('getOwner')->willReturn($shareOwner);

		$path->method('getParent')->willReturn($parent);
		$parent->method('getParent')->willReturn($parentParent);

		$share = $this->createShare(
			null,
			IShare::TYPE_USER,
			$path,
			'sharedWith',
			'sharedBy',
			null,
			\OCP\Constants::PERMISSION_ALL);

		$manager->expects($this->once())
			->method('canShare')
			->with($share)
			->willReturn(true);
		$manager->expects($this->once())
			->method('generalCreateChecks')
			->with($share);
		;
		$manager->expects($this->once())
			->method('userCreateChecks')
			->with($share);
		;
		$manager->expects($this->once())
			->method('pathCreateChecks')
			->with($path);

		$this->defaultProvider
			->expects($this->once())
			->method('create')
			->with($share)
			->willReturnArgument(0);

		$share->expects($this->once())
			->method('setShareOwner')
			->with('shareOwner');
		$share->expects($this->once())
			->method('setTarget')
			->with('/target');

		$manager->createShare($share);
	}

	public function testGetSharesBy(): void {
		$share = $this->manager->newShare();

		$node = $this->createMock(Folder::class);

		$this->defaultProvider->expects($this->once())
			->method('getSharesBy')
			->with(
				$this->equalTo('user'),
				$this->equalTo(IShare::TYPE_USER),
				$this->equalTo($node),
				$this->equalTo(true),
				$this->equalTo(1),
				$this->equalTo(1)
			)->willReturn([$share]);

		$shares = $this->manager->getSharesBy('user', IShare::TYPE_USER, $node, true, 1, 1);

		$this->assertCount(1, $shares);
		$this->assertSame($share, $shares[0]);
	}

	/**
	 * Test to ensure we correctly remove expired link shares
	 *
	 * We have 8 Shares and we want the 3 first valid shares.
	 * share 3-6 and 8 are expired. Thus at the end of this test we should
	 * have received share 1,2 and 7. And from the manager. Share 3-6 should be
	 * deleted (as they are evaluated). but share 8 should still be there.
	 */
	public function testGetSharesByExpiredLinkShares(): void {
		$manager = $this->createManagerMock()
			->setMethods(['deleteShare'])
			->getMock();

		/** @var \OCP\Share\IShare[] $shares */
		$shares = [];

		/*
		 * This results in an array of 8 IShare elements
		 */
		for ($i = 0; $i < 8; $i++) {
			$share = $this->manager->newShare();
			$share->setId($i);
			$shares[] = $share;
		}

		$today = new \DateTime();
		$today->setTime(0, 0, 0);

		/*
		 * Set the expiration date to today for some shares
		 */
		$shares[2]->setExpirationDate($today);
		$shares[3]->setExpirationDate($today);
		$shares[4]->setExpirationDate($today);
		$shares[5]->setExpirationDate($today);

		/** @var \OCP\Share\IShare[] $i */
		$shares2 = [];
		for ($i = 0; $i < 8; $i++) {
			$shares2[] = clone $shares[$i];
		}

		$node = $this->createMock(File::class);

		/*
		 * Simulate the getSharesBy call.
		 */
		$this->defaultProvider
			->method('getSharesBy')
			->willReturnCallback(function ($uid, $type, $node, $reshares, $limit, $offset) use (&$shares2) {
				return array_slice($shares2, $offset, $limit);
			});

		/*
		 * Simulate the deleteShare call.
		 */
		$manager->method('deleteShare')
			->willReturnCallback(function ($share) use (&$shares2) {
				for ($i = 0; $i < count($shares2); $i++) {
					if ($shares2[$i]->getId() === $share->getId()) {
						array_splice($shares2, $i, 1);
						break;
					}
				}
			});

		$res = $manager->getSharesBy('user', IShare::TYPE_LINK, $node, true, 3, 0);

		$this->assertCount(3, $res);
		$this->assertEquals($shares[0]->getId(), $res[0]->getId());
		$this->assertEquals($shares[1]->getId(), $res[1]->getId());
		$this->assertEquals($shares[6]->getId(), $res[2]->getId());

		$this->assertCount(4, $shares2);
		$this->assertEquals(0, $shares2[0]->getId());
		$this->assertEquals(1, $shares2[1]->getId());
		$this->assertEquals(6, $shares2[2]->getId());
		$this->assertEquals(7, $shares2[3]->getId());
		$this->assertSame($today, $shares[3]->getExpirationDate());
	}

	public function testGetShareByToken(): void {
		$this->config
			->expects($this->exactly(2))
			->method('getAppValue')
			->willReturnMap([
				['core', 'shareapi_allow_links', 'yes', 'yes'],
				['files_sharing', 'hide_disabled_user_shares', 'no', 'no'],
			]);

		$factory = $this->createMock(IProviderFactory::class);

		$manager = $this->createManager($factory);

		$share = $this->createMock(IShare::class);

		$factory->expects($this->once())
			->method('getProviderForType')
			->with(IShare::TYPE_LINK)
			->willReturn($this->defaultProvider);

		$this->defaultProvider->expects($this->once())
			->method('getShareByToken')
			->with('token')
			->willReturn($share);

		$ret = $manager->getShareByToken('token');
		$this->assertSame($share, $ret);
	}

	public function testGetShareByTokenRoom(): void {
		$this->config
			->expects($this->exactly(2))
			->method('getAppValue')
			->willReturnMap([
				['core', 'shareapi_allow_links', 'yes', 'no'],
				['files_sharing', 'hide_disabled_user_shares', 'no', 'no'],
			]);

		$factory = $this->createMock(IProviderFactory::class);

		$manager = $this->createManager($factory);

		$share = $this->createMock(IShare::class);

		$roomShareProvider = $this->createMock(IShareProvider::class);

		$factory->expects($this->any())
			->method('getProviderForType')
			->willReturnCallback(function ($shareType) use ($roomShareProvider) {
				if ($shareType !== IShare::TYPE_ROOM) {
					throw new Exception\ProviderException();
				}

				return $roomShareProvider;
			});

		$roomShareProvider->expects($this->once())
			->method('getShareByToken')
			->with('token')
			->willReturn($share);

		$ret = $manager->getShareByToken('token');
		$this->assertSame($share, $ret);
	}

	public function testGetShareByTokenWithException(): void {
		$this->config
			->expects($this->exactly(2))
			->method('getAppValue')
			->willReturnMap([
				['core', 'shareapi_allow_links', 'yes', 'yes'],
				['files_sharing', 'hide_disabled_user_shares', 'no', 'no'],
			]);

		$factory = $this->createMock(IProviderFactory::class);

		$manager = $this->createManager($factory);

		$share = $this->createMock(IShare::class);

		$factory->expects($this->exactly(2))
			->method('getProviderForType')
			->withConsecutive(
				[IShare::TYPE_LINK],
				[IShare::TYPE_REMOTE]
			)
			->willReturn($this->defaultProvider);

		$this->defaultProvider->expects($this->exactly(2))
			->method('getShareByToken')
			->with('token')
			->willReturnOnConsecutiveCalls(
				$this->throwException(new ShareNotFound()),
				$share
			);

		$ret = $manager->getShareByToken('token');
		$this->assertSame($share, $ret);
	}


	public function testGetShareByTokenHideDisabledUser(): void {
		$this->expectException(\OCP\Share\Exceptions\ShareNotFound::class);
		$this->expectExceptionMessage('The requested share comes from a disabled user');

		$this->config
			->expects($this->exactly(2))
			->method('getAppValue')
			->willReturnMap([
				['core', 'shareapi_allow_links', 'yes', 'yes'],
				['files_sharing', 'hide_disabled_user_shares', 'no', 'yes'],
			]);

		$this->l->expects($this->once())
			->method('t')
			->willReturnArgument(0);

		$manager = $this->createManagerMock()
			->setMethods(['deleteShare'])
			->getMock();

		$date = new \DateTime();
		$date->setTime(0, 0, 0);
		$date->add(new \DateInterval('P2D'));
		$share = $this->manager->newShare();
		$share->setExpirationDate($date);
		$share->setShareOwner('owner');
		$share->setSharedBy('sharedBy');

		$sharedBy = $this->createMock(IUser::class);
		$owner = $this->createMock(IUser::class);

		$this->userManager->method('get')->willReturnMap([
			['sharedBy', $sharedBy],
			['owner', $owner],
		]);

		$owner->expects($this->once())
			->method('isEnabled')
			->willReturn(true);
		$sharedBy->expects($this->once())
			->method('isEnabled')
			->willReturn(false);

		$this->defaultProvider->expects($this->once())
			->method('getShareByToken')
			->with('expiredToken')
			->willReturn($share);

		$manager->expects($this->never())
			->method('deleteShare');

		$manager->getShareByToken('expiredToken');
	}


	public function testGetShareByTokenExpired(): void {
		$this->expectException(\OCP\Share\Exceptions\ShareNotFound::class);
		$this->expectExceptionMessage('The requested share does not exist anymore');

		$this->config
			->expects($this->once())
			->method('getAppValue')
			->with('core', 'shareapi_allow_links', 'yes')
			->willReturn('yes');

		$this->l->expects($this->once())
			->method('t')
			->willReturnArgument(0);

		$manager = $this->createManagerMock()
			->setMethods(['deleteShare'])
			->getMock();

		$date = new \DateTime();
		$date->setTime(0, 0, 0);
		$share = $this->manager->newShare();
		$share->setExpirationDate($date);

		$this->defaultProvider->expects($this->once())
			->method('getShareByToken')
			->with('expiredToken')
			->willReturn($share);

		$manager->expects($this->once())
			->method('deleteShare')
			->with($this->equalTo($share));

		$manager->getShareByToken('expiredToken');
	}

	public function testGetShareByTokenNotExpired(): void {
		$this->config
			->expects($this->exactly(2))
			->method('getAppValue')
			->willReturnMap([
				['core', 'shareapi_allow_links', 'yes', 'yes'],
				['files_sharing', 'hide_disabled_user_shares', 'no', 'no'],
			]);

		$date = new \DateTime();
		$date->setTime(0, 0, 0);
		$date->add(new \DateInterval('P2D'));
		$share = $this->manager->newShare();
		$share->setExpirationDate($date);

		$this->defaultProvider->expects($this->once())
			->method('getShareByToken')
			->with('expiredToken')
			->willReturn($share);

		$res = $this->manager->getShareByToken('expiredToken');

		$this->assertSame($share, $res);
	}


	public function testGetShareByTokenWithPublicLinksDisabled(): void {
		$this->expectException(\OCP\Share\Exceptions\ShareNotFound::class);

		$this->config
			->expects($this->once())
			->method('getAppValue')
			->with('core', 'shareapi_allow_links', 'yes')
			->willReturn('no');
		$this->manager->getShareByToken('validToken');
	}

	public function testGetShareByTokenPublicUploadDisabled(): void {
		$this->config
			->expects($this->exactly(3))
			->method('getAppValue')
			->willReturnMap([
				['core', 'shareapi_allow_links', 'yes', 'yes'],
				['core', 'shareapi_allow_public_upload', 'yes', 'no'],
				['files_sharing', 'hide_disabled_user_shares', 'no', 'no'],
			]);

		$share = $this->manager->newShare();
		$share->setShareType(IShare::TYPE_LINK)
			->setPermissions(\OCP\Constants::PERMISSION_READ | \OCP\Constants::PERMISSION_CREATE | \OCP\Constants::PERMISSION_UPDATE);
		$share->setSharedWith('sharedWith');
		$folder = $this->createMock(\OC\Files\Node\Folder::class);
		$share->setNode($folder);

		$this->defaultProvider->expects($this->once())
			->method('getShareByToken')
			->willReturn('validToken')
			->willReturn($share);

		$res = $this->manager->getShareByToken('validToken');

		$this->assertSame(\OCP\Constants::PERMISSION_READ, $res->getPermissions());
	}

	public function testCheckPasswordNoLinkShare(): void {
		$share = $this->createMock(IShare::class);
		$share->method('getShareType')->willReturn(IShare::TYPE_USER);
		$this->assertFalse($this->manager->checkPassword($share, 'password'));
	}

	public function testCheckPasswordNoPassword(): void {
		$share = $this->createMock(IShare::class);
		$share->method('getShareType')->willReturn(IShare::TYPE_LINK);
		$this->assertFalse($this->manager->checkPassword($share, 'password'));

		$share->method('getPassword')->willReturn('password');
		$this->assertFalse($this->manager->checkPassword($share, null));
	}

	public function testCheckPasswordInvalidPassword(): void {
		$share = $this->createMock(IShare::class);
		$share->method('getShareType')->willReturn(IShare::TYPE_LINK);
		$share->method('getPassword')->willReturn('password');

		$this->hasher->method('verify')->with('invalidpassword', 'password', '')->willReturn(false);

		$this->assertFalse($this->manager->checkPassword($share, 'invalidpassword'));
	}

	public function testCheckPasswordValidPassword(): void {
		$share = $this->createMock(IShare::class);
		$share->method('getShareType')->willReturn(IShare::TYPE_LINK);
		$share->method('getPassword')->willReturn('passwordHash');

		$this->hasher->method('verify')->with('password', 'passwordHash', '')->willReturn(true);

		$this->assertTrue($this->manager->checkPassword($share, 'password'));
	}

	public function testCheckPasswordUpdateShare(): void {
		$share = $this->manager->newShare();
		$share->setShareType(IShare::TYPE_LINK)
			->setPassword('passwordHash');

		$this->hasher->method('verify')->with('password', 'passwordHash', '')
			->willReturnCallback(function ($pass, $hash, &$newHash) {
				$newHash = 'newHash';

				return true;
			});

		$this->defaultProvider->expects($this->once())
			->method('update')
			->with($this->callback(function (\OCP\Share\IShare $share) {
				return $share->getPassword() === 'newHash';
			}));

		$this->assertTrue($this->manager->checkPassword($share, 'password'));
	}


	public function testUpdateShareCantChangeShareType(): void {
		$this->expectException(\Exception::class);
		$this->expectExceptionMessage('Cannot change share type');

		$manager = $this->createManagerMock()
			->setMethods([
				'canShare',
				'getShareById'
			])
			->getMock();

		$originalShare = $this->manager->newShare();
		$originalShare->setShareType(IShare::TYPE_GROUP);

		$manager->expects($this->once())->method('canShare')->willReturn(true);
		$manager->expects($this->once())->method('getShareById')->with('foo:42')->willReturn($originalShare);

		$share = $this->manager->newShare();
		$attrs = $this->manager->newShare()->newAttributes();
		$attrs->setAttribute('app1', 'perm1', true);
		$share->setProviderId('foo')
			->setId('42')
			->setShareType(IShare::TYPE_USER);

		$manager->updateShare($share);
	}


	public function testUpdateShareCantChangeRecipientForGroupShare(): void {
		$this->expectException(\Exception::class);
		$this->expectExceptionMessage('Can only update recipient on user shares');

		$manager = $this->createManagerMock()
			->setMethods([
				'canShare',
				'getShareById'
			])
			->getMock();

		$originalShare = $this->manager->newShare();
		$originalShare->setShareType(IShare::TYPE_GROUP)
			->setSharedWith('origGroup');

		$manager->expects($this->once())->method('canShare')->willReturn(true);
		$manager->expects($this->once())->method('getShareById')->with('foo:42')->willReturn($originalShare);

		$share = $this->manager->newShare();
		$share->setProviderId('foo')
			->setId('42')
			->setShareType(IShare::TYPE_GROUP)
			->setSharedWith('newGroup');

		$manager->updateShare($share);
	}


	public function testUpdateShareCantShareWithOwner(): void {
		$this->expectException(\Exception::class);
		$this->expectExceptionMessage('Cannot share with the share owner');

		$manager = $this->createManagerMock()
			->setMethods([
				'canShare',
				'getShareById'
			])
			->getMock();

		$originalShare = $this->manager->newShare();
		$originalShare->setShareType(IShare::TYPE_USER)
			->setSharedWith('sharedWith');

		$manager->expects($this->once())->method('canShare')->willReturn(true);
		$manager->expects($this->once())->method('getShareById')->with('foo:42')->willReturn($originalShare);

		$share = $this->manager->newShare();
		$share->setProviderId('foo')
			->setId('42')
			->setShareType(IShare::TYPE_USER)
			->setSharedWith('newUser')
			->setShareOwner('newUser');

		$manager->updateShare($share);
	}

	public function testUpdateShareUser(): void {
		$this->userManager->expects($this->any())->method('userExists')->willReturn(true);

		$manager = $this->createManagerMock()
			->setMethods([
				'canShare',
				'getShareById',
				'generalCreateChecks',
				'userCreateChecks',
				'pathCreateChecks',
			])
			->getMock();

		$originalShare = $this->manager->newShare();
		$originalShare->setShareType(IShare::TYPE_USER)
			->setSharedWith('origUser')
			->setPermissions(1);

		$node = $this->createMock(File::class);
		$node->method('getId')->willReturn(100);
		$node->method('getPath')->willReturn('/newUser/files/myPath');

		$manager->expects($this->once())->method('canShare')->willReturn(true);
		$manager->expects($this->once())->method('getShareById')->with('foo:42')->willReturn($originalShare);

		$share = $this->manager->newShare();
		$attrs = $this->manager->newShare()->newAttributes();
		$attrs->setAttribute('app1', 'perm1', true);
		$share->setProviderId('foo')
			->setId('42')
			->setShareType(IShare::TYPE_USER)
			->setSharedWith('origUser')
			->setShareOwner('newUser')
			->setSharedBy('sharer')
			->setPermissions(31)
			->setAttributes($attrs)
			->setNode($node);

		$this->defaultProvider->expects($this->once())
			->method('update')
			->with($share)
			->willReturn($share);

		$hookListener = $this->getMockBuilder('Dummy')->setMethods(['post'])->getMock();
		\OCP\Util::connectHook(\OCP\Share::class, 'post_set_expiration_date', $hookListener, 'post');
		$hookListener->expects($this->never())->method('post');

		$this->rootFolder->method('getUserFolder')->with('newUser')->willReturnSelf();
		$this->rootFolder->method('getRelativePath')->with('/newUser/files/myPath')->willReturn('/myPath');

		$hookListener2 = $this->getMockBuilder('Dummy')->setMethods(['post'])->getMock();
		\OCP\Util::connectHook(\OCP\Share::class, 'post_update_permissions', $hookListener2, 'post');
		$hookListener2->expects($this->once())->method('post')->with([
			'itemType' => 'file',
			'itemSource' => 100,
			'shareType' => IShare::TYPE_USER,
			'shareWith' => 'origUser',
			'uidOwner' => 'sharer',
			'permissions' => 31,
			'path' => '/myPath',
			'attributes' => $attrs->toArray(),
		]);

		$manager->updateShare($share);
	}

	public function testUpdateShareGroup(): void {
		$manager = $this->createManagerMock()
			->setMethods([
				'canShare',
				'getShareById',
				'generalCreateChecks',
				'groupCreateChecks',
				'pathCreateChecks',
			])
			->getMock();

		$originalShare = $this->manager->newShare();
		$originalShare->setShareType(IShare::TYPE_GROUP)
			->setSharedWith('origUser')
			->setPermissions(31);

		$manager->expects($this->once())->method('canShare')->willReturn(true);
		$manager->expects($this->once())->method('getShareById')->with('foo:42')->willReturn($originalShare);

		$node = $this->createMock(File::class);

		$share = $this->manager->newShare();
		$share->setProviderId('foo')
			->setId('42')
			->setShareType(IShare::TYPE_GROUP)
			->setSharedWith('origUser')
			->setShareOwner('owner')
			->setNode($node)
			->setPermissions(31);

		$this->defaultProvider->expects($this->once())
			->method('update')
			->with($share)
			->willReturn($share);

		$hookListener = $this->getMockBuilder('Dummy')->setMethods(['post'])->getMock();
		\OCP\Util::connectHook(\OCP\Share::class, 'post_set_expiration_date', $hookListener, 'post');
		$hookListener->expects($this->never())->method('post');

		$hookListener2 = $this->getMockBuilder('Dummy')->setMethods(['post'])->getMock();
		\OCP\Util::connectHook(\OCP\Share::class, 'post_update_permissions', $hookListener2, 'post');
		$hookListener2->expects($this->never())->method('post');

		$manager->updateShare($share);
	}

	public function testUpdateShareLink(): void {
		$manager = $this->createManagerMock()
			->setMethods([
				'canShare',
				'getShareById',
				'generalCreateChecks',
				'linkCreateChecks',
				'pathCreateChecks',
				'verifyPassword',
				'validateExpirationDateLink',
			])
			->getMock();

		$originalShare = $this->manager->newShare();
		$originalShare->setShareType(IShare::TYPE_LINK)
			->setPermissions(15);

		$tomorrow = new \DateTime();
		$tomorrow->setTime(0, 0, 0);
		$tomorrow->add(new \DateInterval('P1D'));

		$file = $this->createMock(File::class);
		$file->method('getId')->willReturn(100);

		$share = $this->manager->newShare();
		$share->setProviderId('foo')
			->setId('42')
			->setShareType(IShare::TYPE_LINK)
			->setToken('token')
			->setSharedBy('owner')
			->setShareOwner('owner')
			->setPassword('password')
			->setExpirationDate($tomorrow)
			->setNode($file)
			->setPermissions(15);

		$manager->expects($this->once())->method('canShare')->willReturn(true);
		$manager->expects($this->once())->method('getShareById')->with('foo:42')->willReturn($originalShare);
		$manager->expects($this->once())->method('validateExpirationDateLink')->with($share);
		$manager->expects($this->once())->method('verifyPassword')->with('password');

		$this->hasher->expects($this->once())
			->method('hash')
			->with('password')
			->willReturn('hashed');

		$this->defaultProvider->expects($this->once())
			->method('update')
			->with($share)
			->willReturn($share);

		$hookListener = $this->getMockBuilder('Dummy')->setMethods(['post'])->getMock();
		\OCP\Util::connectHook(\OCP\Share::class, 'post_set_expiration_date', $hookListener, 'post');
		$hookListener->expects($this->once())->method('post')->with([
			'itemType' => 'file',
			'itemSource' => 100,
			'date' => $tomorrow,
			'uidOwner' => 'owner',
		]);

		$hookListener2 = $this->getMockBuilder('Dummy')->setMethods(['post'])->getMock();
		\OCP\Util::connectHook(\OCP\Share::class, 'post_update_password', $hookListener2, 'post');
		$hookListener2->expects($this->once())->method('post')->with([
			'itemType' => 'file',
			'itemSource' => 100,
			'uidOwner' => 'owner',
			'token' => 'token',
			'disabled' => false,
		]);

		$hookListener3 = $this->getMockBuilder('Dummy')->setMethods(['post'])->getMock();
		\OCP\Util::connectHook(\OCP\Share::class, 'post_update_permissions', $hookListener3, 'post');
		$hookListener3->expects($this->never())->method('post');


		$manager->updateShare($share);
	}

	public function testUpdateShareLinkEnableSendPasswordByTalkWithNoPassword(): void {
		$this->expectException(\InvalidArgumentException::class);
		$this->expectExceptionMessage('Cannot enable sending the password by Talk with an empty password');

		$manager = $this->createManagerMock()
			->setMethods([
				'canShare',
				'getShareById',
				'generalCreateChecks',
				'linkCreateChecks',
				'pathCreateChecks',
				'verifyPassword',
				'validateExpirationDateLink',
			])
			->getMock();

		$originalShare = $this->manager->newShare();
		$originalShare->setShareType(IShare::TYPE_LINK)
			->setPermissions(15);

		$tomorrow = new \DateTime();
		$tomorrow->setTime(0, 0, 0);
		$tomorrow->add(new \DateInterval('P1D'));

		$file = $this->createMock(File::class);
		$file->method('getId')->willReturn(100);

		$share = $this->manager->newShare();
		$share->setProviderId('foo')
			->setId('42')
			->setShareType(IShare::TYPE_LINK)
			->setToken('token')
			->setSharedBy('owner')
			->setShareOwner('owner')
			->setPassword(null)
			->setSendPasswordByTalk(true)
			->setExpirationDate($tomorrow)
			->setNode($file)
			->setPermissions(15);

		$manager->expects($this->once())->method('canShare')->willReturn(true);
		$manager->expects($this->once())->method('getShareById')->with('foo:42')->willReturn($originalShare);
		$manager->expects($this->once())->method('generalCreateChecks')->with($share);
		$manager->expects($this->once())->method('linkCreateChecks')->with($share);
		$manager->expects($this->never())->method('verifyPassword');
		$manager->expects($this->never())->method('pathCreateChecks');
		$manager->expects($this->never())->method('validateExpirationDateLink');

		$this->hasher->expects($this->never())
			->method('hash');

		$this->defaultProvider->expects($this->never())
			->method('update');

		$hookListener = $this->getMockBuilder('Dummy')->setMethods(['post'])->getMock();
		\OCP\Util::connectHook(\OCP\Share::class, 'post_set_expiration_date', $hookListener, 'post');
		$hookListener->expects($this->never())->method('post');

		$hookListener2 = $this->getMockBuilder('Dummy')->setMethods(['post'])->getMock();
		\OCP\Util::connectHook(\OCP\Share::class, 'post_update_password', $hookListener2, 'post');
		$hookListener2->expects($this->never())->method('post');

		$hookListener3 = $this->getMockBuilder('Dummy')->setMethods(['post'])->getMock();
		\OCP\Util::connectHook(\OCP\Share::class, 'post_update_permissions', $hookListener3, 'post');
		$hookListener3->expects($this->never())->method('post');

		$manager->updateShare($share);
	}

	public function testUpdateShareMail(): void {
		$manager = $this->createManagerMock()
			->setMethods([
				'canShare',
				'getShareById',
				'generalCreateChecks',
				'verifyPassword',
				'pathCreateChecks',
				'linkCreateChecks',
				'validateExpirationDateLink',
			])
			->getMock();

		$originalShare = $this->manager->newShare();
		$originalShare->setShareType(IShare::TYPE_EMAIL)
			->setPermissions(\OCP\Constants::PERMISSION_ALL);

		$tomorrow = new \DateTime();
		$tomorrow->setTime(0, 0, 0);
		$tomorrow->add(new \DateInterval('P1D'));

		$file = $this->createMock(File::class);
		$file->method('getId')->willReturn(100);

		$share = $this->manager->newShare();
		$share->setProviderId('foo')
			->setId('42')
			->setShareType(IShare::TYPE_EMAIL)
			->setToken('token')
			->setSharedBy('owner')
			->setShareOwner('owner')
			->setPassword('password')
			->setExpirationDate($tomorrow)
			->setNode($file)
			->setPermissions(\OCP\Constants::PERMISSION_ALL);

		$manager->expects($this->once())->method('canShare')->willReturn(true);
		$manager->expects($this->once())->method('getShareById')->with('foo:42')->willReturn($originalShare);
		$manager->expects($this->once())->method('generalCreateChecks')->with($share);
		$manager->expects($this->once())->method('verifyPassword')->with('password');
		$manager->expects($this->once())->method('pathCreateChecks')->with($file);
		$manager->expects($this->once())->method('linkCreateChecks');
		$manager->expects($this->once())->method('validateExpirationDateLink');

		$this->hasher->expects($this->once())
			->method('hash')
			->with('password')
			->willReturn('hashed');

		$this->defaultProvider->expects($this->once())
			->method('update')
			->with($share, 'password')
			->willReturn($share);

		$hookListener = $this->getMockBuilder('Dummy')->setMethods(['post'])->getMock();
		\OCP\Util::connectHook(\OCP\Share::class, 'post_set_expiration_date', $hookListener, 'post');
		$hookListener->expects($this->once())->method('post')->with([
			'itemType' => 'file',
			'itemSource' => 100,
			'date' => $tomorrow,
			'uidOwner' => 'owner',
		]);

		$hookListener2 = $this->getMockBuilder('Dummy')->setMethods(['post'])->getMock();
		\OCP\Util::connectHook(\OCP\Share::class, 'post_update_password', $hookListener2, 'post');
		$hookListener2->expects($this->once())->method('post')->with([
			'itemType' => 'file',
			'itemSource' => 100,
			'uidOwner' => 'owner',
			'token' => 'token',
			'disabled' => false,
		]);

		$hookListener3 = $this->getMockBuilder('Dummy')->setMethods(['post'])->getMock();
		\OCP\Util::connectHook(\OCP\Share::class, 'post_update_permissions', $hookListener3, 'post');
		$hookListener3->expects($this->never())->method('post');

		$manager->updateShare($share);
	}

	public function testUpdateShareMailEnableSendPasswordByTalk(): void {
		$manager = $this->createManagerMock()
			->setMethods([
				'canShare',
				'getShareById',
				'generalCreateChecks',
				'verifyPassword',
				'pathCreateChecks',
				'linkCreateChecks',
				'validateExpirationDateLink',
			])
			->getMock();

		$originalShare = $this->manager->newShare();
		$originalShare->setShareType(IShare::TYPE_EMAIL)
			->setPermissions(\OCP\Constants::PERMISSION_ALL)
			->setPassword(null)
			->setSendPasswordByTalk(false);

		$tomorrow = new \DateTime();
		$tomorrow->setTime(0, 0, 0);
		$tomorrow->add(new \DateInterval('P1D'));

		$file = $this->createMock(File::class);
		$file->method('getId')->willReturn(100);

		$share = $this->manager->newShare();
		$share->setProviderId('foo')
			->setId('42')
			->setShareType(IShare::TYPE_EMAIL)
			->setToken('token')
			->setSharedBy('owner')
			->setShareOwner('owner')
			->setPassword('password')
			->setSendPasswordByTalk(true)
			->setExpirationDate($tomorrow)
			->setNode($file)
			->setPermissions(\OCP\Constants::PERMISSION_ALL);

		$manager->expects($this->once())->method('canShare')->willReturn(true);
		$manager->expects($this->once())->method('getShareById')->with('foo:42')->willReturn($originalShare);
		$manager->expects($this->once())->method('generalCreateChecks')->with($share);
		$manager->expects($this->once())->method('verifyPassword')->with('password');
		$manager->expects($this->once())->method('pathCreateChecks')->with($file);
		$manager->expects($this->once())->method('linkCreateChecks');
		$manager->expects($this->once())->method('validateExpirationDateLink');

		$this->hasher->expects($this->once())
			->method('hash')
			->with('password')
			->willReturn('hashed');

		$this->defaultProvider->expects($this->once())
			->method('update')
			->with($share, 'password')
			->willReturn($share);

		$hookListener = $this->getMockBuilder('Dummy')->setMethods(['post'])->getMock();
		\OCP\Util::connectHook(\OCP\Share::class, 'post_set_expiration_date', $hookListener, 'post');
		$hookListener->expects($this->once())->method('post')->with([
			'itemType' => 'file',
			'itemSource' => 100,
			'date' => $tomorrow,
			'uidOwner' => 'owner',
		]);

		$hookListener2 = $this->getMockBuilder('Dummy')->setMethods(['post'])->getMock();
		\OCP\Util::connectHook(\OCP\Share::class, 'post_update_password', $hookListener2, 'post');
		$hookListener2->expects($this->once())->method('post')->with([
			'itemType' => 'file',
			'itemSource' => 100,
			'uidOwner' => 'owner',
			'token' => 'token',
			'disabled' => false,
		]);

		$hookListener3 = $this->getMockBuilder('Dummy')->setMethods(['post'])->getMock();
		\OCP\Util::connectHook(\OCP\Share::class, 'post_update_permissions', $hookListener3, 'post');
		$hookListener3->expects($this->never())->method('post');

		$manager->updateShare($share);
	}

	public function testUpdateShareMailEnableSendPasswordByTalkWithDifferentPassword(): void {
		$manager = $this->createManagerMock()
			->setMethods([
				'canShare',
				'getShareById',
				'generalCreateChecks',
				'verifyPassword',
				'pathCreateChecks',
				'linkCreateChecks',
				'validateExpirationDateLink',
			])
			->getMock();

		$originalShare = $this->manager->newShare();
		$originalShare->setShareType(IShare::TYPE_EMAIL)
			->setPermissions(\OCP\Constants::PERMISSION_ALL)
			->setPassword('anotherPasswordHash')
			->setSendPasswordByTalk(false);

		$tomorrow = new \DateTime();
		$tomorrow->setTime(0, 0, 0);
		$tomorrow->add(new \DateInterval('P1D'));

		$file = $this->createMock(File::class);
		$file->method('getId')->willReturn(100);

		$share = $this->manager->newShare();
		$share->setProviderId('foo')
			->setId('42')
			->setShareType(IShare::TYPE_EMAIL)
			->setToken('token')
			->setSharedBy('owner')
			->setShareOwner('owner')
			->setPassword('password')
			->setSendPasswordByTalk(true)
			->setExpirationDate($tomorrow)
			->setNode($file)
			->setPermissions(\OCP\Constants::PERMISSION_ALL);

		$manager->expects($this->once())->method('canShare')->willReturn(true);
		$manager->expects($this->once())->method('getShareById')->with('foo:42')->willReturn($originalShare);
		$manager->expects($this->once())->method('generalCreateChecks')->with($share);
		$manager->expects($this->once())->method('verifyPassword')->with('password');
		$manager->expects($this->once())->method('pathCreateChecks')->with($file);
		$manager->expects($this->once())->method('linkCreateChecks');
		$manager->expects($this->once())->method('validateExpirationDateLink');

		$this->hasher->expects($this->once())
			->method('verify')
			->with('password', 'anotherPasswordHash')
			->willReturn(false);

		$this->hasher->expects($this->once())
			->method('hash')
			->with('password')
			->willReturn('hashed');

		$this->defaultProvider->expects($this->once())
			->method('update')
			->with($share, 'password')
			->willReturn($share);

		$hookListener = $this->getMockBuilder('Dummy')->setMethods(['post'])->getMock();
		\OCP\Util::connectHook(\OCP\Share::class, 'post_set_expiration_date', $hookListener, 'post');
		$hookListener->expects($this->once())->method('post')->with([
			'itemType' => 'file',
			'itemSource' => 100,
			'date' => $tomorrow,
			'uidOwner' => 'owner',
		]);

		$hookListener2 = $this->getMockBuilder('Dummy')->setMethods(['post'])->getMock();
		\OCP\Util::connectHook(\OCP\Share::class, 'post_update_password', $hookListener2, 'post');
		$hookListener2->expects($this->once())->method('post')->with([
			'itemType' => 'file',
			'itemSource' => 100,
			'uidOwner' => 'owner',
			'token' => 'token',
			'disabled' => false,
		]);

		$hookListener3 = $this->getMockBuilder('Dummy')->setMethods(['post'])->getMock();
		\OCP\Util::connectHook(\OCP\Share::class, 'post_update_permissions', $hookListener3, 'post');
		$hookListener3->expects($this->never())->method('post');

		$manager->updateShare($share);
	}

	public function testUpdateShareMailEnableSendPasswordByTalkWithNoPassword(): void {
		$this->expectException(\InvalidArgumentException::class);
		$this->expectExceptionMessage('Cannot enable sending the password by Talk with an empty password');

		$manager = $this->createManagerMock()
			->setMethods([
				'canShare',
				'getShareById',
				'generalCreateChecks',
				'verifyPassword',
				'pathCreateChecks',
				'linkCreateChecks',
				'validateExpirationDateLink',
			])
			->getMock();

		$originalShare = $this->manager->newShare();
		$originalShare->setShareType(IShare::TYPE_EMAIL)
			->setPermissions(\OCP\Constants::PERMISSION_ALL)
			->setPassword(null)
			->setSendPasswordByTalk(false);

		$tomorrow = new \DateTime();
		$tomorrow->setTime(0, 0, 0);
		$tomorrow->add(new \DateInterval('P1D'));

		$file = $this->createMock(File::class);
		$file->method('getId')->willReturn(100);

		$share = $this->manager->newShare();
		$share->setProviderId('foo')
			->setId('42')
			->setShareType(IShare::TYPE_EMAIL)
			->setToken('token')
			->setSharedBy('owner')
			->setShareOwner('owner')
			->setPassword(null)
			->setSendPasswordByTalk(true)
			->setExpirationDate($tomorrow)
			->setNode($file)
			->setPermissions(\OCP\Constants::PERMISSION_ALL);

		$manager->expects($this->once())->method('canShare')->willReturn(true);
		$manager->expects($this->once())->method('getShareById')->with('foo:42')->willReturn($originalShare);
		$manager->expects($this->once())->method('generalCreateChecks')->with($share);
		$manager->expects($this->never())->method('verifyPassword');
		$manager->expects($this->never())->method('pathCreateChecks');
		$manager->expects($this->once())->method('linkCreateChecks');
		$manager->expects($this->never())->method('validateExpirationDateLink');

		// If the password is empty, we have nothing to hash
		$this->hasher->expects($this->never())
			->method('hash');

		$this->defaultProvider->expects($this->never())
			->method('update');

		$hookListener = $this->getMockBuilder('Dummy')->setMethods(['post'])->getMock();
		\OCP\Util::connectHook(\OCP\Share::class, 'post_set_expiration_date', $hookListener, 'post');
		$hookListener->expects($this->never())->method('post');

		$hookListener2 = $this->getMockBuilder('Dummy')->setMethods(['post'])->getMock();
		\OCP\Util::connectHook(\OCP\Share::class, 'post_update_password', $hookListener2, 'post');
		$hookListener2->expects($this->never())->method('post');

		$hookListener3 = $this->getMockBuilder('Dummy')->setMethods(['post'])->getMock();
		\OCP\Util::connectHook(\OCP\Share::class, 'post_update_permissions', $hookListener3, 'post');
		$hookListener3->expects($this->never())->method('post');

		$manager->updateShare($share);
	}


	public function testUpdateShareMailEnableSendPasswordByTalkRemovingPassword(): void {
		$this->expectException(\InvalidArgumentException::class);
		$this->expectExceptionMessage('Cannot enable sending the password by Talk with an empty password');

		$manager = $this->createManagerMock()
			->setMethods([
				'canShare',
				'getShareById',
				'generalCreateChecks',
				'verifyPassword',
				'pathCreateChecks',
				'linkCreateChecks',
				'validateExpirationDateLink',
			])
			->getMock();

		$originalShare = $this->manager->newShare();
		$originalShare->setShareType(IShare::TYPE_EMAIL)
			->setPermissions(\OCP\Constants::PERMISSION_ALL)
			->setPassword('passwordHash')
			->setSendPasswordByTalk(false);

		$tomorrow = new \DateTime();
		$tomorrow->setTime(0, 0, 0);
		$tomorrow->add(new \DateInterval('P1D'));

		$file = $this->createMock(File::class);
		$file->method('getId')->willReturn(100);

		$share = $this->manager->newShare();
		$share->setProviderId('foo')
			->setId('42')
			->setShareType(IShare::TYPE_EMAIL)
			->setToken('token')
			->setSharedBy('owner')
			->setShareOwner('owner')
			->setPassword(null)
			->setSendPasswordByTalk(true)
			->setExpirationDate($tomorrow)
			->setNode($file)
			->setPermissions(\OCP\Constants::PERMISSION_ALL);

		$manager->expects($this->once())->method('canShare')->willReturn(true);
		$manager->expects($this->once())->method('getShareById')->with('foo:42')->willReturn($originalShare);
		$manager->expects($this->once())->method('generalCreateChecks')->with($share);
		$manager->expects($this->once())->method('verifyPassword');
		$manager->expects($this->never())->method('pathCreateChecks');
		$manager->expects($this->once())->method('linkCreateChecks');
		$manager->expects($this->never())->method('validateExpirationDateLink');

		// If the password is empty, we have nothing to hash
		$this->hasher->expects($this->never())
			->method('hash');

		$this->defaultProvider->expects($this->never())
			->method('update');

		$hookListener = $this->getMockBuilder('Dummy')->setMethods(['post'])->getMock();
		\OCP\Util::connectHook(\OCP\Share::class, 'post_set_expiration_date', $hookListener, 'post');
		$hookListener->expects($this->never())->method('post');

		$hookListener2 = $this->getMockBuilder('Dummy')->setMethods(['post'])->getMock();
		\OCP\Util::connectHook(\OCP\Share::class, 'post_update_password', $hookListener2, 'post');
		$hookListener2->expects($this->never())->method('post');

		$hookListener3 = $this->getMockBuilder('Dummy')->setMethods(['post'])->getMock();
		\OCP\Util::connectHook(\OCP\Share::class, 'post_update_permissions', $hookListener3, 'post');
		$hookListener3->expects($this->never())->method('post');

		$manager->updateShare($share);
	}


	public function testUpdateShareMailEnableSendPasswordByTalkRemovingPasswordWithEmptyString(): void {
		$this->expectException(\InvalidArgumentException::class);
		$this->expectExceptionMessage('Cannot enable sending the password by Talk with an empty password');

		$manager = $this->createManagerMock()
			->setMethods([
				'canShare',
				'getShareById',
				'generalCreateChecks',
				'verifyPassword',
				'pathCreateChecks',
				'linkCreateChecks',
				'validateExpirationDateLink',
			])
			->getMock();

		$originalShare = $this->manager->newShare();
		$originalShare->setShareType(IShare::TYPE_EMAIL)
			->setPermissions(\OCP\Constants::PERMISSION_ALL)
			->setPassword('passwordHash')
			->setSendPasswordByTalk(false);

		$tomorrow = new \DateTime();
		$tomorrow->setTime(0, 0, 0);
		$tomorrow->add(new \DateInterval('P1D'));

		$file = $this->createMock(File::class);
		$file->method('getId')->willReturn(100);

		$share = $this->manager->newShare();
		$share->setProviderId('foo')
			->setId('42')
			->setShareType(IShare::TYPE_EMAIL)
			->setToken('token')
			->setSharedBy('owner')
			->setShareOwner('owner')
			->setPassword('')
			->setSendPasswordByTalk(true)
			->setExpirationDate($tomorrow)
			->setNode($file)
			->setPermissions(\OCP\Constants::PERMISSION_ALL);

		$manager->expects($this->once())->method('canShare')->willReturn(true);
		$manager->expects($this->once())->method('getShareById')->with('foo:42')->willReturn($originalShare);
		$manager->expects($this->once())->method('generalCreateChecks')->with($share);
		$manager->expects($this->once())->method('verifyPassword');
		$manager->expects($this->never())->method('pathCreateChecks');
		$manager->expects($this->once())->method('linkCreateChecks');
		$manager->expects($this->never())->method('validateExpirationDateLink');

		// If the password is empty, we have nothing to hash
		$this->hasher->expects($this->never())
			->method('hash');

		$this->defaultProvider->expects($this->never())
			->method('update');

		$hookListener = $this->getMockBuilder('Dummy')->setMethods(['post'])->getMock();
		\OCP\Util::connectHook(\OCP\Share::class, 'post_set_expiration_date', $hookListener, 'post');
		$hookListener->expects($this->never())->method('post');

		$hookListener2 = $this->getMockBuilder('Dummy')->setMethods(['post'])->getMock();
		\OCP\Util::connectHook(\OCP\Share::class, 'post_update_password', $hookListener2, 'post');
		$hookListener2->expects($this->never())->method('post');

		$hookListener3 = $this->getMockBuilder('Dummy')->setMethods(['post'])->getMock();
		\OCP\Util::connectHook(\OCP\Share::class, 'post_update_permissions', $hookListener3, 'post');
		$hookListener3->expects($this->never())->method('post');

		$manager->updateShare($share);
	}


	public function testUpdateShareMailEnableSendPasswordByTalkWithPreviousPassword(): void {
		$this->expectException(\InvalidArgumentException::class);
		$this->expectExceptionMessage('Cannot enable sending the password by Talk without setting a new password');

		$manager = $this->createManagerMock()
			->setMethods([
				'canShare',
				'getShareById',
				'generalCreateChecks',
				'verifyPassword',
				'pathCreateChecks',
				'linkCreateChecks',
				'validateExpirationDateLink',
			])
			->getMock();

		$originalShare = $this->manager->newShare();
		$originalShare->setShareType(IShare::TYPE_EMAIL)
			->setPermissions(\OCP\Constants::PERMISSION_ALL)
			->setPassword('password')
			->setSendPasswordByTalk(false);

		$tomorrow = new \DateTime();
		$tomorrow->setTime(0, 0, 0);
		$tomorrow->add(new \DateInterval('P1D'));

		$file = $this->createMock(File::class);
		$file->method('getId')->willReturn(100);

		$share = $this->manager->newShare();
		$share->setProviderId('foo')
			->setId('42')
			->setShareType(IShare::TYPE_EMAIL)
			->setToken('token')
			->setSharedBy('owner')
			->setShareOwner('owner')
			->setPassword('password')
			->setSendPasswordByTalk(true)
			->setExpirationDate($tomorrow)
			->setNode($file)
			->setPermissions(\OCP\Constants::PERMISSION_ALL);

		$manager->expects($this->once())->method('canShare')->willReturn(true);
		$manager->expects($this->once())->method('getShareById')->with('foo:42')->willReturn($originalShare);
		$manager->expects($this->once())->method('generalCreateChecks')->with($share);
		$manager->expects($this->never())->method('verifyPassword');
		$manager->expects($this->never())->method('pathCreateChecks');
		$manager->expects($this->once())->method('linkCreateChecks');
		$manager->expects($this->never())->method('validateExpirationDateLink');

		// If the old & new passwords are the same, we don't do anything
		$this->hasher->expects($this->never())
			->method('verify');
		$this->hasher->expects($this->never())
			->method('hash');

		$this->defaultProvider->expects($this->never())
			->method('update');

		$hookListener = $this->getMockBuilder('Dummy')->setMethods(['post'])->getMock();
		\OCP\Util::connectHook(\OCP\Share::class, 'post_set_expiration_date', $hookListener, 'post');
		$hookListener->expects($this->never())->method('post');

		$hookListener2 = $this->getMockBuilder('Dummy')->setMethods(['post'])->getMock();
		\OCP\Util::connectHook(\OCP\Share::class, 'post_update_password', $hookListener2, 'post');
		$hookListener2->expects($this->never())->method('post');

		$hookListener3 = $this->getMockBuilder('Dummy')->setMethods(['post'])->getMock();
		\OCP\Util::connectHook(\OCP\Share::class, 'post_update_permissions', $hookListener3, 'post');
		$hookListener3->expects($this->never())->method('post');

		$manager->updateShare($share);
	}

	public function testUpdateShareMailDisableSendPasswordByTalkWithPreviousPassword(): void {
		$this->expectException(\InvalidArgumentException::class);
		$this->expectExceptionMessage('Cannot disable sending the password by Talk without setting a new password');

		$manager = $this->createManagerMock()
			->setMethods([
				'canShare',
				'getShareById',
				'generalCreateChecks',
				'verifyPassword',
				'pathCreateChecks',
				'linkCreateChecks',
				'validateExpirationDateLink',
			])
			->getMock();

		$originalShare = $this->manager->newShare();
		$originalShare->setShareType(IShare::TYPE_EMAIL)
			->setPermissions(\OCP\Constants::PERMISSION_ALL)
			->setPassword('passwordHash')
			->setSendPasswordByTalk(true);

		$tomorrow = new \DateTime();
		$tomorrow->setTime(0, 0, 0);
		$tomorrow->add(new \DateInterval('P1D'));

		$file = $this->createMock(File::class);
		$file->method('getId')->willReturn(100);

		$share = $this->manager->newShare();
		$share->setProviderId('foo')
			->setId('42')
			->setShareType(IShare::TYPE_EMAIL)
			->setToken('token')
			->setSharedBy('owner')
			->setShareOwner('owner')
			->setPassword('passwordHash')
			->setSendPasswordByTalk(false)
			->setExpirationDate($tomorrow)
			->setNode($file)
			->setPermissions(\OCP\Constants::PERMISSION_ALL);

		$manager->expects($this->once())->method('canShare')->willReturn(true);
		$manager->expects($this->once())->method('getShareById')->with('foo:42')->willReturn($originalShare);
		$manager->expects($this->once())->method('generalCreateChecks')->with($share);
		$manager->expects($this->never())->method('verifyPassword');
		$manager->expects($this->never())->method('pathCreateChecks');
		$manager->expects($this->once())->method('linkCreateChecks');
		$manager->expects($this->never())->method('validateExpirationDateLink');

		// If the old & new passwords are the same, we don't do anything
		$this->hasher->expects($this->never())
			->method('verify');
		$this->hasher->expects($this->never())
			->method('hash');

		$this->defaultProvider->expects($this->never())
			->method('update');

		$hookListener = $this->getMockBuilder('Dummy')->setMethods(['post'])->getMock();
		\OCP\Util::connectHook(\OCP\Share::class, 'post_set_expiration_date', $hookListener, 'post');
		$hookListener->expects($this->never())->method('post');

		$hookListener2 = $this->getMockBuilder('Dummy')->setMethods(['post'])->getMock();
		\OCP\Util::connectHook(\OCP\Share::class, 'post_update_password', $hookListener2, 'post');
		$hookListener2->expects($this->never())->method('post');

		$hookListener3 = $this->getMockBuilder('Dummy')->setMethods(['post'])->getMock();
		\OCP\Util::connectHook(\OCP\Share::class, 'post_update_permissions', $hookListener3, 'post');
		$hookListener3->expects($this->never())->method('post');

		$manager->updateShare($share);
	}

	public function testUpdateShareMailDisableSendPasswordByTalkWithoutChangingPassword(): void {
		$this->expectException(\InvalidArgumentException::class);
		$this->expectExceptionMessage('Cannot disable sending the password by Talk without setting a new password');

		$manager = $this->createManagerMock()
			->setMethods([
				'canShare',
				'getShareById',
				'generalCreateChecks',
				'verifyPassword',
				'pathCreateChecks',
				'linkCreateChecks',
				'validateExpirationDateLink',
			])
			->getMock();

		$originalShare = $this->manager->newShare();
		$originalShare->setShareType(IShare::TYPE_EMAIL)
			->setPermissions(\OCP\Constants::PERMISSION_ALL)
			->setPassword('passwordHash')
			->setSendPasswordByTalk(true);

		$tomorrow = new \DateTime();
		$tomorrow->setTime(0, 0, 0);
		$tomorrow->add(new \DateInterval('P1D'));

		$file = $this->createMock(File::class);
		$file->method('getId')->willReturn(100);

		$share = $this->manager->newShare();
		$share->setProviderId('foo')
			->setId('42')
			->setShareType(IShare::TYPE_EMAIL)
			->setToken('token')
			->setSharedBy('owner')
			->setShareOwner('owner')
			->setPassword('passwordHash')
			->setSendPasswordByTalk(false)
			->setExpirationDate($tomorrow)
			->setNode($file)
			->setPermissions(\OCP\Constants::PERMISSION_ALL);

		$manager->expects($this->once())->method('canShare')->willReturn(true);
		$manager->expects($this->once())->method('getShareById')->with('foo:42')->willReturn($originalShare);
		$manager->expects($this->once())->method('generalCreateChecks')->with($share);
		$manager->expects($this->never())->method('verifyPassword');
		$manager->expects($this->never())->method('pathCreateChecks');
		$manager->expects($this->once())->method('linkCreateChecks');
		$manager->expects($this->never())->method('validateExpirationDateLink');

		// If the old & new passwords are the same, we don't do anything
		$this->hasher->expects($this->never())
			->method('verify');
		$this->hasher->expects($this->never())
			->method('hash');

		$this->defaultProvider->expects($this->never())
			->method('update');

		$hookListener = $this->getMockBuilder('Dummy')->setMethods(['post'])->getMock();
		\OCP\Util::connectHook(\OCP\Share::class, 'post_set_expiration_date', $hookListener, 'post');
		$hookListener->expects($this->never())->method('post');

		$hookListener2 = $this->getMockBuilder('Dummy')->setMethods(['post'])->getMock();
		\OCP\Util::connectHook(\OCP\Share::class, 'post_update_password', $hookListener2, 'post');
		$hookListener2->expects($this->never())->method('post');

		$hookListener3 = $this->getMockBuilder('Dummy')->setMethods(['post'])->getMock();
		\OCP\Util::connectHook(\OCP\Share::class, 'post_update_permissions', $hookListener3, 'post');
		$hookListener3->expects($this->never())->method('post');

		$manager->updateShare($share);
	}

	public function testMoveShareLink(): void {
		$this->expectException(\InvalidArgumentException::class);
		$this->expectExceptionMessage('Cannot change target of link share');

		$share = $this->manager->newShare();
		$share->setShareType(IShare::TYPE_LINK);

		$recipient = $this->createMock(IUser::class);

		$this->manager->moveShare($share, $recipient);
	}


	public function testMoveShareUserNotRecipient(): void {
		$this->expectException(\InvalidArgumentException::class);
		$this->expectExceptionMessage('Invalid recipient');

		$share = $this->manager->newShare();
		$share->setShareType(IShare::TYPE_USER);

		$share->setSharedWith('sharedWith');

		$this->manager->moveShare($share, 'recipient');
	}

	public function testMoveShareUser(): void {
		$share = $this->manager->newShare();
		$share->setShareType(IShare::TYPE_USER)
			->setId('42')
			->setProviderId('foo');

		$share->setSharedWith('recipient');

		$this->defaultProvider->method('move')->with($share, 'recipient')->willReturnArgument(0);

		$this->manager->moveShare($share, 'recipient');
		$this->addToAssertionCount(1);
	}


	public function testMoveShareGroupNotRecipient(): void {
		$this->expectException(\InvalidArgumentException::class);
		$this->expectExceptionMessage('Invalid recipient');

		$share = $this->manager->newShare();
		$share->setShareType(IShare::TYPE_GROUP);

		$sharedWith = $this->createMock(IGroup::class);
		$share->setSharedWith('shareWith');

		$recipient = $this->createMock(IUser::class);
		$sharedWith->method('inGroup')->with($recipient)->willReturn(false);

		$this->groupManager->method('get')->with('shareWith')->willReturn($sharedWith);
		$this->userManager->method('get')->with('recipient')->willReturn($recipient);

		$this->manager->moveShare($share, 'recipient');
	}


	public function testMoveShareGroupNull(): void {
		$this->expectException(\InvalidArgumentException::class);
		$this->expectExceptionMessage('Group "shareWith" does not exist');

		$share = $this->manager->newShare();
		$share->setShareType(IShare::TYPE_GROUP);
		$share->setSharedWith('shareWith');

		$recipient = $this->createMock(IUser::class);

		$this->groupManager->method('get')->with('shareWith')->willReturn(null);
		$this->userManager->method('get')->with('recipient')->willReturn($recipient);

		$this->manager->moveShare($share, 'recipient');
	}

	public function testMoveShareGroup(): void {
		$share = $this->manager->newShare();
		$share->setShareType(IShare::TYPE_GROUP)
			->setId('42')
			->setProviderId('foo');

		$group = $this->createMock(IGroup::class);
		$share->setSharedWith('group');

		$recipient = $this->createMock(IUser::class);
		$group->method('inGroup')->with($recipient)->willReturn(true);

		$this->groupManager->method('get')->with('group')->willReturn($group);
		$this->userManager->method('get')->with('recipient')->willReturn($recipient);

		$this->defaultProvider->method('move')->with($share, 'recipient')->willReturnArgument(0);

		$this->manager->moveShare($share, 'recipient');
		$this->addToAssertionCount(1);
	}

	/**
	 * @dataProvider dataTestShareProviderExists
	 */
<<<<<<< HEAD
	public function testShareProviderExists($shareType, $expected) {
		$factory = $this->getMockBuilder(\OCP\Share\IProviderFactory::class)->getMock();
=======
	public function testShareProviderExists($shareType, $expected): void {
		$factory = $this->getMockBuilder('OCP\Share\IProviderFactory')->getMock();
>>>>>>> 0a7b4b59
		$factory->expects($this->any())->method('getProviderForType')
			->willReturnCallback(function ($id) {
				if ($id === IShare::TYPE_USER) {
					return true;
				}
				throw new Exception\ProviderException();
			});

		$manager = $this->createManager($factory);
		$this->assertSame($expected,
			$manager->shareProviderExists($shareType)
		);
	}

	public function dataTestShareProviderExists() {
		return [
			[IShare::TYPE_USER, true],
			[42, false],
		];
	}

	public function testGetSharesInFolder(): void {
		$factory = new DummyFactory2($this->createMock(IServerContainer::class));

		$manager = $this->createManager($factory);

		$factory->setProvider($this->defaultProvider);
		$extraProvider = $this->createMock(IShareProvider::class);
		$factory->setSecondProvider($extraProvider);

		$share1 = $this->createMock(IShare::class);
		$share2 = $this->createMock(IShare::class);
		$share3 = $this->createMock(IShare::class);
		$share4 = $this->createMock(IShare::class);

		$folder = $this->createMock(Folder::class);

		$this->defaultProvider->method('getSharesInFolder')
			->with(
				$this->equalTo('user'),
				$this->equalTo($folder),
				$this->equalTo(false)
			)->willReturn([
				1 => [$share1],
				2 => [$share2],
			]);

		$extraProvider->method('getSharesInFolder')
			->with(
				$this->equalTo('user'),
				$this->equalTo($folder),
				$this->equalTo(false)
			)->willReturn([
				2 => [$share3],
				3 => [$share4],
			]);

		$result = $manager->getSharesInFolder('user', $folder, false);

		$expects = [
			1 => [$share1],
			2 => [$share2, $share3],
			3 => [$share4],
		];

		$this->assertSame($expects, $result);
	}

	public function testGetAccessList(): void {
		$factory = new DummyFactory2($this->createMock(IServerContainer::class));

		$manager = $this->createManager($factory);

		$factory->setProvider($this->defaultProvider);
		$extraProvider = $this->createMock(IShareProvider::class);
		$factory->setSecondProvider($extraProvider);

		$nodeOwner = $this->createMock(IUser::class);
		$nodeOwner->expects($this->once())
			->method('getUID')
			->willReturn('user1');

		$node = $this->createMock(Node::class);
		$node->expects($this->once())
			->method('getOwner')
			->willReturn($nodeOwner);
		$node->method('getId')
			->willReturn(42);

		$userFolder = $this->createMock(Folder::class);
		$file = $this->createMock(File::class);
		$folder = $this->createMock(Folder::class);

		$owner = $this->createMock(IUser::class);
		$owner->expects($this->once())
			->method('getUID')
			->willReturn('owner');

		$file->method('getParent')
			->willReturn($folder);
		$file->method('getPath')
			->willReturn('/owner/files/folder/file');
		$file->method('getOwner')
			->willReturn($owner);
		$file->method('getId')
			->willReturn(23);
		$folder->method('getParent')
			->willReturn($userFolder);
		$folder->method('getPath')
			->willReturn('/owner/files/folder');
		$userFolder->method('getFirstNodeById')
			->with($this->equalTo(42))
			->willReturn($file);
		$userFolder->method('getPath')
			->willReturn('/user1/files');

		$this->userManager->method('userExists')
			->with($this->equalTo('user1'))
			->willReturn(true);

		$this->defaultProvider->method('getAccessList')
			->with(
				$this->equalTo([$file, $folder]),
				false
			)
			->willReturn([
				'users' => [
					'user1',
					'user2',
					'user3',
					'123456',
				],
				'public' => true,
			]);

		$extraProvider->method('getAccessList')
			->with(
				$this->equalTo([$file, $folder]),
				false
			)
			->willReturn([
				'users' => [
					'user3',
					'user4',
					'user5',
					'234567',
				],
				'remote' => true,
			]);

		$this->rootFolder->method('getUserFolder')
			->with($this->equalTo('user1'))
			->willReturn($userFolder);

		$expected = [
			'users' => ['owner', 'user1', 'user2', 'user3', '123456','user4', 'user5', '234567'],
			'remote' => true,
			'public' => true,
		];

		$result = $manager->getAccessList($node, true, false);

		$this->assertSame($expected['public'], $result['public']);
		$this->assertSame($expected['remote'], $result['remote']);
		$this->assertSame($expected['users'], $result['users']);
	}

	public function testGetAccessListWithCurrentAccess(): void {
		$factory = new DummyFactory2($this->createMock(IServerContainer::class));

		$manager = $this->createManager($factory);

		$factory->setProvider($this->defaultProvider);
		$extraProvider = $this->createMock(IShareProvider::class);
		$factory->setSecondProvider($extraProvider);

		$nodeOwner = $this->createMock(IUser::class);
		$nodeOwner->expects($this->once())
			->method('getUID')
			->willReturn('user1');

		$node = $this->createMock(Node::class);
		$node->expects($this->once())
			->method('getOwner')
			->willReturn($nodeOwner);
		$node->method('getId')
			->willReturn(42);

		$userFolder = $this->createMock(Folder::class);
		$file = $this->createMock(File::class);

		$owner = $this->createMock(IUser::class);
		$owner->expects($this->once())
			->method('getUID')
			->willReturn('owner');
		$folder = $this->createMock(Folder::class);

		$file->method('getParent')
			->willReturn($folder);
		$file->method('getPath')
			->willReturn('/owner/files/folder/file');
		$file->method('getOwner')
			->willReturn($owner);
		$file->method('getId')
			->willReturn(23);
		$folder->method('getParent')
			->willReturn($userFolder);
		$folder->method('getPath')
			->willReturn('/owner/files/folder');
		$userFolder->method('getFirstNodeById')
			->with($this->equalTo(42))
			->willReturn($file);
		$userFolder->method('getPath')
			->willReturn('/user1/files');

		$this->userManager->method('userExists')
			->with($this->equalTo('user1'))
			->willReturn(true);

		$this->defaultProvider->method('getAccessList')
			->with(
				$this->equalTo([$file, $folder]),
				true
			)
			->willReturn([
				'users' => [
					'user1' => [],
					'user2' => [],
					'user3' => [],
					'123456' => [],
				],
				'public' => true,
			]);

		$extraProvider->method('getAccessList')
			->with(
				$this->equalTo([$file, $folder]),
				true
			)
			->willReturn([
				'users' => [
					'user3' => [],
					'user4' => [],
					'user5' => [],
					'234567' => [],
				],
				'remote' => [
					'remote1',
				],
			]);

		$this->rootFolder->method('getUserFolder')
			->with($this->equalTo('user1'))
			->willReturn($userFolder);

		$expected = [
			'users' => [
				'owner' => [
					'node_id' => 23,
					'node_path' => '/folder/file'
				]
				, 'user1' => [], 'user2' => [], 'user3' => [], '123456' => [], 'user4' => [], 'user5' => [], '234567' => []],
			'remote' => [
				'remote1',
			],
			'public' => true,
		];

		$result = $manager->getAccessList($node, true, true);

		$this->assertSame($expected['public'], $result['public']);
		$this->assertSame($expected['remote'], $result['remote']);
		$this->assertSame($expected['users'], $result['users']);
	}

	public function testGetAllShares(): void {
		$factory = new DummyFactory2($this->createMock(IServerContainer::class));

		$manager = $this->createManager($factory);

		$factory->setProvider($this->defaultProvider);
		$extraProvider = $this->createMock(IShareProvider::class);
		$factory->setSecondProvider($extraProvider);

		$share1 = $this->createMock(IShare::class);
		$share2 = $this->createMock(IShare::class);
		$share3 = $this->createMock(IShare::class);
		$share4 = $this->createMock(IShare::class);

		$this->defaultProvider->method('getAllShares')
			->willReturnCallback(function () use ($share1, $share2) {
				yield $share1;
				yield $share2;
			});
		$extraProvider->method('getAllShares')
			->willReturnCallback(function () use ($share3, $share4) {
				yield $share3;
				yield $share4;
			});

		// "yield from", used in "getAllShares()", does not reset the keys, so
		// "use_keys" has to be disabled to collect all the values while
		// ignoring the keys returned by the generator.
		$result = iterator_to_array($manager->getAllShares(), $use_keys = false);

		$expects = [$share1, $share2, $share3, $share4];

		$this->assertSame($expects, $result);
	}

	public function dataCurrentUserCanEnumerateTargetUser(): array {
		return [
			'Full match guest' => [true, true, false, false, false, false, false, true],
			'Full match user' => [false, true, false, false, false, false, false, true],
			'Enumeration off guest' => [true, false, false, false, false, false, false, false],
			'Enumeration off user' => [false, false, false, false, false, false, false, false],
			'Enumeration guest' => [true, false, true, false, false, false, false, true],
			'Enumeration user' => [false, false, true, false, false, false, false, true],

			// Restricted enumerations guests never works
			'Guest phone' => [true, false, true, true, false, false, false, false],
			'Guest group' => [true, false, true, false, true, false, false, false],
			'Guest both' => [true, false, true, true, true, false, false, false],

			// Restricted enumerations users
			'User phone but not known' => [false, false, true, true, false, false, false, false],
			'User phone known' => [false, false, true, true, false, true, false, true],
			'User group but no match' => [false, false, true, false, true, false, false, false],
			'User group with match' => [false, false, true, false, true, false, true, true],
		];
	}

	/**
	 * @dataProvider dataCurrentUserCanEnumerateTargetUser
	 * @param bool $expected
	 */
	public function testCurrentUserCanEnumerateTargetUser(bool $currentUserIsGuest, bool $allowEnumerationFullMatch, bool $allowEnumeration, bool $limitEnumerationToPhone, bool $limitEnumerationToGroups, bool $isKnownToUser, bool $haveCommonGroup, bool $expected): void {
		/** @var IManager|MockObject $manager */
		$manager = $this->createManagerMock()
			->setMethods([
				'allowEnumerationFullMatch',
				'allowEnumeration',
				'limitEnumerationToPhone',
				'limitEnumerationToGroups',
			])
			->getMock();

		$manager->method('allowEnumerationFullMatch')
			->willReturn($allowEnumerationFullMatch);
		$manager->method('allowEnumeration')
			->willReturn($allowEnumeration);
		$manager->method('limitEnumerationToPhone')
			->willReturn($limitEnumerationToPhone);
		$manager->method('limitEnumerationToGroups')
			->willReturn($limitEnumerationToGroups);

		$this->knownUserService->method('isKnownToUser')
			->with('current', 'target')
			->willReturn($isKnownToUser);

		$currentUser = null;
		if (!$currentUserIsGuest) {
			$currentUser = $this->createMock(IUser::class);
			$currentUser->method('getUID')
				->willReturn('current');
		}
		$targetUser = $this->createMock(IUser::class);
		$targetUser->method('getUID')
			->willReturn('target');

		if ($haveCommonGroup) {
			$this->groupManager->method('getUserGroupIds')
				->willReturnMap([
					[$targetUser, ['gid1', 'gid2']],
					[$currentUser, ['gid2', 'gid3']],
				]);
		} else {
			$this->groupManager->method('getUserGroupIds')
				->willReturnMap([
					[$targetUser, ['gid1', 'gid2']],
					[$currentUser, ['gid3', 'gid4']],
				]);
		}

		$this->assertSame($expected, $manager->currentUserCanEnumerateTargetUser($currentUser, $targetUser));
	}
}

class DummyFactory implements IProviderFactory {
	/** @var IShareProvider */
	protected $provider;

	public function __construct(\OCP\IServerContainer $serverContainer) {
	}

	/**
	 * @param IShareProvider $provider
	 */
	public function setProvider($provider) {
		$this->provider = $provider;
	}

	/**
	 * @param string $id
	 * @return IShareProvider
	 */
	public function getProvider($id) {
		return $this->provider;
	}

	/**
	 * @param int $shareType
	 * @return IShareProvider
	 */
	public function getProviderForType($shareType) {
		return $this->provider;
	}

	/**
	 * @return IShareProvider[]
	 */
	public function getAllProviders() {
		return [$this->provider];
	}

	public function registerProvider(string $shareProvier): void {
	}
}

class DummyFactory2 extends DummyFactory {
	/** @var IShareProvider */
	private $provider2;

	/**
	 * @param IShareProvider $provider
	 */
	public function setSecondProvider($provider) {
		$this->provider2 = $provider;
	}

	public function getAllProviders() {
		return [$this->provider, $this->provider2];
	}

	public function registerProvider(string $shareProvier): void {
	}
}<|MERGE_RESOLUTION|>--- conflicted
+++ resolved
@@ -1,4695 +1,4690 @@
-<?php
-/**
- * SPDX-FileCopyrightText: 2016-2024 Nextcloud GmbH and Nextcloud contributors
- * SPDX-FileCopyrightText: 2016 ownCloud, Inc.
- * SPDX-License-Identifier: AGPL-3.0-only
- */
-
-namespace Test\Share20;
-
-use DateTimeZone;
-use OC\Files\Mount\MoveableMount;
-use OC\KnownUser\KnownUserService;
-use OC\Share20\DefaultShareProvider;
-use OC\Share20\Exception;
-use OC\Share20\Manager;
-use OC\Share20\Share;
-use OC\Share20\ShareDisableChecker;
-use OCP\EventDispatcher\Event;
-use OCP\EventDispatcher\IEventDispatcher;
-use OCP\Files\File;
-use OCP\Files\Folder;
-use OCP\Files\IRootFolder;
-use OCP\Files\Mount\IMountManager;
-use OCP\Files\Mount\IMountPoint;
-use OCP\Files\Node;
-use OCP\Files\Storage;
-use OCP\HintException;
-use OCP\IConfig;
-use OCP\IDateTimeZone;
-use OCP\IGroup;
-use OCP\IGroupManager;
-use OCP\IL10N;
-use OCP\IServerContainer;
-use OCP\IURLGenerator;
-use OCP\IUser;
-use OCP\IUserManager;
-use OCP\IUserSession;
-use OCP\L10N\IFactory;
-use OCP\Mail\IMailer;
-use OCP\Security\Events\ValidatePasswordPolicyEvent;
-use OCP\Security\IHasher;
-use OCP\Security\ISecureRandom;
-use OCP\Share\Events\BeforeShareCreatedEvent;
-use OCP\Share\Events\BeforeShareDeletedEvent;
-use OCP\Share\Events\ShareCreatedEvent;
-use OCP\Share\Events\ShareDeletedEvent;
-use OCP\Share\Events\ShareDeletedFromSelfEvent;
-use OCP\Share\Exceptions\AlreadySharedException;
-use OCP\Share\Exceptions\ShareNotFound;
-use OCP\Share\IManager;
-use OCP\Share\IProviderFactory;
-use OCP\Share\IShare;
-use OCP\Share\IShareProvider;
-use PHPUnit\Framework\MockObject\MockBuilder;
-use PHPUnit\Framework\MockObject\MockObject;
-use Psr\Log\LoggerInterface;
-
-/**
- * Class ManagerTest
- *
- * @package Test\Share20
- * @group DB
- */
-class ManagerTest extends \Test\TestCase {
-	/** @var Manager */
-	protected $manager;
-	/** @var LoggerInterface|MockObject */
-	protected $logger;
-	/** @var IConfig|MockObject */
-	protected $config;
-	/** @var ISecureRandom|MockObject */
-	protected $secureRandom;
-	/** @var IHasher|MockObject */
-	protected $hasher;
-	/** @var IShareProvider|MockObject */
-	protected $defaultProvider;
-	/** @var IMountManager|MockObject */
-	protected $mountManager;
-	/** @var IGroupManager|MockObject */
-	protected $groupManager;
-	/** @var IL10N|MockObject */
-	protected $l;
-	/** @var IFactory|MockObject */
-	protected $l10nFactory;
-	/** @var DummyFactory */
-	protected $factory;
-	/** @var IUserManager|MockObject */
-	protected $userManager;
-	/** @var IRootFolder | MockObject */
-	protected $rootFolder;
-	/** @var IEventDispatcher|MockObject */
-	protected $dispatcher;
-	/** @var IMailer|MockObject */
-	protected $mailer;
-	/** @var IURLGenerator|MockObject */
-	protected $urlGenerator;
-	/** @var \OC_Defaults|MockObject */
-	protected $defaults;
-	/** @var IUserSession|MockObject */
-	protected $userSession;
-	/** @var KnownUserService|MockObject */
-	protected $knownUserService;
-	/** @var ShareDisableChecker|MockObject */
-	protected $shareDisabledChecker;
-	private DateTimeZone $timezone;
-	/** @var IDateTimeZone|MockObject */
-	protected $dateTimeZone;
-
-	protected function setUp(): void {
-		$this->logger = $this->createMock(LoggerInterface::class);
-		$this->config = $this->createMock(IConfig::class);
-		$this->secureRandom = $this->createMock(ISecureRandom::class);
-		$this->hasher = $this->createMock(IHasher::class);
-		$this->mountManager = $this->createMock(IMountManager::class);
-		$this->groupManager = $this->createMock(IGroupManager::class);
-		$this->userManager = $this->createMock(IUserManager::class);
-		$this->rootFolder = $this->createMock(IRootFolder::class);
-		$this->mailer = $this->createMock(IMailer::class);
-		$this->urlGenerator = $this->createMock(IURLGenerator::class);
-		$this->defaults = $this->createMock(\OC_Defaults::class);
-		$this->dispatcher = $this->createMock(IEventDispatcher::class);
-		$this->userSession = $this->createMock(IUserSession::class);
-		$this->knownUserService = $this->createMock(KnownUserService::class);
-
-		$this->shareDisabledChecker = new ShareDisableChecker($this->config, $this->userManager, $this->groupManager);
-		$this->dateTimeZone = $this->createMock(IDateTimeZone::class);
-		$this->timezone = new \DateTimeZone('Pacific/Auckland');
-		$this->dateTimeZone->method('getTimeZone')->willReturnCallback(fn () => $this->timezone);
-
-		$this->l10nFactory = $this->createMock(IFactory::class);
-		$this->l = $this->createMock(IL10N::class);
-		$this->l->method('t')
-			->willReturnCallback(function ($text, $parameters = []) {
-				return vsprintf($text, $parameters);
-			});
-		$this->l->method('n')
-			->willReturnCallback(function ($singular, $plural, $count, $parameters = []) {
-				return vsprintf(str_replace('%n', $count, ($count === 1) ? $singular : $plural), $parameters);
-			});
-		$this->l10nFactory->method('get')->willReturn($this->l);
-
-		$this->factory = new DummyFactory(\OC::$server);
-
-		$this->manager = $this->createManager($this->factory);
-
-		$this->defaultProvider = $this->createMock(DefaultShareProvider::class);
-		$this->defaultProvider->method('identifier')->willReturn('default');
-		$this->factory->setProvider($this->defaultProvider);
-	}
-
-	private function createManager(IProviderFactory $factory): Manager {
-		return new Manager(
-			$this->logger,
-			$this->config,
-			$this->secureRandom,
-			$this->hasher,
-			$this->mountManager,
-			$this->groupManager,
-			$this->l10nFactory,
-			$factory,
-			$this->userManager,
-			$this->rootFolder,
-			$this->mailer,
-			$this->urlGenerator,
-			$this->defaults,
-			$this->dispatcher,
-			$this->userSession,
-			$this->knownUserService,
-			$this->shareDisabledChecker,
-			$this->dateTimeZone,
-		);
-	}
-
-	/**
-	 * @return MockBuilder
-	 */
-	private function createManagerMock() {
-		return $this->getMockBuilder(Manager::class)
-			->setConstructorArgs([
-				$this->logger,
-				$this->config,
-				$this->secureRandom,
-				$this->hasher,
-				$this->mountManager,
-				$this->groupManager,
-				$this->l10nFactory,
-				$this->factory,
-				$this->userManager,
-				$this->rootFolder,
-				$this->mailer,
-				$this->urlGenerator,
-				$this->defaults,
-				$this->dispatcher,
-				$this->userSession,
-				$this->knownUserService,
-				$this->shareDisabledChecker,
-				$this->dateTimeZone,
-			]);
-	}
-
-
-	public function testDeleteNoShareId(): void {
-		$this->expectException(\InvalidArgumentException::class);
-
-		$share = $this->manager->newShare();
-
-		$this->manager->deleteShare($share);
-	}
-
-	public function dataTestDelete() {
-		$user = $this->createMock(IUser::class);
-		$user->method('getUID')->willReturn('sharedWithUser');
-
-		$group = $this->createMock(IGroup::class);
-		$group->method('getGID')->willReturn('sharedWithGroup');
-
-		return [
-			[IShare::TYPE_USER, 'sharedWithUser'],
-			[IShare::TYPE_GROUP, 'sharedWithGroup'],
-			[IShare::TYPE_LINK, ''],
-			[IShare::TYPE_REMOTE, 'foo@bar.com'],
-		];
-	}
-
-	/**
-	 * @dataProvider dataTestDelete
-	 */
-	public function testDelete($shareType, $sharedWith): void {
-		$manager = $this->createManagerMock()
-			->setMethods(['getShareById', 'deleteChildren'])
-			->getMock();
-
-		$manager->method('deleteChildren')->willReturn([]);
-
-		$path = $this->createMock(File::class);
-		$path->method('getId')->willReturn(1);
-
-		$share = $this->manager->newShare();
-		$share->setId(42)
-			->setProviderId('prov')
-			->setShareType($shareType)
-			->setSharedWith($sharedWith)
-			->setSharedBy('sharedBy')
-			->setNode($path)
-			->setTarget('myTarget');
-
-		$manager->expects($this->once())->method('deleteChildren')->with($share);
-
-		$this->defaultProvider
-			->expects($this->once())
-			->method('delete')
-			->with($share);
-
-		$this->dispatcher->expects($this->exactly(2))
-			->method('dispatchTyped')
-			->withConsecutive(
-				[
-					$this->callBack(function (BeforeShareDeletedEvent $e) use ($share) {
-						return $e->getShare() === $share;
-					})],
-				[
-					$this->callBack(function (ShareDeletedEvent $e) use ($share) {
-						return $e->getShare() === $share;
-					})]
-			);
-
-		$manager->deleteShare($share);
-	}
-
-	public function testDeleteLazyShare(): void {
-		$manager = $this->createManagerMock()
-			->setMethods(['getShareById', 'deleteChildren'])
-			->getMock();
-
-		$manager->method('deleteChildren')->willReturn([]);
-
-		$share = $this->manager->newShare();
-		$share->setId(42)
-			->setProviderId('prov')
-			->setShareType(IShare::TYPE_USER)
-			->setSharedWith('sharedWith')
-			->setSharedBy('sharedBy')
-			->setShareOwner('shareOwner')
-			->setTarget('myTarget')
-			->setNodeId(1)
-			->setNodeType('file');
-
-		$this->rootFolder->expects($this->never())->method($this->anything());
-
-		$manager->expects($this->once())->method('deleteChildren')->with($share);
-
-		$this->defaultProvider
-			->expects($this->once())
-			->method('delete')
-			->with($share);
-
-		$this->dispatcher->expects($this->exactly(2))
-			->method('dispatchTyped')
-			->withConsecutive(
-				[
-					$this->callBack(function (BeforeShareDeletedEvent $e) use ($share) {
-						return $e->getShare() === $share;
-					})],
-				[
-					$this->callBack(function (ShareDeletedEvent $e) use ($share) {
-						return $e->getShare() === $share;
-					})]
-			);
-
-		$manager->deleteShare($share);
-	}
-
-	public function testDeleteNested(): void {
-		$manager = $this->createManagerMock()
-			->setMethods(['getShareById'])
-			->getMock();
-
-		$path = $this->createMock(File::class);
-		$path->method('getId')->willReturn(1);
-
-		$share1 = $this->manager->newShare();
-		$share1->setId(42)
-			->setProviderId('prov')
-			->setShareType(IShare::TYPE_USER)
-			->setSharedWith('sharedWith1')
-			->setSharedBy('sharedBy1')
-			->setNode($path)
-			->setTarget('myTarget1');
-
-		$share2 = $this->manager->newShare();
-		$share2->setId(43)
-			->setProviderId('prov')
-			->setShareType(IShare::TYPE_GROUP)
-			->setSharedWith('sharedWith2')
-			->setSharedBy('sharedBy2')
-			->setNode($path)
-			->setTarget('myTarget2')
-			->setParent(42);
-
-		$share3 = $this->manager->newShare();
-		$share3->setId(44)
-			->setProviderId('prov')
-			->setShareType(IShare::TYPE_LINK)
-			->setSharedBy('sharedBy3')
-			->setNode($path)
-			->setTarget('myTarget3')
-			->setParent(43);
-
-		$this->defaultProvider
-			->method('getChildren')
-			->willReturnMap([
-				[$share1, [$share2]],
-				[$share2, [$share3]],
-				[$share3, []],
-			]);
-
-		$this->defaultProvider
-			->method('delete')
-			->withConsecutive([$share3], [$share2], [$share1]);
-
-		$this->dispatcher->expects($this->exactly(6))
-			->method('dispatchTyped')
-			->withConsecutive(
-				[
-					$this->callBack(function (BeforeShareDeletedEvent $e) use ($share1) {
-						return $e->getShare()->getId() === $share1->getId();
-					})
-				],
-				[
-					$this->callBack(function (BeforeShareDeletedEvent $e) use ($share2) {
-						return $e->getShare()->getId() === $share2->getId();
-					})
-				],
-				[
-					$this->callBack(function (BeforeShareDeletedEvent $e) use ($share3) {
-						return $e->getShare()->getId() === $share3->getId();
-					})
-				],
-				[
-					$this->callBack(function (ShareDeletedEvent $e) use ($share3) {
-						return $e->getShare()->getId() === $share3->getId();
-					})
-				],
-				[
-					$this->callBack(function (ShareDeletedEvent $e) use ($share2) {
-						return $e->getShare()->getId() === $share2->getId();
-					})
-				],
-				[
-					$this->callBack(function (ShareDeletedEvent $e) use ($share1) {
-						return $e->getShare()->getId() === $share1->getId();
-					})
-				],
-			);
-
-		$manager->deleteShare($share1);
-	}
-
-	public function testDeleteFromSelf(): void {
-		$manager = $this->createManagerMock()
-			->setMethods(['getShareById'])
-			->getMock();
-
-		$recipientId = 'unshareFrom';
-		$share = $this->manager->newShare();
-		$share->setId(42)
-			->setProviderId('prov')
-			->setShareType(IShare::TYPE_USER)
-			->setSharedWith('sharedWith')
-			->setSharedBy('sharedBy')
-			->setShareOwner('shareOwner')
-			->setTarget('myTarget')
-			->setNodeId(1)
-			->setNodeType('file');
-
-		$this->defaultProvider
-			->expects($this->once())
-			->method('deleteFromSelf')
-			->with($share, $recipientId);
-
-		$this->dispatcher->expects($this->once())
-			->method('dispatchTyped')
-			->with(
-				$this->callBack(function (ShareDeletedFromSelfEvent $e) use ($share) {
-					return $e->getShare() === $share;
-				})
-			);
-
-		$manager->deleteFromSelf($share, $recipientId);
-	}
-
-	public function testDeleteChildren(): void {
-		$manager = $this->createManagerMock()
-			->setMethods(['deleteShare'])
-			->getMock();
-
-		$share = $this->createMock(IShare::class);
-		$share->method('getShareType')->willReturn(IShare::TYPE_USER);
-
-		$child1 = $this->createMock(IShare::class);
-		$child1->method('getShareType')->willReturn(IShare::TYPE_USER);
-		$child2 = $this->createMock(IShare::class);
-		$child2->method('getShareType')->willReturn(IShare::TYPE_USER);
-		$child3 = $this->createMock(IShare::class);
-		$child3->method('getShareType')->willReturn(IShare::TYPE_USER);
-
-		$shares = [
-			$child1,
-			$child2,
-			$child3,
-		];
-
-		$this->defaultProvider
-			->expects($this->exactly(4))
-			->method('getChildren')
-			->willReturnCallback(function ($_share) use ($share, $shares) {
-				if ($_share === $share) {
-					return $shares;
-				}
-				return [];
-			});
-
-		$this->defaultProvider
-			->expects($this->exactly(3))
-			->method('delete')
-			->withConsecutive([$child1], [$child2], [$child3]);
-
-		$result = self::invokePrivate($manager, 'deleteChildren', [$share]);
-		$this->assertSame($shares, $result);
-	}
-
-	public function testGetShareById(): void {
-		$share = $this->createMock(IShare::class);
-
-		$this->defaultProvider
-			->expects($this->once())
-			->method('getShareById')
-			->with(42)
-			->willReturn($share);
-
-		$this->assertEquals($share, $this->manager->getShareById('default:42'));
-	}
-
-
-	public function testGetExpiredShareById(): void {
-		$this->expectException(\OCP\Share\Exceptions\ShareNotFound::class);
-
-		$manager = $this->createManagerMock()
-			->setMethods(['deleteShare'])
-			->getMock();
-
-		$date = new \DateTime();
-		$date->setTime(0, 0, 0);
-
-		$share = $this->manager->newShare();
-		$share->setExpirationDate($date)
-			->setShareType(IShare::TYPE_LINK);
-
-		$this->defaultProvider->expects($this->once())
-			->method('getShareById')
-			->with('42')
-			->willReturn($share);
-
-		$manager->expects($this->once())
-			->method('deleteShare')
-			->with($share);
-
-		$manager->getShareById('default:42');
-	}
-
-
-	public function testVerifyPasswordNullButEnforced(): void {
-		$this->expectException(\InvalidArgumentException::class);
-		$this->expectExceptionMessage('Passwords are enforced for link and mail shares');
-
-		$this->config->method('getAppValue')->willReturnMap([
-			['core', 'shareapi_enforce_links_password_excluded_groups', '', ''],
-			['core', 'shareapi_enforce_links_password', 'no', 'yes'],
-		]);
-
-		self::invokePrivate($this->manager, 'verifyPassword', [null]);
-	}
-
-	public function testVerifyPasswordNotEnforcedGroup(): void {
-		$this->config->method('getAppValue')->willReturnMap([
-			['core', 'shareapi_enforce_links_password_excluded_groups', '', '["admin"]'],
-			['core', 'shareapi_enforce_links_password', 'no', 'yes'],
-		]);
-
-		// Create admin user
-		$user = $this->createMock(IUser::class);
-		$this->userSession->method('getUser')->willReturn($user);
-		$this->groupManager->method('getUserGroupIds')->with($user)->willReturn(['admin']);
-
-		$result = self::invokePrivate($this->manager, 'verifyPassword', [null]);
-		$this->assertNull($result);
-	}
-
-	public function testVerifyPasswordNotEnforcedMultipleGroups(): void {
-		$this->config->method('getAppValue')->willReturnMap([
-			['core', 'shareapi_enforce_links_password_excluded_groups', '', '["admin", "special"]'],
-			['core', 'shareapi_enforce_links_password', 'no', 'yes'],
-		]);
-
-		// Create admin user
-		$user = $this->createMock(IUser::class);
-		$this->userSession->method('getUser')->willReturn($user);
-		$this->groupManager->method('getUserGroupIds')->with($user)->willReturn(['special']);
-
-		$result = self::invokePrivate($this->manager, 'verifyPassword', [null]);
-		$this->assertNull($result);
-	}
-
-	public function testVerifyPasswordNull(): void {
-		$this->config->method('getAppValue')->willReturnMap([
-			['core', 'shareapi_enforce_links_password_excluded_groups', '', ''],
-			['core', 'shareapi_enforce_links_password', 'no', 'no'],
-		]);
-
-		$result = self::invokePrivate($this->manager, 'verifyPassword', [null]);
-		$this->assertNull($result);
-	}
-
-	public function testVerifyPasswordHook(): void {
-		$this->config->method('getAppValue')->willReturnMap([
-			['core', 'shareapi_enforce_links_password_excluded_groups', '', ''],
-			['core', 'shareapi_enforce_links_password', 'no', 'no'],
-		]);
-
-		$this->dispatcher->expects($this->once())->method('dispatchTyped')
-			->willReturnCallback(function (Event $event) {
-				$this->assertInstanceOf(ValidatePasswordPolicyEvent::class, $event);
-				/** @var ValidatePasswordPolicyEvent $event */
-				$this->assertSame('password', $event->getPassword());
-			}
-			);
-
-		$result = self::invokePrivate($this->manager, 'verifyPassword', ['password']);
-		$this->assertNull($result);
-	}
-
-
-	public function testVerifyPasswordHookFails(): void {
-		$this->expectException(\Exception::class);
-		$this->expectExceptionMessage('password not accepted');
-
-		$this->config->method('getAppValue')->willReturnMap([
-			['core', 'shareapi_enforce_links_password_excluded_groups', '', ''],
-			['core', 'shareapi_enforce_links_password', 'no', 'no'],
-		]);
-
-		$this->dispatcher->expects($this->once())->method('dispatchTyped')
-			->willReturnCallback(function (Event $event) {
-				$this->assertInstanceOf(ValidatePasswordPolicyEvent::class, $event);
-				/** @var ValidatePasswordPolicyEvent $event */
-				$this->assertSame('password', $event->getPassword());
-				throw new HintException('message', 'password not accepted');
-			}
-			);
-
-		self::invokePrivate($this->manager, 'verifyPassword', ['password']);
-	}
-
-	public function createShare($id, $type, $node, $sharedWith, $sharedBy, $shareOwner,
-		$permissions, $expireDate = null, $password = null, $attributes = null) {
-		$share = $this->createMock(IShare::class);
-
-		$share->method('getShareType')->willReturn($type);
-		$share->method('getSharedWith')->willReturn($sharedWith);
-		$share->method('getSharedBy')->willReturn($sharedBy);
-		$share->method('getShareOwner')->willReturn($shareOwner);
-		$share->method('getNode')->willReturn($node);
-		if ($node && $node->getId()) {
-			$share->method('getNodeId')->willReturn($node->getId());
-		}
-		$share->method('getPermissions')->willReturn($permissions);
-		$share->method('getAttributes')->willReturn($attributes);
-		$share->method('getExpirationDate')->willReturn($expireDate);
-		$share->method('getPassword')->willReturn($password);
-
-		return $share;
-	}
-
-	public function dataGeneralChecks() {
-		$user0 = 'user0';
-		$user2 = 'user1';
-		$group0 = 'group0';
-		$owner = $this->createMock(IUser::class);
-		$owner->method('getUID')
-			->willReturn($user0);
-
-		$file = $this->createMock(File::class);
-		$node = $this->createMock(Node::class);
-		$storage = $this->createMock(Storage\IStorage::class);
-		$storage->method('instanceOfStorage')
-			->with(\OCA\Files_Sharing\External\Storage::class)
-			->willReturn(false);
-		$file->method('getStorage')
-			->willReturn($storage);
-		$file->method('getId')->willReturn(108);
-		$node->method('getStorage')
-			->willReturn($storage);
-		$node->method('getId')->willReturn(108);
-
-		$data = [
-			[$this->createShare(null, IShare::TYPE_USER, $file, null, $user0, $user0, 31, null, null), 'SharedWith is not a valid user', true],
-			[$this->createShare(null, IShare::TYPE_USER, $file, $group0, $user0, $user0, 31, null, null), 'SharedWith is not a valid user', true],
-			[$this->createShare(null, IShare::TYPE_USER, $file, 'foo@bar.com', $user0, $user0, 31, null, null), 'SharedWith is not a valid user', true],
-			[$this->createShare(null, IShare::TYPE_GROUP, $file, null, $user0, $user0, 31, null, null), 'SharedWith is not a valid group', true],
-			[$this->createShare(null, IShare::TYPE_GROUP, $file, $user2, $user0, $user0, 31, null, null), 'SharedWith is not a valid group', true],
-			[$this->createShare(null, IShare::TYPE_GROUP, $file, 'foo@bar.com', $user0, $user0, 31, null, null), 'SharedWith is not a valid group', true],
-			[$this->createShare(null, IShare::TYPE_LINK, $file, $user2, $user0, $user0, 31, null, null), 'SharedWith should be empty', true],
-			[$this->createShare(null, IShare::TYPE_LINK, $file, $group0, $user0, $user0, 31, null, null), 'SharedWith should be empty', true],
-			[$this->createShare(null, IShare::TYPE_LINK, $file, 'foo@bar.com', $user0, $user0, 31, null, null), 'SharedWith should be empty', true],
-			[$this->createShare(null, -1, $file, null, $user0, $user0, 31, null, null), 'Unknown share type', true],
-
-			[$this->createShare(null, IShare::TYPE_USER, $file, $user2, null, $user0, 31, null, null), 'SharedBy should be set', true],
-			[$this->createShare(null, IShare::TYPE_GROUP, $file, $group0, null, $user0, 31, null, null), 'SharedBy should be set', true],
-			[$this->createShare(null, IShare::TYPE_LINK, $file, null, null, $user0, 31, null, null), 'SharedBy should be set', true],
-
-			[$this->createShare(null, IShare::TYPE_USER, $file, $user0, $user0, $user0, 31, null, null), 'Cannot share with yourself', true],
-
-			[$this->createShare(null, IShare::TYPE_USER, null, $user2, $user0, $user0, 31, null, null), 'Path should be set', true],
-			[$this->createShare(null, IShare::TYPE_GROUP, null, $group0, $user0, $user0, 31, null, null), 'Path should be set', true],
-			[$this->createShare(null, IShare::TYPE_LINK, null, null, $user0, $user0, 31, null, null), 'Path should be set', true],
-
-			[$this->createShare(null, IShare::TYPE_USER, $node, $user2, $user0, $user0, 31, null, null), 'Path should be either a file or a folder', true],
-			[$this->createShare(null, IShare::TYPE_GROUP, $node, $group0, $user0, $user0, 31, null, null), 'Path should be either a file or a folder', true],
-			[$this->createShare(null, IShare::TYPE_LINK, $node, null, $user0, $user0, 31, null, null), 'Path should be either a file or a folder', true],
-		];
-
-		$nonShareAble = $this->createMock(Folder::class);
-		$nonShareAble->method('getId')->willReturn(108);
-		$nonShareAble->method('isShareable')->willReturn(false);
-		$nonShareAble->method('getPath')->willReturn('path');
-		$nonShareAble->method('getName')->willReturn('name');
-		$nonShareAble->method('getOwner')
-			->willReturn($owner);
-		$nonShareAble->method('getStorage')
-			->willReturn($storage);
-
-		$data[] = [$this->createShare(null, IShare::TYPE_USER, $nonShareAble, $user2, $user0, $user0, 31, null, null), 'You are not allowed to share name', true];
-		$data[] = [$this->createShare(null, IShare::TYPE_GROUP, $nonShareAble, $group0, $user0, $user0, 31, null, null), 'You are not allowed to share name', true];
-		$data[] = [$this->createShare(null, IShare::TYPE_LINK, $nonShareAble, null, $user0, $user0, 31, null, null), 'You are not allowed to share name', true];
-
-		$limitedPermssions = $this->createMock(File::class);
-		$limitedPermssions->method('isShareable')->willReturn(true);
-		$limitedPermssions->method('getPermissions')->willReturn(\OCP\Constants::PERMISSION_READ);
-		$limitedPermssions->method('getId')->willReturn(108);
-		$limitedPermssions->method('getPath')->willReturn('path');
-		$limitedPermssions->method('getName')->willReturn('name');
-		$limitedPermssions->method('getOwner')
-			->willReturn($owner);
-		$limitedPermssions->method('getStorage')
-			->willReturn($storage);
-
-		$data[] = [$this->createShare(null, IShare::TYPE_USER, $limitedPermssions, $user2, $user0, $user0, null, null, null), 'A share requires permissions', true];
-		$data[] = [$this->createShare(null, IShare::TYPE_GROUP, $limitedPermssions, $group0, $user0, $user0, null, null, null), 'A share requires permissions', true];
-		$data[] = [$this->createShare(null, IShare::TYPE_LINK, $limitedPermssions, null, $user0, $user0, null, null, null), 'A share requires permissions', true];
-
-		$mount = $this->createMock(MoveableMount::class);
-		$limitedPermssions->method('getMountPoint')->willReturn($mount);
-
-
-		$data[] = [$this->createShare(null, IShare::TYPE_USER, $limitedPermssions, $user2, $user0, $user0, 31, null, null), 'Cannot increase permissions of path', true];
-		$data[] = [$this->createShare(null, IShare::TYPE_GROUP, $limitedPermssions, $group0, $user0, $user0, 17, null, null), 'Cannot increase permissions of path', true];
-		$data[] = [$this->createShare(null, IShare::TYPE_LINK, $limitedPermssions, null, $user0, $user0, 3, null, null), 'Cannot increase permissions of path', true];
-
-		$nonMovableStorage = $this->createMock(Storage\IStorage::class);
-		$nonMovableStorage->method('instanceOfStorage')
-			->with(\OCA\Files_Sharing\External\Storage::class)
-			->willReturn(false);
-		$nonMovableStorage->method('getPermissions')->willReturn(\OCP\Constants::PERMISSION_ALL);
-		$nonMoveableMountPermssions = $this->createMock(Folder::class);
-		$nonMoveableMountPermssions->method('isShareable')->willReturn(true);
-		$nonMoveableMountPermssions->method('getPermissions')->willReturn(\OCP\Constants::PERMISSION_READ);
-		$nonMoveableMountPermssions->method('getId')->willReturn(108);
-		$nonMoveableMountPermssions->method('getPath')->willReturn('path');
-		$nonMoveableMountPermssions->method('getName')->willReturn('name');
-		$nonMoveableMountPermssions->method('getInternalPath')->willReturn('');
-		$nonMoveableMountPermssions->method('getOwner')
-			->willReturn($owner);
-		$nonMoveableMountPermssions->method('getStorage')
-			->willReturn($nonMovableStorage);
-
-		$data[] = [$this->createShare(null, IShare::TYPE_USER, $nonMoveableMountPermssions, $user2, $user0, $user0, 11, null, null), 'Cannot increase permissions of path', false];
-		$data[] = [$this->createShare(null, IShare::TYPE_GROUP, $nonMoveableMountPermssions, $group0, $user0, $user0, 11, null, null), 'Cannot increase permissions of path', false];
-
-		$rootFolder = $this->createMock(Folder::class);
-		$rootFolder->method('isShareable')->willReturn(true);
-		$rootFolder->method('getPermissions')->willReturn(\OCP\Constants::PERMISSION_ALL);
-		$rootFolder->method('getId')->willReturn(42);
-
-		$data[] = [$this->createShare(null, IShare::TYPE_USER, $rootFolder, $user2, $user0, $user0, 30, null, null), 'You cannot share your root folder', true];
-		$data[] = [$this->createShare(null, IShare::TYPE_GROUP, $rootFolder, $group0, $user0, $user0, 2, null, null), 'You cannot share your root folder', true];
-		$data[] = [$this->createShare(null, IShare::TYPE_LINK, $rootFolder, null, $user0, $user0, 16, null, null), 'You cannot share your root folder', true];
-
-		$allPermssions = $this->createMock(Folder::class);
-		$allPermssions->method('isShareable')->willReturn(true);
-		$allPermssions->method('getPermissions')->willReturn(\OCP\Constants::PERMISSION_ALL);
-		$allPermssions->method('getId')->willReturn(108);
-		$allPermssions->method('getOwner')
-			->willReturn($owner);
-		$allPermssions->method('getStorage')
-			->willReturn($storage);
-
-		$data[] = [$this->createShare(null, IShare::TYPE_USER, $allPermssions, $user2, $user0, $user0, 30, null, null), 'Shares need at least read permissions', true];
-		$data[] = [$this->createShare(null, IShare::TYPE_GROUP, $allPermssions, $group0, $user0, $user0, 2, null, null), 'Shares need at least read permissions', true];
-
-		$data[] = [$this->createShare(null, IShare::TYPE_USER, $allPermssions, $user2, $user0, $user0, 31, null, null), null, false];
-		$data[] = [$this->createShare(null, IShare::TYPE_GROUP, $allPermssions, $group0, $user0, $user0, 3, null, null), null, false];
-		$data[] = [$this->createShare(null, IShare::TYPE_LINK, $allPermssions, null, $user0, $user0, 17, null, null), null, false];
-
-
-		$remoteStorage = $this->createMock(Storage\IStorage::class);
-		$remoteStorage->method('instanceOfStorage')
-			->with(\OCA\Files_Sharing\External\Storage::class)
-			->willReturn(true);
-		$remoteFile = $this->createMock(Folder::class);
-		$remoteFile->method('isShareable')->willReturn(true);
-		$remoteFile->method('getPermissions')->willReturn(\OCP\Constants::PERMISSION_READ ^ \OCP\Constants::PERMISSION_UPDATE);
-		$remoteFile->method('getId')->willReturn(108);
-		$remoteFile->method('getOwner')
-			->willReturn($owner);
-		$remoteFile->method('getStorage')
-			->willReturn($storage);
-		$data[] = [$this->createShare(null, IShare::TYPE_REMOTE, $remoteFile, $user2, $user0, $user0, 1, null, null), null, false];
-		$data[] = [$this->createShare(null, IShare::TYPE_REMOTE, $remoteFile, $user2, $user0, $user0, 3, null, null), null, false];
-		$data[] = [$this->createShare(null, IShare::TYPE_REMOTE, $remoteFile, $user2, $user0, $user0, 31, null, null), 'Cannot increase permissions of ', true];
-
-		return $data;
-	}
-
-	/**
-	 * @dataProvider dataGeneralChecks
-	 *
-	 * @param $share
-	 * @param $exceptionMessage
-	 * @param $exception
-	 */
-	public function testGeneralChecks($share, $exceptionMessage, $exception): void {
-		$thrown = null;
-
-		$this->userManager->method('userExists')->willReturnMap([
-			['user0', true],
-			['user1', true],
-		]);
-
-		$this->groupManager->method('groupExists')->willReturnMap([
-			['group0', true],
-		]);
-
-		$userFolder = $this->createMock(Folder::class);
-		$userFolder->expects($this->any())
-			->method('getId')
-			->willReturn(42);
-		// Id 108 is used in the data to refer to the node of the share.
-		$userFolder->method('getById')
-			->with(108)
-			->willReturn([$share->getNode()]);
-		$userFolder->expects($this->any())
-			->method('getRelativePath')
-			->willReturnArgument(0);
-		$this->rootFolder->method('getUserFolder')->willReturn($userFolder);
-
-
-		try {
-			self::invokePrivate($this->manager, 'generalCreateChecks', [$share]);
-			$thrown = false;
-		} catch (\OCP\Share\Exceptions\GenericShareException $e) {
-			$this->assertEquals($exceptionMessage, $e->getHint());
-			$thrown = true;
-		} catch (\InvalidArgumentException $e) {
-			$this->assertEquals($exceptionMessage, $e->getMessage());
-			$thrown = true;
-		}
-
-		$this->assertSame($exception, $thrown);
-	}
-
-
-	public function testGeneralCheckShareRoot(): void {
-		$this->expectException(\InvalidArgumentException::class);
-		$this->expectExceptionMessage('You cannot share your root folder');
-
-		$thrown = null;
-
-		$this->userManager->method('userExists')->willReturnMap([
-			['user0', true],
-			['user1', true],
-		]);
-
-		$userFolder = $this->createMock(Folder::class);
-		$userFolder->method('isSubNode')->with($userFolder)->willReturn(false);
-		$this->rootFolder->method('getUserFolder')->willReturn($userFolder);
-
-		$share = $this->manager->newShare();
-
-		$share->setShareType(IShare::TYPE_USER)
-			->setSharedWith('user0')
-			->setSharedBy('user1')
-			->setNode($userFolder);
-
-		self::invokePrivate($this->manager, 'generalCreateChecks', [$share]);
-	}
-
-	public function validateExpirationDateInternalProvider() {
-		return [[IShare::TYPE_USER], [IShare::TYPE_REMOTE], [IShare::TYPE_REMOTE_GROUP]];
-	}
-
-	/**
-	 * @dataProvider validateExpirationDateInternalProvider
-	 */
-	public function testValidateExpirationDateInternalInPast($shareType): void {
-		$this->expectException(\OCP\Share\Exceptions\GenericShareException::class);
-		$this->expectExceptionMessage('Expiration date is in the past');
-
-		// Expire date in the past
-		$past = new \DateTime();
-		$past->sub(new \DateInterval('P1D'));
-
-		$share = $this->manager->newShare();
-		$share->setShareType($shareType);
-		$share->setExpirationDate($past);
-
-		self::invokePrivate($this->manager, 'validateExpirationDateInternal', [$share]);
-	}
-
-	/**
-	 * @dataProvider validateExpirationDateInternalProvider
-	 */
-	public function testValidateExpirationDateInternalEnforceButNotSet($shareType): void {
-		$this->expectException(\InvalidArgumentException::class);
-		$this->expectExceptionMessage('Expiration date is enforced');
-
-		$share = $this->manager->newShare();
-		$share->setProviderId('foo')->setId('bar');
-		$share->setShareType($shareType);
-		if ($shareType === IShare::TYPE_USER) {
-			$this->config->method('getAppValue')
-				->willReturnMap([
-					['core', 'shareapi_default_internal_expire_date', 'no', 'yes'],
-					['core', 'shareapi_enforce_internal_expire_date', 'no', 'yes'],
-				]);
-		} else {
-			$this->config->method('getAppValue')
-				->willReturnMap([
-					['core', 'shareapi_default_remote_expire_date', 'no', 'yes'],
-					['core', 'shareapi_enforce_remote_expire_date', 'no', 'yes'],
-				]);
-		}
-
-		self::invokePrivate($this->manager, 'validateExpirationDateInternal', [$share]);
-	}
-
-	/**
-	 * @dataProvider validateExpirationDateInternalProvider
-	 */
-	public function testValidateExpirationDateInternalEnforceButNotEnabledAndNotSet($shareType): void {
-		$share = $this->manager->newShare();
-		$share->setProviderId('foo')->setId('bar');
-		$share->setShareType($shareType);
-
-		if ($shareType === IShare::TYPE_USER) {
-			$this->config->method('getAppValue')
-				->willReturnMap([
-					['core', 'shareapi_enforce_internal_expire_date', 'no', 'yes'],
-				]);
-		} else {
-			$this->config->method('getAppValue')
-				->willReturnMap([
-					['core', 'shareapi_enforce_remote_expire_date', 'no', 'yes'],
-				]);
-		}
-
-		self::invokePrivate($this->manager, 'validateExpirationDateInternal', [$share]);
-
-		$this->assertNull($share->getExpirationDate());
-	}
-
-	/**
-	 * @dataProvider validateExpirationDateInternalProvider
-	 */
-	public function testValidateExpirationDateInternalEnforceButNotSetNewShare($shareType): void {
-		$share = $this->manager->newShare();
-		$share->setShareType($shareType);
-
-		if ($shareType === IShare::TYPE_USER) {
-			$this->config->method('getAppValue')
-				->willReturnMap([
-					['core', 'shareapi_enforce_internal_expire_date', 'no', 'yes'],
-					['core', 'shareapi_internal_expire_after_n_days', '7', '3'],
-					['core', 'shareapi_default_internal_expire_date', 'no', 'yes'],
-					['core', 'internal_defaultExpDays', '3', '3'],
-				]);
-		} else {
-			$this->config->method('getAppValue')
-				->willReturnMap([
-					['core', 'shareapi_enforce_remote_expire_date', 'no', 'yes'],
-					['core', 'shareapi_remote_expire_after_n_days', '7', '3'],
-					['core', 'shareapi_default_remote_expire_date', 'no', 'yes'],
-					['core', 'remote_defaultExpDays', '3', '3'],
-				]);
-		}
-
-		$expected = new \DateTime('now', $this->timezone);
-		$expected->setTime(0, 0, 0);
-		$expected->add(new \DateInterval('P3D'));
-
-		self::invokePrivate($this->manager, 'validateExpirationDateInternal', [$share]);
-
-		$this->assertNotNull($share->getExpirationDate());
-		$this->assertEquals($expected, $share->getExpirationDate());
-	}
-
-	/**
-	 * @dataProvider validateExpirationDateInternalProvider
-	 */
-	public function testValidateExpirationDateInternalEnforceRelaxedDefaultButNotSetNewShare($shareType): void {
-		$share = $this->manager->newShare();
-		$share->setShareType($shareType);
-
-		if ($shareType === IShare::TYPE_USER) {
-			$this->config->method('getAppValue')
-				->willReturnMap([
-					['core', 'shareapi_enforce_internal_expire_date', 'no', 'yes'],
-					['core', 'shareapi_internal_expire_after_n_days', '7', '3'],
-					['core', 'shareapi_default_internal_expire_date', 'no', 'yes'],
-					['core', 'internal_defaultExpDays', '3', '1'],
-				]);
-		} else {
-			$this->config->method('getAppValue')
-				->willReturnMap([
-					['core', 'shareapi_enforce_remote_expire_date', 'no', 'yes'],
-					['core', 'shareapi_remote_expire_after_n_days', '7', '3'],
-					['core', 'shareapi_default_remote_expire_date', 'no', 'yes'],
-					['core', 'remote_defaultExpDays', '3', '1'],
-				]);
-		}
-
-		$expected = new \DateTime('now', $this->timezone);
-		$expected->setTime(0, 0, 0);
-		$expected->add(new \DateInterval('P1D'));
-
-		self::invokePrivate($this->manager, 'validateExpirationDateInternal', [$share]);
-
-		$this->assertNotNull($share->getExpirationDate());
-		$this->assertEquals($expected, $share->getExpirationDate());
-	}
-
-	/**
-	 * @dataProvider validateExpirationDateInternalProvider
-	 */
-	public function testValidateExpirationDateInternalEnforceTooFarIntoFuture($shareType): void {
-		$this->expectException(\OCP\Share\Exceptions\GenericShareException::class);
-		$this->expectExceptionMessage('Cannot set expiration date more than 3 days in the future');
-
-		$future = new \DateTime();
-		$future->add(new \DateInterval('P7D'));
-
-		$share = $this->manager->newShare();
-		$share->setShareType($shareType);
-		$share->setExpirationDate($future);
-
-		if ($shareType === IShare::TYPE_USER) {
-			$this->config->method('getAppValue')
-				->willReturnMap([
-					['core', 'shareapi_enforce_internal_expire_date', 'no', 'yes'],
-					['core', 'shareapi_internal_expire_after_n_days', '7', '3'],
-					['core', 'shareapi_default_internal_expire_date', 'no', 'yes'],
-				]);
-		} else {
-			$this->config->method('getAppValue')
-				->willReturnMap([
-					['core', 'shareapi_enforce_remote_expire_date', 'no', 'yes'],
-					['core', 'shareapi_remote_expire_after_n_days', '7', '3'],
-					['core', 'shareapi_default_remote_expire_date', 'no', 'yes'],
-				]);
-		}
-
-		self::invokePrivate($this->manager, 'validateExpirationDateInternal', [$share]);
-	}
-
-	/**
-	 * @dataProvider validateExpirationDateInternalProvider
-	 */
-	public function testValidateExpirationDateInternalEnforceValid($shareType): void {
-		$future = new \DateTime('now', $this->dateTimeZone->getTimeZone());
-		$future->add(new \DateInterval('P2D'));
-		$future->setTime(1, 2, 3);
-
-		$expected = clone $future;
-		$expected->setTime(0, 0, 0);
-
-		$share = $this->manager->newShare();
-		$share->setShareType($shareType);
-		$share->setExpirationDate($future);
-
-		if ($shareType === IShare::TYPE_USER) {
-			$this->config->method('getAppValue')
-				->willReturnMap([
-					['core', 'shareapi_enforce_internal_expire_date', 'no', 'yes'],
-					['core', 'shareapi_internal_expire_after_n_days', '7', '3'],
-					['core', 'shareapi_default_internal_expire_date', 'no', 'yes'],
-				]);
-		} else {
-			$this->config->method('getAppValue')
-				->willReturnMap([
-					['core', 'shareapi_enforce_remote_expire_date', 'no', 'yes'],
-					['core', 'shareapi_remote_expire_after_n_days', '7', '3'],
-					['core', 'shareapi_default_remote_expire_date', 'no', 'yes'],
-				]);
-		}
-
-		$hookListener = $this->getMockBuilder('Dummy')->setMethods(['listener'])->getMock();
-		\OCP\Util::connectHook('\OC\Share', 'verifyExpirationDate', $hookListener, 'listener');
-		$hookListener->expects($this->once())->method('listener')->with($this->callback(function ($data) use ($future) {
-			return $data['expirationDate'] == $future;
-		}));
-
-		self::invokePrivate($this->manager, 'validateExpirationDateInternal', [$share]);
-
-		$this->assertEquals($expected, $share->getExpirationDate());
-	}
-
-	/**
-	 * @dataProvider validateExpirationDateInternalProvider
-	 */
-	public function testValidateExpirationDateInternalNoDefault($shareType): void {
-		$date = new \DateTime('now', $this->dateTimeZone->getTimeZone());
-		$date->add(new \DateInterval('P5D'));
-		$date->setTime(1, 2, 3);
-
-		$expected = clone $date;
-		$expected->setTime(0, 0, 0);
-
-		$share = $this->manager->newShare();
-		$share->setShareType($shareType);
-		$share->setExpirationDate($date);
-
-		$hookListener = $this->getMockBuilder('Dummy')->setMethods(['listener'])->getMock();
-		\OCP\Util::connectHook('\OC\Share', 'verifyExpirationDate', $hookListener, 'listener');
-		$hookListener->expects($this->once())->method('listener')->with($this->callback(function ($data) use ($expected) {
-			return $data['expirationDate'] == $expected && $data['passwordSet'] === false;
-		}));
-
-		self::invokePrivate($this->manager, 'validateExpirationDateInternal', [$share]);
-
-		$this->assertEquals($expected, $share->getExpirationDate());
-	}
-
-	/**
-	 * @dataProvider validateExpirationDateInternalProvider
-	 */
-	public function testValidateExpirationDateInternalNoDateNoDefault($shareType): void {
-		$hookListener = $this->getMockBuilder('Dummy')->setMethods(['listener'])->getMock();
-		\OCP\Util::connectHook('\OC\Share', 'verifyExpirationDate', $hookListener, 'listener');
-		$hookListener->expects($this->once())->method('listener')->with($this->callback(function ($data) {
-			return $data['expirationDate'] === null && $data['passwordSet'] === true;
-		}));
-
-		$share = $this->manager->newShare();
-		$share->setShareType($shareType);
-		$share->setPassword('password');
-
-		self::invokePrivate($this->manager, 'validateExpirationDateInternal', [$share]);
-
-		$this->assertNull($share->getExpirationDate());
-	}
-
-	/**
-	 * @dataProvider validateExpirationDateInternalProvider
-	 */
-	public function testValidateExpirationDateInternalNoDateDefault($shareType): void {
-		$share = $this->manager->newShare();
-		$share->setShareType($shareType);
-
-		$expected = new \DateTime('now', $this->timezone);
-		$expected->setTime(0, 0);
-		$expected->add(new \DateInterval('P3D'));
-		$expected->setTimezone(new \DateTimeZone(date_default_timezone_get()));
-
-		if ($shareType === IShare::TYPE_USER) {
-			$this->config->method('getAppValue')
-				->willReturnMap([
-					['core', 'shareapi_default_internal_expire_date', 'no', 'yes'],
-					['core', 'shareapi_internal_expire_after_n_days', '7', '3'],
-					['core', 'internal_defaultExpDays', '3', '3'],
-				]);
-		} else {
-			$this->config->method('getAppValue')
-				->willReturnMap([
-					['core', 'shareapi_default_remote_expire_date', 'no', 'yes'],
-					['core', 'shareapi_remote_expire_after_n_days', '7', '3'],
-					['core', 'remote_defaultExpDays', '3', '3'],
-				]);
-		}
-
-		$hookListener = $this->getMockBuilder('Dummy')->setMethods(['listener'])->getMock();
-		\OCP\Util::connectHook('\OC\Share', 'verifyExpirationDate', $hookListener, 'listener');
-		$hookListener->expects($this->once())->method('listener')->with($this->callback(function ($data) use ($expected) {
-			return $data['expirationDate'] == $expected;
-		}));
-
-		self::invokePrivate($this->manager, 'validateExpirationDateInternal', [$share]);
-
-		$this->assertEquals($expected, $share->getExpirationDate());
-	}
-
-	/**
-	 * @dataProvider validateExpirationDateInternalProvider
-	 */
-	public function testValidateExpirationDateInternalDefault($shareType): void {
-		$future = new \DateTime('now', $this->timezone);
-		$future->add(new \DateInterval('P5D'));
-		$future->setTime(1, 2, 3);
-
-		$expected = clone $future;
-		$expected->setTime(0, 0);
-
-		$share = $this->manager->newShare();
-		$share->setShareType($shareType);
-		$share->setExpirationDate($future);
-
-		if ($shareType === IShare::TYPE_USER) {
-			$this->config->method('getAppValue')
-				->willReturnMap([
-					['core', 'shareapi_default_internal_expire_date', 'no', 'yes'],
-					['core', 'shareapi_internal_expire_after_n_days', '7', '3'],
-					['core', 'internal_defaultExpDays', '3', '1'],
-				]);
-		} else {
-			$this->config->method('getAppValue')
-				->willReturnMap([
-					['core', 'shareapi_default_remote_expire_date', 'no', 'yes'],
-					['core', 'shareapi_remote_expire_after_n_days', '7', '3'],
-					['core', 'remote_defaultExpDays', '3', '1'],
-				]);
-		}
-
-		$hookListener = $this->getMockBuilder('Dummy')->setMethods(['listener'])->getMock();
-		\OCP\Util::connectHook('\OC\Share', 'verifyExpirationDate', $hookListener, 'listener');
-		$hookListener->expects($this->once())->method('listener')->with($this->callback(function ($data) use ($expected) {
-			return $data['expirationDate'] == $expected;
-		}));
-
-		self::invokePrivate($this->manager, 'validateExpirationDateInternal', [$share]);
-
-		$this->assertEquals($expected, $share->getExpirationDate());
-	}
-
-	/**
-	 * @dataProvider validateExpirationDateInternalProvider
-	 */
-	public function testValidateExpirationDateInternalHookModification($shareType): void {
-		$nextWeek = new \DateTime('now', $this->timezone);
-		$nextWeek->add(new \DateInterval('P7D'));
-		$nextWeek->setTime(0, 0, 0);
-
-		$save = clone $nextWeek;
-
-		$hookListener = $this->getMockBuilder('Dummy')->setMethods(['listener'])->getMock();
-		\OCP\Util::connectHook('\OC\Share', 'verifyExpirationDate', $hookListener, 'listener');
-		$hookListener->expects($this->once())->method('listener')->willReturnCallback(function ($data) {
-			$data['expirationDate']->sub(new \DateInterval('P2D'));
-		});
-
-		$share = $this->manager->newShare();
-		$share->setShareType($shareType);
-		$share->setExpirationDate($nextWeek);
-
-		self::invokePrivate($this->manager, 'validateExpirationDateInternal', [$share]);
-
-		$save->sub(new \DateInterval('P2D'));
-		$this->assertEquals($save, $share->getExpirationDate());
-	}
-
-	/**
-	 * @dataProvider validateExpirationDateInternalProvider
-	 */
-	public function testValidateExpirationDateInternalHookException($shareType): void {
-		$this->expectException(\Exception::class);
-		$this->expectExceptionMessage('Invalid date!');
-
-		$nextWeek = new \DateTime();
-		$nextWeek->add(new \DateInterval('P7D'));
-		$nextWeek->setTime(0, 0, 0);
-
-		$share = $this->manager->newShare();
-		$share->setShareType($shareType);
-		$share->setExpirationDate($nextWeek);
-
-		$hookListener = $this->getMockBuilder('Dummy')->setMethods(['listener'])->getMock();
-		\OCP\Util::connectHook('\OC\Share', 'verifyExpirationDate', $hookListener, 'listener');
-		$hookListener->expects($this->once())->method('listener')->willReturnCallback(function ($data) {
-			$data['accepted'] = false;
-			$data['message'] = 'Invalid date!';
-		});
-
-		self::invokePrivate($this->manager, 'validateExpirationDateInternal', [$share]);
-	}
-
-	/**
-	 * @dataProvider validateExpirationDateInternalProvider
-	 */
-	public function testValidateExpirationDateInternalExistingShareNoDefault($shareType): void {
-		$share = $this->manager->newShare();
-		$share->setShareType($shareType);
-		$share->setId('42')->setProviderId('foo');
-
-		if ($shareType === IShare::TYPE_USER) {
-			$this->config->method('getAppValue')
-				->willReturnMap([
-					['core', 'shareapi_default_internal_expire_date', 'no', 'yes'],
-					['core', 'shareapi_internal_expire_after_n_days', '7', '6'],
-				]);
-		} else {
-			$this->config->method('getAppValue')
-				->willReturnMap([
-					['core', 'shareapi_default_remote_expire_date', 'no', 'yes'],
-					['core', 'shareapi_remote_expire_after_n_days', '7', '6'],
-				]);
-		}
-
-		self::invokePrivate($this->manager, 'validateExpirationDateInternal', [$share]);
-
-		$this->assertEquals(null, $share->getExpirationDate());
-	}
-
-	public function testValidateExpirationDateInPast(): void {
-		$this->expectException(\OCP\Share\Exceptions\GenericShareException::class);
-		$this->expectExceptionMessage('Expiration date is in the past');
-
-		// Expire date in the past
-		$past = new \DateTime();
-		$past->sub(new \DateInterval('P1D'));
-
-		$share = $this->manager->newShare();
-		$share->setExpirationDate($past);
-
-		self::invokePrivate($this->manager, 'validateExpirationDateLink', [$share]);
-	}
-
-	public function testValidateExpirationDateEnforceButNotSet(): void {
-		$this->expectException(\InvalidArgumentException::class);
-		$this->expectExceptionMessage('Expiration date is enforced');
-
-		$share = $this->manager->newShare();
-		$share->setProviderId('foo')->setId('bar');
-
-		$this->config->method('getAppValue')
-			->willReturnMap([
-				['core', 'shareapi_default_expire_date', 'no', 'yes'],
-				['core', 'shareapi_enforce_expire_date', 'no', 'yes'],
-			]);
-
-		self::invokePrivate($this->manager, 'validateExpirationDateLink', [$share]);
-	}
-
-	public function testValidateExpirationDateEnforceButNotEnabledAndNotSet(): void {
-		$share = $this->manager->newShare();
-		$share->setProviderId('foo')->setId('bar');
-
-		$this->config->method('getAppValue')
-			->willReturnMap([
-				['core', 'shareapi_enforce_expire_date', 'no', 'yes'],
-			]);
-
-		self::invokePrivate($this->manager, 'validateExpirationDateLink', [$share]);
-
-		$this->assertNull($share->getExpirationDate());
-	}
-
-	public function testValidateExpirationDateEnforceButNotSetNewShare(): void {
-		$share = $this->manager->newShare();
-
-		$this->config->method('getAppValue')
-			->willReturnMap([
-				['core', 'shareapi_enforce_expire_date', 'no', 'yes'],
-				['core', 'shareapi_expire_after_n_days', '7', '3'],
-				['core', 'shareapi_default_expire_date', 'no', 'yes'],
-				['core', 'link_defaultExpDays', '3', '3'],
-			]);
-
-		$expected = new \DateTime('now', $this->timezone);
-		$expected->setTime(0, 0, 0);
-		$expected->add(new \DateInterval('P3D'));
-
-		self::invokePrivate($this->manager, 'validateExpirationDateLink', [$share]);
-
-		$this->assertNotNull($share->getExpirationDate());
-		$this->assertEquals($expected, $share->getExpirationDate());
-	}
-
-	public function testValidateExpirationDateEnforceRelaxedDefaultButNotSetNewShare(): void {
-		$share = $this->manager->newShare();
-
-		$this->config->method('getAppValue')
-			->willReturnMap([
-				['core', 'shareapi_enforce_expire_date', 'no', 'yes'],
-				['core', 'shareapi_expire_after_n_days', '7', '3'],
-				['core', 'shareapi_default_expire_date', 'no', 'yes'],
-				['core', 'link_defaultExpDays', '3', '1'],
-			]);
-
-		$expected = new \DateTime('now', $this->timezone);
-		$expected->setTime(0, 0, 0);
-		$expected->add(new \DateInterval('P1D'));
-
-		self::invokePrivate($this->manager, 'validateExpirationDateLink', [$share]);
-
-		$this->assertNotNull($share->getExpirationDate());
-		$this->assertEquals($expected, $share->getExpirationDate());
-	}
-
-	public function testValidateExpirationDateEnforceTooFarIntoFuture(): void {
-		$this->expectException(\OCP\Share\Exceptions\GenericShareException::class);
-		$this->expectExceptionMessage('Cannot set expiration date more than 3 days in the future');
-
-		$future = new \DateTime();
-		$future->add(new \DateInterval('P7D'));
-
-		$share = $this->manager->newShare();
-		$share->setExpirationDate($future);
-
-		$this->config->method('getAppValue')
-			->willReturnMap([
-				['core', 'shareapi_enforce_expire_date', 'no', 'yes'],
-				['core', 'shareapi_expire_after_n_days', '7', '3'],
-				['core', 'shareapi_default_expire_date', 'no', 'yes'],
-			]);
-
-		self::invokePrivate($this->manager, 'validateExpirationDateLink', [$share]);
-	}
-
-	public function testValidateExpirationDateEnforceValid(): void {
-		$future = new \DateTime('now', $this->timezone);
-		$future->add(new \DateInterval('P2D'));
-		$future->setTime(1, 2, 3);
-
-		$expected = clone $future;
-		$expected->setTime(0, 0, 0);
-
-		$share = $this->manager->newShare();
-		$share->setExpirationDate($future);
-
-		$this->config->method('getAppValue')
-			->willReturnMap([
-				['core', 'shareapi_enforce_expire_date', 'no', 'yes'],
-				['core', 'shareapi_expire_after_n_days', '7', '3'],
-				['core', 'shareapi_default_expire_date', 'no', 'yes'],
-			]);
-
-		$hookListener = $this->getMockBuilder('Dummy')->setMethods(['listener'])->getMock();
-		\OCP\Util::connectHook('\OC\Share', 'verifyExpirationDate', $hookListener, 'listener');
-		$hookListener->expects($this->once())->method('listener')->with($this->callback(function ($data) use ($future) {
-			return $data['expirationDate'] == $future;
-		}));
-
-		self::invokePrivate($this->manager, 'validateExpirationDateLink', [$share]);
-
-		$this->assertEquals($expected, $share->getExpirationDate());
-	}
-
-	public function testValidateExpirationDateNoDefault(): void {
-		$date = new \DateTime('now', $this->timezone);
-		$date->add(new \DateInterval('P5D'));
-		$date->setTime(1, 2, 3);
-
-		$expected = clone $date;
-		$expected->setTime(0, 0);
-		$expected->setTimezone(new \DateTimeZone(date_default_timezone_get()));
-
-		$share = $this->manager->newShare();
-		$share->setExpirationDate($date);
-
-		$hookListener = $this->getMockBuilder('Dummy')->setMethods(['listener'])->getMock();
-		\OCP\Util::connectHook('\OC\Share', 'verifyExpirationDate', $hookListener, 'listener');
-		$hookListener->expects($this->once())->method('listener')->with($this->callback(function ($data) use ($expected) {
-			return $data['expirationDate'] == $expected && $data['passwordSet'] === false;
-		}));
-
-		self::invokePrivate($this->manager, 'validateExpirationDateLink', [$share]);
-
-		$this->assertEquals($expected, $share->getExpirationDate());
-	}
-
-	public function testValidateExpirationDateNoDateNoDefault(): void {
-		$hookListener = $this->getMockBuilder('Dummy')->setMethods(['listener'])->getMock();
-		\OCP\Util::connectHook('\OC\Share', 'verifyExpirationDate', $hookListener, 'listener');
-		$hookListener->expects($this->once())->method('listener')->with($this->callback(function ($data) {
-			return $data['expirationDate'] === null && $data['passwordSet'] === true;
-		}));
-
-		$share = $this->manager->newShare();
-		$share->setPassword('password');
-
-		self::invokePrivate($this->manager, 'validateExpirationDateLink', [$share]);
-
-		$this->assertNull($share->getExpirationDate());
-	}
-
-	public function testValidateExpirationDateNoDateDefault(): void {
-		$share = $this->manager->newShare();
-
-		$expected = new \DateTime('now', $this->timezone);
-		$expected->add(new \DateInterval('P3D'));
-		$expected->setTime(0, 0);
-		$expected->setTimezone(new \DateTimeZone(date_default_timezone_get()));
-
-		$this->config->method('getAppValue')
-			->willReturnMap([
-				['core', 'shareapi_default_expire_date', 'no', 'yes'],
-				['core', 'shareapi_expire_after_n_days', '7', '3'],
-				['core', 'link_defaultExpDays', '3', '3'],
-			]);
-
-		$hookListener = $this->getMockBuilder('Dummy')->setMethods(['listener'])->getMock();
-		\OCP\Util::connectHook('\OC\Share', 'verifyExpirationDate', $hookListener, 'listener');
-		$hookListener->expects($this->once())->method('listener')->with($this->callback(function ($data) use ($expected) {
-			return $data['expirationDate'] == $expected;
-		}));
-
-		self::invokePrivate($this->manager, 'validateExpirationDateLink', [$share]);
-
-		$this->assertEquals($expected, $share->getExpirationDate());
-	}
-
-	public function testValidateExpirationDateDefault(): void {
-		$future = new \DateTime('now', $this->timezone);
-		$future->add(new \DateInterval('P5D'));
-		$future->setTime(1, 2, 3);
-
-		$expected = clone $future;
-		$expected->setTime(0, 0);
-		$expected->setTimezone(new \DateTimeZone(date_default_timezone_get()));
-
-		$share = $this->manager->newShare();
-		$share->setExpirationDate($future);
-
-		$this->config->method('getAppValue')
-			->willReturnMap([
-				['core', 'shareapi_default_expire_date', 'no', 'yes'],
-				['core', 'shareapi_expire_after_n_days', '7', '3'],
-				['core', 'link_defaultExpDays', '3', '1'],
-			]);
-
-		$hookListener = $this->getMockBuilder('Dummy')->setMethods(['listener'])->getMock();
-		\OCP\Util::connectHook('\OC\Share', 'verifyExpirationDate', $hookListener, 'listener');
-		$hookListener->expects($this->once())->method('listener')->with($this->callback(function ($data) use ($expected) {
-			return $data['expirationDate'] == $expected;
-		}));
-
-		self::invokePrivate($this->manager, 'validateExpirationDateLink', [$share]);
-
-		$this->assertEquals($expected, $share->getExpirationDate());
-	}
-
-	public function testValidateExpirationNegativeOffsetTimezone(): void {
-		$this->timezone = new \DateTimeZone('Pacific/Tahiti');
-		$future = new \DateTime();
-		$future->add(new \DateInterval('P5D'));
-
-		$expected = clone $future;
-		$expected->setTimezone($this->timezone);
-		$expected->setTime(0, 0);
-		$expected->setTimezone(new \DateTimeZone(date_default_timezone_get()));
-
-		$share = $this->manager->newShare();
-		$share->setExpirationDate($future);
-
-		$this->config->method('getAppValue')
-			->willReturnMap([
-				['core', 'shareapi_default_expire_date', 'no', 'yes'],
-				['core', 'shareapi_expire_after_n_days', '7', '3'],
-				['core', 'link_defaultExpDays', '3', '1'],
-			]);
-
-		$hookListener = $this->getMockBuilder('Dummy')->setMethods(['listener'])->getMock();
-		\OCP\Util::connectHook('\OC\Share', 'verifyExpirationDate', $hookListener, 'listener');
-		$hookListener->expects($this->once())->method('listener')->with($this->callback(function ($data) use ($expected) {
-			return $data['expirationDate'] == $expected;
-		}));
-
-		self::invokePrivate($this->manager, 'validateExpirationDateLink', [$share]);
-
-		$this->assertEquals($expected, $share->getExpirationDate());
-	}
-
-	public function testValidateExpirationDateHookModification(): void {
-		$nextWeek = new \DateTime('now', $this->timezone);
-		$nextWeek->add(new \DateInterval('P7D'));
-
-		$save = clone $nextWeek;
-		$save->setTime(0, 0);
-		$save->sub(new \DateInterval('P2D'));
-		$save->setTimezone(new \DateTimeZone(date_default_timezone_get()));
-
-		$hookListener = $this->getMockBuilder('Dummy')->setMethods(['listener'])->getMock();
-		\OCP\Util::connectHook('\OC\Share', 'verifyExpirationDate', $hookListener, 'listener');
-		$hookListener->expects($this->once())->method('listener')->willReturnCallback(function ($data) {
-			$data['expirationDate']->sub(new \DateInterval('P2D'));
-		});
-
-		$share = $this->manager->newShare();
-		$share->setExpirationDate($nextWeek);
-
-		self::invokePrivate($this->manager, 'validateExpirationDateLink', [$share]);
-
-		$this->assertEquals($save, $share->getExpirationDate());
-	}
-
-	public function testValidateExpirationDateHookException(): void {
-		$this->expectException(\Exception::class);
-		$this->expectExceptionMessage('Invalid date!');
-
-		$nextWeek = new \DateTime();
-		$nextWeek->add(new \DateInterval('P7D'));
-		$nextWeek->setTime(0, 0, 0);
-
-		$share = $this->manager->newShare();
-		$share->setExpirationDate($nextWeek);
-
-		$hookListener = $this->getMockBuilder('Dummy')->setMethods(['listener'])->getMock();
-		\OCP\Util::connectHook('\OC\Share', 'verifyExpirationDate', $hookListener, 'listener');
-		$hookListener->expects($this->once())->method('listener')->willReturnCallback(function ($data) {
-			$data['accepted'] = false;
-			$data['message'] = 'Invalid date!';
-		});
-
-		self::invokePrivate($this->manager, 'validateExpirationDateLink', [$share]);
-	}
-
-	public function testValidateExpirationDateExistingShareNoDefault(): void {
-		$share = $this->manager->newShare();
-
-		$share->setId('42')->setProviderId('foo');
-
-		$this->config->method('getAppValue')
-			->willReturnMap([
-				['core', 'shareapi_default_expire_date', 'no', 'yes'],
-				['core', 'shareapi_expire_after_n_days', '7', '6'],
-			]);
-
-		self::invokePrivate($this->manager, 'validateExpirationDateLink', [$share]);
-
-		$this->assertEquals(null, $share->getExpirationDate());
-	}
-
-	public function testUserCreateChecksShareWithGroupMembersOnlyDifferentGroups(): void {
-		$this->expectException(\Exception::class);
-		$this->expectExceptionMessage('Sharing is only allowed with group members');
-
-		$share = $this->manager->newShare();
-
-		$sharedBy = $this->createMock(IUser::class);
-		$sharedWith = $this->createMock(IUser::class);
-		$share->setSharedBy('sharedBy')->setSharedWith('sharedWith');
-
-		$this->groupManager
-			->method('getUserGroupIds')
-			->willReturnMap(
-				[
-					[$sharedBy, ['group1']],
-					[$sharedWith, ['group2']],
-				]
-			);
-
-		$this->userManager->method('get')->willReturnMap([
-			['sharedBy', $sharedBy],
-			['sharedWith', $sharedWith],
-		]);
-
-		$this->config
-			->method('getAppValue')
-			->willReturnMap([
-				['core', 'shareapi_only_share_with_group_members', 'no', 'yes'],
-				['core', 'shareapi_only_share_with_group_members_exclude_group_list', '', '[]'],
-			]);
-
-		self::invokePrivate($this->manager, 'userCreateChecks', [$share]);
-	}
-
-	public function testUserCreateChecksShareWithGroupMembersOnlySharedGroup(): void {
-		$share = $this->manager->newShare();
-
-		$sharedBy = $this->createMock(IUser::class);
-		$sharedWith = $this->createMock(IUser::class);
-		$share->setSharedBy('sharedBy')->setSharedWith('sharedWith');
-
-		$path = $this->createMock(Node::class);
-		$share->setNode($path);
-
-		$this->groupManager
-			->method('getUserGroupIds')
-			->willReturnMap(
-				[
-					[$sharedBy, ['group1', 'group3']],
-					[$sharedWith, ['group2', 'group3']],
-				]
-			);
-
-		$this->userManager->method('get')->willReturnMap([
-			['sharedBy', $sharedBy],
-			['sharedWith', $sharedWith],
-		]);
-
-		$this->config
-			->method('getAppValue')
-			->willReturnMap([
-				['core', 'shareapi_only_share_with_group_members', 'no', 'yes'],
-				['core', 'shareapi_only_share_with_group_members_exclude_group_list', '', '[]'],
-			]);
-
-		$this->defaultProvider
-			->method('getSharesByPath')
-			->with($path)
-			->willReturn([]);
-
-		self::invokePrivate($this->manager, 'userCreateChecks', [$share]);
-		$this->addToAssertionCount(1);
-	}
-
-
-	public function testUserCreateChecksIdenticalShareExists(): void {
-		$this->expectException(AlreadySharedException::class);
-		$this->expectExceptionMessage('Sharing name.txt failed, because this item is already shared with the account user');
-
-		$share = $this->manager->newShare();
-		$share->setSharedWithDisplayName('user');
-		$share2 = $this->manager->newShare();
-
-		$sharedWith = $this->createMock(IUser::class);
-		$path = $this->createMock(Node::class);
-
-		$share->setSharedWith('sharedWith')->setNode($path)
-			->setProviderId('foo')->setId('bar');
-
-		$share2->setSharedWith('sharedWith')->setNode($path)
-			->setProviderId('foo')->setId('baz');
-
-		$this->defaultProvider
-			->method('getSharesByPath')
-			->with($path)
-			->willReturn([$share2]);
-
-		$path->method('getName')
-			->willReturn('name.txt');
-
-		self::invokePrivate($this->manager, 'userCreateChecks', [$share]);
-	}
-
-
-	public function testUserCreateChecksIdenticalPathSharedViaGroup(): void {
-		$this->expectException(AlreadySharedException::class);
-		$this->expectExceptionMessage('Sharing name2.txt failed, because this item is already shared with the account userName');
-
-		$share = $this->manager->newShare();
-
-		$sharedWith = $this->createMock(IUser::class);
-		$sharedWith->method('getUID')->willReturn('sharedWith');
-
-		$this->userManager->method('get')->with('sharedWith')->willReturn($sharedWith);
-
-		$path = $this->createMock(Node::class);
-
-		$share->setSharedWith('sharedWith')
-			->setNode($path)
-			->setShareOwner('shareOwner')
-			->setSharedWithDisplayName('userName')
-			->setProviderId('foo')
-			->setId('bar');
-
-		$share2 = $this->manager->newShare();
-		$share2->setShareType(IShare::TYPE_GROUP)
-			->setShareOwner('shareOwner2')
-			->setProviderId('foo')
-			->setId('baz')
-			->setSharedWith('group');
-
-		$group = $this->createMock(IGroup::class);
-		$group->method('inGroup')
-			->with($sharedWith)
-			->willReturn(true);
-
-		$this->groupManager->method('get')->with('group')->willReturn($group);
-
-		$this->defaultProvider
-			->method('getSharesByPath')
-			->with($path)
-			->willReturn([$share2]);
-
-		$path->method('getName')
-			->willReturn('name2.txt');
-
-		self::invokePrivate($this->manager, 'userCreateChecks', [$share]);
-	}
-
-	public function testUserCreateChecksIdenticalPathSharedViaDeletedGroup(): void {
-		$share = $this->manager->newShare();
-
-		$sharedWith = $this->createMock(IUser::class);
-		$sharedWith->method('getUID')->willReturn('sharedWith');
-
-		$this->userManager->method('get')->with('sharedWith')->willReturn($sharedWith);
-
-		$path = $this->createMock(Node::class);
-
-		$share->setSharedWith('sharedWith')
-			->setNode($path)
-			->setShareOwner('shareOwner')
-			->setProviderId('foo')
-			->setId('bar');
-
-		$share2 = $this->manager->newShare();
-		$share2->setShareType(IShare::TYPE_GROUP)
-			->setShareOwner('shareOwner2')
-			->setProviderId('foo')
-			->setId('baz')
-			->setSharedWith('group');
-
-		$this->groupManager->method('get')->with('group')->willReturn(null);
-
-		$this->defaultProvider
-			->method('getSharesByPath')
-			->with($path)
-			->willReturn([$share2]);
-
-		$this->assertNull($this->invokePrivate($this->manager, 'userCreateChecks', [$share]));
-	}
-
-	public function testUserCreateChecksIdenticalPathNotSharedWithUser(): void {
-		$share = $this->manager->newShare();
-		$sharedWith = $this->createMock(IUser::class);
-		$path = $this->createMock(Node::class);
-		$share->setSharedWith('sharedWith')
-			->setNode($path)
-			->setShareOwner('shareOwner')
-			->setProviderId('foo')
-			->setId('bar');
-
-		$this->userManager->method('get')->with('sharedWith')->willReturn($sharedWith);
-
-		$share2 = $this->manager->newShare();
-		$share2->setShareType(IShare::TYPE_GROUP)
-			->setShareOwner('shareOwner2')
-			->setProviderId('foo')
-			->setId('baz');
-
-		$group = $this->createMock(IGroup::class);
-		$group->method('inGroup')
-			->with($sharedWith)
-			->willReturn(false);
-
-		$this->groupManager->method('get')->with('group')->willReturn($group);
-
-		$share2->setSharedWith('group');
-
-		$this->defaultProvider
-			->method('getSharesByPath')
-			->with($path)
-			->willReturn([$share2]);
-
-		self::invokePrivate($this->manager, 'userCreateChecks', [$share]);
-		$this->addToAssertionCount(1);
-	}
-
-
-	public function testGroupCreateChecksShareWithGroupMembersGroupSharingNotAllowed(): void {
-		$this->expectException(\Exception::class);
-		$this->expectExceptionMessage('Group sharing is now allowed');
-
-		$share = $this->manager->newShare();
-
-		$this->config
-			->method('getAppValue')
-			->willReturnMap([
-				['core', 'shareapi_allow_group_sharing', 'yes', 'no'],
-			]);
-
-		self::invokePrivate($this->manager, 'groupCreateChecks', [$share]);
-	}
-
-
-	public function testGroupCreateChecksShareWithGroupMembersOnlyNotInGroup(): void {
-		$this->expectException(\Exception::class);
-		$this->expectExceptionMessage('Sharing is only allowed within your own groups');
-
-		$share = $this->manager->newShare();
-
-		$user = $this->createMock(IUser::class);
-		$group = $this->createMock(IGroup::class);
-		$share->setSharedBy('user')->setSharedWith('group');
-
-		$group->method('inGroup')->with($user)->willReturn(false);
-
-		$this->groupManager->method('get')->with('group')->willReturn($group);
-		$this->userManager->method('get')->with('user')->willReturn($user);
-
-		$this->config
-			->method('getAppValue')
-			->willReturnMap([
-				['core', 'shareapi_only_share_with_group_members', 'no', 'yes'],
-				['core', 'shareapi_allow_group_sharing', 'yes', 'yes'],
-				['core', 'shareapi_only_share_with_group_members_exclude_group_list', '', '[]'],
-			]);
-
-		self::invokePrivate($this->manager, 'groupCreateChecks', [$share]);
-	}
-
-
-	public function testGroupCreateChecksShareWithGroupMembersOnlyNullGroup(): void {
-		$this->expectException(\Exception::class);
-		$this->expectExceptionMessage('Sharing is only allowed within your own groups');
-
-		$share = $this->manager->newShare();
-
-		$user = $this->createMock(IUser::class);
-		$share->setSharedBy('user')->setSharedWith('group');
-
-		$this->groupManager->method('get')->with('group')->willReturn(null);
-		$this->userManager->method('get')->with('user')->willReturn($user);
-
-		$this->config
-			->method('getAppValue')
-			->willReturnMap([
-				['core', 'shareapi_only_share_with_group_members', 'no', 'yes'],
-				['core', 'shareapi_allow_group_sharing', 'yes', 'yes'],
-				['core', 'shareapi_only_share_with_group_members_exclude_group_list', '', '[]'],
-			]);
-
-		$this->assertNull($this->invokePrivate($this->manager, 'groupCreateChecks', [$share]));
-	}
-
-	public function testGroupCreateChecksShareWithGroupMembersOnlyInGroup(): void {
-		$share = $this->manager->newShare();
-
-		$user = $this->createMock(IUser::class);
-		$group = $this->createMock(IGroup::class);
-		$share->setSharedBy('user')->setSharedWith('group');
-
-		$this->userManager->method('get')->with('user')->willReturn($user);
-		$this->groupManager->method('get')->with('group')->willReturn($group);
-
-		$group->method('inGroup')->with($user)->willReturn(true);
-
-		$path = $this->createMock(Node::class);
-		$share->setNode($path);
-
-		$this->defaultProvider->method('getSharesByPath')
-			->with($path)
-			->willReturn([]);
-
-		$this->config
-			->method('getAppValue')
-			->willReturnMap([
-				['core', 'shareapi_only_share_with_group_members', 'no', 'yes'],
-				['core', 'shareapi_allow_group_sharing', 'yes', 'yes'],
-				['core', 'shareapi_only_share_with_group_members_exclude_group_list', '', '[]'],
-			]);
-
-		self::invokePrivate($this->manager, 'groupCreateChecks', [$share]);
-		$this->addToAssertionCount(1);
-	}
-
-
-	public function testGroupCreateChecksPathAlreadySharedWithSameGroup(): void {
-		$this->expectException(\Exception::class);
-		$this->expectExceptionMessage('Path is already shared with this group');
-
-		$share = $this->manager->newShare();
-
-		$path = $this->createMock(Node::class);
-		$share->setSharedWith('sharedWith')
-			->setNode($path)
-			->setProviderId('foo')
-			->setId('bar');
-
-		$share2 = $this->manager->newShare();
-		$share2->setSharedWith('sharedWith')
-			->setProviderId('foo')
-			->setId('baz');
-
-		$this->defaultProvider->method('getSharesByPath')
-			->with($path)
-			->willReturn([$share2]);
-
-		$this->config
-			->method('getAppValue')
-			->willReturnMap([
-				['core', 'shareapi_allow_group_sharing', 'yes', 'yes'],
-			]);
-
-		self::invokePrivate($this->manager, 'groupCreateChecks', [$share]);
-	}
-
-	public function testGroupCreateChecksPathAlreadySharedWithDifferentGroup(): void {
-		$share = $this->manager->newShare();
-
-		$share->setSharedWith('sharedWith');
-
-		$path = $this->createMock(Node::class);
-		$share->setNode($path);
-
-		$share2 = $this->manager->newShare();
-		$share2->setSharedWith('sharedWith2');
-
-		$this->defaultProvider->method('getSharesByPath')
-			->with($path)
-			->willReturn([$share2]);
-
-		$this->config
-			->method('getAppValue')
-			->willReturnMap([
-				['core', 'shareapi_allow_group_sharing', 'yes', 'yes'],
-			]);
-
-		self::invokePrivate($this->manager, 'groupCreateChecks', [$share]);
-		$this->addToAssertionCount(1);
-	}
-
-
-	public function testLinkCreateChecksNoLinkSharesAllowed(): void {
-		$this->expectException(\Exception::class);
-		$this->expectExceptionMessage('Link sharing is not allowed');
-
-		$share = $this->manager->newShare();
-
-		$this->config
-			->method('getAppValue')
-			->willReturnMap([
-				['core', 'shareapi_allow_links', 'yes', 'no'],
-			]);
-
-		self::invokePrivate($this->manager, 'linkCreateChecks', [$share]);
-	}
-
-
-	public function testFileLinkCreateChecksNoPublicUpload(): void {
-		$share = $this->manager->newShare();
-
-		$share->setPermissions(\OCP\Constants::PERMISSION_CREATE | \OCP\Constants::PERMISSION_UPDATE);
-		$share->setNodeType('file');
-
-		$this->config
-			->method('getAppValue')
-			->willReturnMap([
-				['core', 'shareapi_allow_links', 'yes', 'yes'],
-				['core', 'shareapi_allow_public_upload', 'yes', 'no']
-			]);
-
-		self::invokePrivate($this->manager, 'linkCreateChecks', [$share]);
-		$this->addToAssertionCount(1);
-	}
-
-	public function testFolderLinkCreateChecksNoPublicUpload(): void {
-		$this->expectException(\Exception::class);
-		$this->expectExceptionMessage('Public upload is not allowed');
-
-		$share = $this->manager->newShare();
-
-		$share->setPermissions(\OCP\Constants::PERMISSION_CREATE | \OCP\Constants::PERMISSION_UPDATE);
-		$share->setNodeType('folder');
-
-		$this->config
-			->method('getAppValue')
-			->willReturnMap([
-				['core', 'shareapi_allow_links', 'yes', 'yes'],
-				['core', 'shareapi_allow_public_upload', 'yes', 'no']
-			]);
-
-		self::invokePrivate($this->manager, 'linkCreateChecks', [$share]);
-	}
-
-	public function testLinkCreateChecksPublicUpload(): void {
-		$share = $this->manager->newShare();
-
-		$share->setPermissions(\OCP\Constants::PERMISSION_CREATE | \OCP\Constants::PERMISSION_UPDATE);
-		$share->setSharedWith('sharedWith');
-		$folder = $this->createMock(\OC\Files\Node\Folder::class);
-		$share->setNode($folder);
-
-		$this->config
-			->method('getAppValue')
-			->willReturnMap([
-				['core', 'shareapi_allow_links', 'yes', 'yes'],
-				['core', 'shareapi_allow_public_upload', 'yes', 'yes']
-			]);
-
-		self::invokePrivate($this->manager, 'linkCreateChecks', [$share]);
-		$this->addToAssertionCount(1);
-	}
-
-	public function testLinkCreateChecksReadOnly(): void {
-		$share = $this->manager->newShare();
-
-		$share->setPermissions(\OCP\Constants::PERMISSION_READ);
-		$share->setSharedWith('sharedWith');
-		$folder = $this->createMock(\OC\Files\Node\Folder::class);
-		$share->setNode($folder);
-
-		$this->config
-			->method('getAppValue')
-			->willReturnMap([
-				['core', 'shareapi_allow_links', 'yes', 'yes'],
-				['core', 'shareapi_allow_public_upload', 'yes', 'no']
-			]);
-
-		self::invokePrivate($this->manager, 'linkCreateChecks', [$share]);
-		$this->addToAssertionCount(1);
-	}
-
-
-	public function testPathCreateChecksContainsSharedMount(): void {
-		$this->expectException(\InvalidArgumentException::class);
-		$this->expectExceptionMessage('Path contains files shared with you');
-
-		$path = $this->createMock(Folder::class);
-		$path->method('getPath')->willReturn('path');
-
-		$mount = $this->createMock(IMountPoint::class);
-		$storage = $this->createMock(Storage::class);
-		$mount->method('getStorage')->willReturn($storage);
-		$storage->method('instanceOfStorage')->with(\OCA\Files_Sharing\ISharedStorage::class)->willReturn(true);
-
-		$this->mountManager->method('findIn')->with('path')->willReturn([$mount]);
-
-		self::invokePrivate($this->manager, 'pathCreateChecks', [$path]);
-	}
-
-	public function testPathCreateChecksContainsNoSharedMount(): void {
-		$path = $this->createMock(Folder::class);
-		$path->method('getPath')->willReturn('path');
-
-		$mount = $this->createMock(IMountPoint::class);
-		$storage = $this->createMock(Storage::class);
-		$mount->method('getStorage')->willReturn($storage);
-		$storage->method('instanceOfStorage')->with(\OCA\Files_Sharing\ISharedStorage::class)->willReturn(false);
-
-		$this->mountManager->method('findIn')->with('path')->willReturn([$mount]);
-
-		self::invokePrivate($this->manager, 'pathCreateChecks', [$path]);
-		$this->addToAssertionCount(1);
-	}
-
-	public function testPathCreateChecksContainsNoFolder(): void {
-		$path = $this->createMock(File::class);
-
-		self::invokePrivate($this->manager, 'pathCreateChecks', [$path]);
-		$this->addToAssertionCount(1);
-	}
-
-	public function dataIsSharingDisabledForUser() {
-		$data = [];
-
-		// No exclude groups
-		$data[] = ['no', null, null, [], false];
-
-		// empty exclude / allow list, user no groups
-		$data[] = ['yes', '', json_encode(['']), [], false];
-		$data[] = ['allow', '', json_encode(['']), [], true];
-
-		// empty exclude / allow list, user groups
-		$data[] = ['yes', '', json_encode(['']), ['group1', 'group2'], false];
-		$data[] = ['allow', '', json_encode(['']), ['group1', 'group2'], true];
-
-		// Convert old list to json
-		$data[] = ['yes', 'group1,group2', json_encode(['group1', 'group2']), [], false];
-		$data[] = ['allow', 'group1,group2', json_encode(['group1', 'group2']), [], true];
-
-		// Old list partly groups in common
-		$data[] = ['yes', 'group1,group2', json_encode(['group1', 'group2']), ['group1', 'group3'], false];
-		$data[] = ['allow', 'group1,group2', json_encode(['group1', 'group2']), ['group1', 'group3'], false];
-
-		// Old list only groups in common
-		$data[] = ['yes', 'group1,group2', json_encode(['group1', 'group2']), ['group1'], true];
-		$data[] = ['allow', 'group1,group2', json_encode(['group1', 'group2']), ['group1'], false];
-
-		// New list partly in common
-		$data[] = ['yes', json_encode(['group1', 'group2']), null, ['group1', 'group3'], false];
-		$data[] = ['allow', json_encode(['group1', 'group2']), null, ['group1', 'group3'], false];
-
-		// New list only groups in common
-		$data[] = ['yes', json_encode(['group1', 'group2']), null, ['group2'], true];
-		$data[] = ['allow', json_encode(['group1', 'group2']), null, ['group2'], false];
-
-		return $data;
-	}
-
-	/**
-	 * @dataProvider dataIsSharingDisabledForUser
-	 *
-	 * @param string $excludeGroups
-	 * @param string $groupList
-	 * @param string $setList
-	 * @param string[] $groupIds
-	 * @param bool $expected
-	 */
-	public function testIsSharingDisabledForUser($excludeGroups, $groupList, $setList, $groupIds, $expected): void {
-		$user = $this->createMock(IUser::class);
-
-		$this->config->method('getAppValue')
-			->willReturnMap([
-				['core', 'shareapi_exclude_groups', 'no', $excludeGroups],
-				['core', 'shareapi_exclude_groups_list', '', $groupList],
-			]);
-
-		if ($setList !== null) {
-			$this->config->expects($this->once())
-				->method('setAppValue')
-				->with('core', 'shareapi_exclude_groups_list', $setList);
-		} else {
-			$this->config->expects($this->never())
-				->method('setAppValue');
-		}
-
-		$this->groupManager->method('getUserGroupIds')
-			->with($user)
-			->willReturn($groupIds);
-
-		$this->userManager->method('get')->with('user')->willReturn($user);
-
-		$res = $this->manager->sharingDisabledForUser('user');
-		$this->assertEquals($expected, $res);
-	}
-
-	public function dataCanShare() {
-		$data = [];
-
-		/*
-		 * [expected, sharing enabled, disabled for user]
-		 */
-
-		$data[] = [false, 'no', false];
-		$data[] = [false, 'no', true];
-		$data[] = [true, 'yes', false];
-		$data[] = [false, 'yes', true];
-
-		return $data;
-	}
-
-	/**
-	 * @dataProvider dataCanShare
-	 *
-	 * @param bool $expected
-	 * @param string $sharingEnabled
-	 * @param bool $disabledForUser
-	 */
-	public function testCanShare($expected, $sharingEnabled, $disabledForUser): void {
-		$this->config->method('getAppValue')
-			->willReturnMap([
-				['core', 'shareapi_enabled', 'yes', $sharingEnabled],
-			]);
-
-		$manager = $this->createManagerMock()
-			->setMethods(['sharingDisabledForUser'])
-			->getMock();
-
-		$manager->method('sharingDisabledForUser')
-			->with('user')
-			->willReturn($disabledForUser);
-
-		$share = $this->manager->newShare();
-		$share->setSharedBy('user');
-
-		$exception = false;
-		try {
-			$res = self::invokePrivate($manager, 'canShare', [$share]);
-		} catch (\Exception $e) {
-			$exception = true;
-		}
-
-		$this->assertEquals($expected, !$exception);
-	}
-
-	public function testCreateShareUser(): void {
-		$manager = $this->createManagerMock()
-			->setMethods(['canShare', 'generalCreateChecks', 'userCreateChecks', 'pathCreateChecks'])
-			->getMock();
-
-		$shareOwner = $this->createMock(IUser::class);
-		$shareOwner->method('getUID')->willReturn('shareOwner');
-
-		$storage = $this->createMock(Storage::class);
-		$path = $this->createMock(File::class);
-		$path->method('getOwner')->willReturn($shareOwner);
-		$path->method('getName')->willReturn('target');
-		$path->method('getStorage')->willReturn($storage);
-
-		$share = $this->createShare(
-			null,
-			IShare::TYPE_USER,
-			$path,
-			'sharedWith',
-			'sharedBy',
-			null,
-			\OCP\Constants::PERMISSION_ALL);
-
-		$manager->expects($this->once())
-			->method('canShare')
-			->with($share)
-			->willReturn(true);
-		$manager->expects($this->once())
-			->method('generalCreateChecks')
-			->with($share);
-		;
-		$manager->expects($this->once())
-			->method('userCreateChecks')
-			->with($share);
-		;
-		$manager->expects($this->once())
-			->method('pathCreateChecks')
-			->with($path);
-
-		$this->defaultProvider
-			->expects($this->once())
-			->method('create')
-			->with($share)
-			->willReturnArgument(0);
-
-		$share->expects($this->once())
-			->method('setShareOwner')
-			->with('shareOwner');
-		$share->expects($this->once())
-			->method('setTarget')
-			->with('/target');
-
-		$manager->createShare($share);
-	}
-
-	public function testCreateShareGroup(): void {
-		$manager = $this->createManagerMock()
-			->setMethods(['canShare', 'generalCreateChecks', 'groupCreateChecks', 'pathCreateChecks'])
-			->getMock();
-
-		$shareOwner = $this->createMock(IUser::class);
-		$shareOwner->method('getUID')->willReturn('shareOwner');
-
-		$storage = $this->createMock(Storage::class);
-		$path = $this->createMock(File::class);
-		$path->method('getOwner')->willReturn($shareOwner);
-		$path->method('getName')->willReturn('target');
-		$path->method('getStorage')->willReturn($storage);
-
-		$share = $this->createShare(
-			null,
-			IShare::TYPE_GROUP,
-			$path,
-			'sharedWith',
-			'sharedBy',
-			null,
-			\OCP\Constants::PERMISSION_ALL);
-
-		$manager->expects($this->once())
-			->method('canShare')
-			->with($share)
-			->willReturn(true);
-		$manager->expects($this->once())
-			->method('generalCreateChecks')
-			->with($share);
-		;
-		$manager->expects($this->once())
-			->method('groupCreateChecks')
-			->with($share);
-		;
-		$manager->expects($this->once())
-			->method('pathCreateChecks')
-			->with($path);
-
-		$this->defaultProvider
-			->expects($this->once())
-			->method('create')
-			->with($share)
-			->willReturnArgument(0);
-
-		$share->expects($this->once())
-			->method('setShareOwner')
-			->with('shareOwner');
-		$share->expects($this->once())
-			->method('setTarget')
-			->with('/target');
-
-		$manager->createShare($share);
-	}
-
-	public function testCreateShareLink(): void {
-		$manager = $this->createManagerMock()
-			->setMethods([
-				'canShare',
-				'generalCreateChecks',
-				'linkCreateChecks',
-				'pathCreateChecks',
-				'validateExpirationDateLink',
-				'verifyPassword',
-				'setLinkParent',
-			])
-			->getMock();
-
-		$shareOwner = $this->createMock(IUser::class);
-		$shareOwner->method('getUID')->willReturn('shareOwner');
-
-		$storage = $this->createMock(Storage::class);
-		$path = $this->createMock(File::class);
-		$path->method('getOwner')->willReturn($shareOwner);
-		$path->method('getName')->willReturn('target');
-		$path->method('getId')->willReturn(1);
-		$path->method('getStorage')->willReturn($storage);
-
-		$date = new \DateTime();
-
-		$share = $this->manager->newShare();
-		$share->setShareType(IShare::TYPE_LINK)
-			->setNode($path)
-			->setSharedBy('sharedBy')
-			->setPermissions(\OCP\Constants::PERMISSION_ALL)
-			->setExpirationDate($date)
-			->setPassword('password');
-
-		$manager->expects($this->once())
-			->method('canShare')
-			->with($share)
-			->willReturn(true);
-		$manager->expects($this->once())
-			->method('generalCreateChecks')
-			->with($share);
-		;
-		$manager->expects($this->once())
-			->method('linkCreateChecks')
-			->with($share);
-		;
-		$manager->expects($this->once())
-			->method('pathCreateChecks')
-			->with($path);
-		$manager->expects($this->once())
-			->method('validateExpirationDateLink')
-			->with($share)
-			->willReturn($share);
-		$manager->expects($this->once())
-			->method('verifyPassword')
-			->with('password');
-		$manager->expects($this->once())
-			->method('setLinkParent')
-			->with($share);
-
-		$this->hasher->expects($this->once())
-			->method('hash')
-			->with('password')
-			->willReturn('hashed');
-
-		$this->secureRandom->method('generate')
-			->willReturn('token');
-
-		$this->defaultProvider
-			->expects($this->once())
-			->method('create')
-			->with($share)
-			->willReturnCallback(function (Share $share) {
-				return $share->setId(42);
-			});
-
-		$this->dispatcher->expects($this->exactly(2))
-			->method('dispatchTyped')
-			->withConsecutive(
-				// Pre share
-				[
-					$this->callback(function (BeforeShareCreatedEvent $e) use ($path, $date) {
-						$share = $e->getShare();
-
-						return $share->getShareType() === IShare::TYPE_LINK &&
-							$share->getNode() === $path &&
-							$share->getSharedBy() === 'sharedBy' &&
-							$share->getPermissions() === \OCP\Constants::PERMISSION_ALL &&
-							$share->getExpirationDate() === $date &&
-							$share->getPassword() === 'hashed' &&
-							$share->getToken() === 'token';
-					})
-				],
-				// Post share
-				[
-					$this->callback(function (ShareCreatedEvent $e) use ($path, $date) {
-						$share = $e->getShare();
-
-						return $share->getShareType() === IShare::TYPE_LINK &&
-							$share->getNode() === $path &&
-							$share->getSharedBy() === 'sharedBy' &&
-							$share->getPermissions() === \OCP\Constants::PERMISSION_ALL &&
-							$share->getExpirationDate() === $date &&
-							$share->getPassword() === 'hashed' &&
-							$share->getToken() === 'token' &&
-							$share->getId() === '42' &&
-							$share->getTarget() === '/target';
-					})
-				]
-			);
-
-		/** @var IShare $share */
-		$share = $manager->createShare($share);
-
-		$this->assertSame('shareOwner', $share->getShareOwner());
-		$this->assertEquals('/target', $share->getTarget());
-		$this->assertSame($date, $share->getExpirationDate());
-		$this->assertEquals('token', $share->getToken());
-		$this->assertEquals('hashed', $share->getPassword());
-	}
-
-	public function testCreateShareMail(): void {
-		$manager = $this->createManagerMock()
-			->setMethods([
-				'canShare',
-				'generalCreateChecks',
-				'linkCreateChecks',
-				'pathCreateChecks',
-				'validateExpirationDateLink',
-				'verifyPassword',
-				'setLinkParent',
-			])
-			->getMock();
-
-		$shareOwner = $this->createMock(IUser::class);
-		$shareOwner->method('getUID')->willReturn('shareOwner');
-
-		$storage = $this->createMock(Storage::class);
-		$path = $this->createMock(File::class);
-		$path->method('getOwner')->willReturn($shareOwner);
-		$path->method('getName')->willReturn('target');
-		$path->method('getId')->willReturn(1);
-		$path->method('getStorage')->willReturn($storage);
-
-		$share = $this->manager->newShare();
-		$share->setShareType(IShare::TYPE_EMAIL)
-			->setNode($path)
-			->setSharedBy('sharedBy')
-			->setPermissions(\OCP\Constants::PERMISSION_ALL);
-
-		$manager->expects($this->once())
-			->method('canShare')
-			->with($share)
-			->willReturn(true);
-		$manager->expects($this->once())
-			->method('generalCreateChecks')
-			->with($share);
-
-		$manager->expects($this->once())
-			->method('linkCreateChecks');
-		$manager->expects($this->once())
-			->method('pathCreateChecks')
-			->with($path);
-		$manager->expects($this->once())
-			->method('validateExpirationDateLink')
-			->with($share)
-			->willReturn($share);
-		$manager->expects($this->once())
-			->method('verifyPassword');
-		$manager->expects($this->once())
-			->method('setLinkParent');
-
-		$this->secureRandom->method('generate')
-			->willReturn('token');
-
-		$this->defaultProvider
-			->expects($this->once())
-			->method('create')
-			->with($share)
-			->willReturnCallback(function (Share $share) {
-				return $share->setId(42);
-			});
-
-		$this->dispatcher->expects($this->exactly(2))
-			->method('dispatchTyped')
-			->withConsecutive(
-				[
-					$this->callback(function (BeforeShareCreatedEvent $e) use ($path) {
-						$share = $e->getShare();
-
-						return $share->getShareType() === IShare::TYPE_EMAIL &&
-							$share->getNode() === $path &&
-							$share->getSharedBy() === 'sharedBy' &&
-							$share->getPermissions() === \OCP\Constants::PERMISSION_ALL &&
-							$share->getExpirationDate() === null &&
-							$share->getPassword() === null &&
-							$share->getToken() === 'token';
-					})
-				],
-				[
-					$this->callback(function (ShareCreatedEvent $e) use ($path) {
-						$share = $e->getShare();
-
-						return $share->getShareType() === IShare::TYPE_EMAIL &&
-							$share->getNode() === $path &&
-							$share->getSharedBy() === 'sharedBy' &&
-							$share->getPermissions() === \OCP\Constants::PERMISSION_ALL &&
-							$share->getExpirationDate() === null &&
-							$share->getPassword() === null &&
-							$share->getToken() === 'token' &&
-							$share->getId() === '42' &&
-							$share->getTarget() === '/target';
-					})
-				],
-			);
-
-		/** @var IShare $share */
-		$share = $manager->createShare($share);
-
-		$this->assertSame('shareOwner', $share->getShareOwner());
-		$this->assertEquals('/target', $share->getTarget());
-		$this->assertEquals('token', $share->getToken());
-	}
-
-
-	public function testCreateShareHookError(): void {
-		$this->expectException(\Exception::class);
-		$this->expectExceptionMessage('I won\'t let you share');
-
-		$manager = $this->createManagerMock()
-			->setMethods([
-				'canShare',
-				'generalCreateChecks',
-				'userCreateChecks',
-				'pathCreateChecks',
-			])
-			->getMock();
-
-		$shareOwner = $this->createMock(IUser::class);
-		$shareOwner->method('getUID')->willReturn('shareOwner');
-
-		$storage = $this->createMock(Storage::class);
-		$path = $this->createMock(File::class);
-		$path->method('getOwner')->willReturn($shareOwner);
-		$path->method('getName')->willReturn('target');
-		$path->method('getStorage')->willReturn($storage);
-
-		$share = $this->createShare(
-			null,
-			IShare::TYPE_USER,
-			$path,
-			'sharedWith',
-			'sharedBy',
-			null,
-			\OCP\Constants::PERMISSION_ALL);
-
-		$manager->expects($this->once())
-			->method('canShare')
-			->with($share)
-			->willReturn(true);
-		$manager->expects($this->once())
-			->method('generalCreateChecks')
-			->with($share);
-		;
-		$manager->expects($this->once())
-			->method('userCreateChecks')
-			->with($share);
-		;
-		$manager->expects($this->once())
-			->method('pathCreateChecks')
-			->with($path);
-
-		$share->expects($this->once())
-			->method('setShareOwner')
-			->with('shareOwner');
-		$share->expects($this->once())
-			->method('setTarget')
-			->with('/target');
-
-		// Pre share
-		$this->dispatcher->expects($this->once())
-			->method('dispatchTyped')
-			->with(
-				$this->isInstanceOf(BeforeShareCreatedEvent::class)
-			)->willReturnCallback(function (BeforeShareCreatedEvent $e) {
-				$e->setError('I won\'t let you share!');
-				$e->stopPropagation();
-			}
-			);
-
-		$manager->createShare($share);
-	}
-
-	public function testCreateShareOfIncomingFederatedShare(): void {
-		$manager = $this->createManagerMock()
-			->setMethods(['canShare', 'generalCreateChecks', 'userCreateChecks', 'pathCreateChecks'])
-			->getMock();
-
-		$shareOwner = $this->createMock(IUser::class);
-		$shareOwner->method('getUID')->willReturn('shareOwner');
-
-		$storage = $this->createMock(Storage::class);
-		$storage->method('instanceOfStorage')
-			->with(\OCA\Files_Sharing\External\Storage::class)
-			->willReturn(true);
-
-		$storage2 = $this->createMock(Storage::class);
-		$storage2->method('instanceOfStorage')
-			->with(\OCA\Files_Sharing\External\Storage::class)
-			->willReturn(false);
-
-		$path = $this->createMock(File::class);
-		$path->expects($this->never())->method('getOwner');
-		$path->method('getName')->willReturn('target');
-		$path->method('getStorage')->willReturn($storage);
-
-		$parent = $this->createMock(Folder::class);
-		$parent->method('getStorage')->willReturn($storage);
-
-		$parentParent = $this->createMock(Folder::class);
-		$parentParent->method('getStorage')->willReturn($storage2);
-		$parentParent->method('getOwner')->willReturn($shareOwner);
-
-		$path->method('getParent')->willReturn($parent);
-		$parent->method('getParent')->willReturn($parentParent);
-
-		$share = $this->createShare(
-			null,
-			IShare::TYPE_USER,
-			$path,
-			'sharedWith',
-			'sharedBy',
-			null,
-			\OCP\Constants::PERMISSION_ALL);
-
-		$manager->expects($this->once())
-			->method('canShare')
-			->with($share)
-			->willReturn(true);
-		$manager->expects($this->once())
-			->method('generalCreateChecks')
-			->with($share);
-		;
-		$manager->expects($this->once())
-			->method('userCreateChecks')
-			->with($share);
-		;
-		$manager->expects($this->once())
-			->method('pathCreateChecks')
-			->with($path);
-
-		$this->defaultProvider
-			->expects($this->once())
-			->method('create')
-			->with($share)
-			->willReturnArgument(0);
-
-		$share->expects($this->once())
-			->method('setShareOwner')
-			->with('shareOwner');
-		$share->expects($this->once())
-			->method('setTarget')
-			->with('/target');
-
-		$manager->createShare($share);
-	}
-
-	public function testGetSharesBy(): void {
-		$share = $this->manager->newShare();
-
-		$node = $this->createMock(Folder::class);
-
-		$this->defaultProvider->expects($this->once())
-			->method('getSharesBy')
-			->with(
-				$this->equalTo('user'),
-				$this->equalTo(IShare::TYPE_USER),
-				$this->equalTo($node),
-				$this->equalTo(true),
-				$this->equalTo(1),
-				$this->equalTo(1)
-			)->willReturn([$share]);
-
-		$shares = $this->manager->getSharesBy('user', IShare::TYPE_USER, $node, true, 1, 1);
-
-		$this->assertCount(1, $shares);
-		$this->assertSame($share, $shares[0]);
-	}
-
-	/**
-	 * Test to ensure we correctly remove expired link shares
-	 *
-	 * We have 8 Shares and we want the 3 first valid shares.
-	 * share 3-6 and 8 are expired. Thus at the end of this test we should
-	 * have received share 1,2 and 7. And from the manager. Share 3-6 should be
-	 * deleted (as they are evaluated). but share 8 should still be there.
-	 */
-	public function testGetSharesByExpiredLinkShares(): void {
-		$manager = $this->createManagerMock()
-			->setMethods(['deleteShare'])
-			->getMock();
-
-		/** @var \OCP\Share\IShare[] $shares */
-		$shares = [];
-
-		/*
-		 * This results in an array of 8 IShare elements
-		 */
-		for ($i = 0; $i < 8; $i++) {
-			$share = $this->manager->newShare();
-			$share->setId($i);
-			$shares[] = $share;
-		}
-
-		$today = new \DateTime();
-		$today->setTime(0, 0, 0);
-
-		/*
-		 * Set the expiration date to today for some shares
-		 */
-		$shares[2]->setExpirationDate($today);
-		$shares[3]->setExpirationDate($today);
-		$shares[4]->setExpirationDate($today);
-		$shares[5]->setExpirationDate($today);
-
-		/** @var \OCP\Share\IShare[] $i */
-		$shares2 = [];
-		for ($i = 0; $i < 8; $i++) {
-			$shares2[] = clone $shares[$i];
-		}
-
-		$node = $this->createMock(File::class);
-
-		/*
-		 * Simulate the getSharesBy call.
-		 */
-		$this->defaultProvider
-			->method('getSharesBy')
-			->willReturnCallback(function ($uid, $type, $node, $reshares, $limit, $offset) use (&$shares2) {
-				return array_slice($shares2, $offset, $limit);
-			});
-
-		/*
-		 * Simulate the deleteShare call.
-		 */
-		$manager->method('deleteShare')
-			->willReturnCallback(function ($share) use (&$shares2) {
-				for ($i = 0; $i < count($shares2); $i++) {
-					if ($shares2[$i]->getId() === $share->getId()) {
-						array_splice($shares2, $i, 1);
-						break;
-					}
-				}
-			});
-
-		$res = $manager->getSharesBy('user', IShare::TYPE_LINK, $node, true, 3, 0);
-
-		$this->assertCount(3, $res);
-		$this->assertEquals($shares[0]->getId(), $res[0]->getId());
-		$this->assertEquals($shares[1]->getId(), $res[1]->getId());
-		$this->assertEquals($shares[6]->getId(), $res[2]->getId());
-
-		$this->assertCount(4, $shares2);
-		$this->assertEquals(0, $shares2[0]->getId());
-		$this->assertEquals(1, $shares2[1]->getId());
-		$this->assertEquals(6, $shares2[2]->getId());
-		$this->assertEquals(7, $shares2[3]->getId());
-		$this->assertSame($today, $shares[3]->getExpirationDate());
-	}
-
-	public function testGetShareByToken(): void {
-		$this->config
-			->expects($this->exactly(2))
-			->method('getAppValue')
-			->willReturnMap([
-				['core', 'shareapi_allow_links', 'yes', 'yes'],
-				['files_sharing', 'hide_disabled_user_shares', 'no', 'no'],
-			]);
-
-		$factory = $this->createMock(IProviderFactory::class);
-
-		$manager = $this->createManager($factory);
-
-		$share = $this->createMock(IShare::class);
-
-		$factory->expects($this->once())
-			->method('getProviderForType')
-			->with(IShare::TYPE_LINK)
-			->willReturn($this->defaultProvider);
-
-		$this->defaultProvider->expects($this->once())
-			->method('getShareByToken')
-			->with('token')
-			->willReturn($share);
-
-		$ret = $manager->getShareByToken('token');
-		$this->assertSame($share, $ret);
-	}
-
-	public function testGetShareByTokenRoom(): void {
-		$this->config
-			->expects($this->exactly(2))
-			->method('getAppValue')
-			->willReturnMap([
-				['core', 'shareapi_allow_links', 'yes', 'no'],
-				['files_sharing', 'hide_disabled_user_shares', 'no', 'no'],
-			]);
-
-		$factory = $this->createMock(IProviderFactory::class);
-
-		$manager = $this->createManager($factory);
-
-		$share = $this->createMock(IShare::class);
-
-		$roomShareProvider = $this->createMock(IShareProvider::class);
-
-		$factory->expects($this->any())
-			->method('getProviderForType')
-			->willReturnCallback(function ($shareType) use ($roomShareProvider) {
-				if ($shareType !== IShare::TYPE_ROOM) {
-					throw new Exception\ProviderException();
-				}
-
-				return $roomShareProvider;
-			});
-
-		$roomShareProvider->expects($this->once())
-			->method('getShareByToken')
-			->with('token')
-			->willReturn($share);
-
-		$ret = $manager->getShareByToken('token');
-		$this->assertSame($share, $ret);
-	}
-
-	public function testGetShareByTokenWithException(): void {
-		$this->config
-			->expects($this->exactly(2))
-			->method('getAppValue')
-			->willReturnMap([
-				['core', 'shareapi_allow_links', 'yes', 'yes'],
-				['files_sharing', 'hide_disabled_user_shares', 'no', 'no'],
-			]);
-
-		$factory = $this->createMock(IProviderFactory::class);
-
-		$manager = $this->createManager($factory);
-
-		$share = $this->createMock(IShare::class);
-
-		$factory->expects($this->exactly(2))
-			->method('getProviderForType')
-			->withConsecutive(
-				[IShare::TYPE_LINK],
-				[IShare::TYPE_REMOTE]
-			)
-			->willReturn($this->defaultProvider);
-
-		$this->defaultProvider->expects($this->exactly(2))
-			->method('getShareByToken')
-			->with('token')
-			->willReturnOnConsecutiveCalls(
-				$this->throwException(new ShareNotFound()),
-				$share
-			);
-
-		$ret = $manager->getShareByToken('token');
-		$this->assertSame($share, $ret);
-	}
-
-
-	public function testGetShareByTokenHideDisabledUser(): void {
-		$this->expectException(\OCP\Share\Exceptions\ShareNotFound::class);
-		$this->expectExceptionMessage('The requested share comes from a disabled user');
-
-		$this->config
-			->expects($this->exactly(2))
-			->method('getAppValue')
-			->willReturnMap([
-				['core', 'shareapi_allow_links', 'yes', 'yes'],
-				['files_sharing', 'hide_disabled_user_shares', 'no', 'yes'],
-			]);
-
-		$this->l->expects($this->once())
-			->method('t')
-			->willReturnArgument(0);
-
-		$manager = $this->createManagerMock()
-			->setMethods(['deleteShare'])
-			->getMock();
-
-		$date = new \DateTime();
-		$date->setTime(0, 0, 0);
-		$date->add(new \DateInterval('P2D'));
-		$share = $this->manager->newShare();
-		$share->setExpirationDate($date);
-		$share->setShareOwner('owner');
-		$share->setSharedBy('sharedBy');
-
-		$sharedBy = $this->createMock(IUser::class);
-		$owner = $this->createMock(IUser::class);
-
-		$this->userManager->method('get')->willReturnMap([
-			['sharedBy', $sharedBy],
-			['owner', $owner],
-		]);
-
-		$owner->expects($this->once())
-			->method('isEnabled')
-			->willReturn(true);
-		$sharedBy->expects($this->once())
-			->method('isEnabled')
-			->willReturn(false);
-
-		$this->defaultProvider->expects($this->once())
-			->method('getShareByToken')
-			->with('expiredToken')
-			->willReturn($share);
-
-		$manager->expects($this->never())
-			->method('deleteShare');
-
-		$manager->getShareByToken('expiredToken');
-	}
-
-
-	public function testGetShareByTokenExpired(): void {
-		$this->expectException(\OCP\Share\Exceptions\ShareNotFound::class);
-		$this->expectExceptionMessage('The requested share does not exist anymore');
-
-		$this->config
-			->expects($this->once())
-			->method('getAppValue')
-			->with('core', 'shareapi_allow_links', 'yes')
-			->willReturn('yes');
-
-		$this->l->expects($this->once())
-			->method('t')
-			->willReturnArgument(0);
-
-		$manager = $this->createManagerMock()
-			->setMethods(['deleteShare'])
-			->getMock();
-
-		$date = new \DateTime();
-		$date->setTime(0, 0, 0);
-		$share = $this->manager->newShare();
-		$share->setExpirationDate($date);
-
-		$this->defaultProvider->expects($this->once())
-			->method('getShareByToken')
-			->with('expiredToken')
-			->willReturn($share);
-
-		$manager->expects($this->once())
-			->method('deleteShare')
-			->with($this->equalTo($share));
-
-		$manager->getShareByToken('expiredToken');
-	}
-
-	public function testGetShareByTokenNotExpired(): void {
-		$this->config
-			->expects($this->exactly(2))
-			->method('getAppValue')
-			->willReturnMap([
-				['core', 'shareapi_allow_links', 'yes', 'yes'],
-				['files_sharing', 'hide_disabled_user_shares', 'no', 'no'],
-			]);
-
-		$date = new \DateTime();
-		$date->setTime(0, 0, 0);
-		$date->add(new \DateInterval('P2D'));
-		$share = $this->manager->newShare();
-		$share->setExpirationDate($date);
-
-		$this->defaultProvider->expects($this->once())
-			->method('getShareByToken')
-			->with('expiredToken')
-			->willReturn($share);
-
-		$res = $this->manager->getShareByToken('expiredToken');
-
-		$this->assertSame($share, $res);
-	}
-
-
-	public function testGetShareByTokenWithPublicLinksDisabled(): void {
-		$this->expectException(\OCP\Share\Exceptions\ShareNotFound::class);
-
-		$this->config
-			->expects($this->once())
-			->method('getAppValue')
-			->with('core', 'shareapi_allow_links', 'yes')
-			->willReturn('no');
-		$this->manager->getShareByToken('validToken');
-	}
-
-	public function testGetShareByTokenPublicUploadDisabled(): void {
-		$this->config
-			->expects($this->exactly(3))
-			->method('getAppValue')
-			->willReturnMap([
-				['core', 'shareapi_allow_links', 'yes', 'yes'],
-				['core', 'shareapi_allow_public_upload', 'yes', 'no'],
-				['files_sharing', 'hide_disabled_user_shares', 'no', 'no'],
-			]);
-
-		$share = $this->manager->newShare();
-		$share->setShareType(IShare::TYPE_LINK)
-			->setPermissions(\OCP\Constants::PERMISSION_READ | \OCP\Constants::PERMISSION_CREATE | \OCP\Constants::PERMISSION_UPDATE);
-		$share->setSharedWith('sharedWith');
-		$folder = $this->createMock(\OC\Files\Node\Folder::class);
-		$share->setNode($folder);
-
-		$this->defaultProvider->expects($this->once())
-			->method('getShareByToken')
-			->willReturn('validToken')
-			->willReturn($share);
-
-		$res = $this->manager->getShareByToken('validToken');
-
-		$this->assertSame(\OCP\Constants::PERMISSION_READ, $res->getPermissions());
-	}
-
-	public function testCheckPasswordNoLinkShare(): void {
-		$share = $this->createMock(IShare::class);
-		$share->method('getShareType')->willReturn(IShare::TYPE_USER);
-		$this->assertFalse($this->manager->checkPassword($share, 'password'));
-	}
-
-	public function testCheckPasswordNoPassword(): void {
-		$share = $this->createMock(IShare::class);
-		$share->method('getShareType')->willReturn(IShare::TYPE_LINK);
-		$this->assertFalse($this->manager->checkPassword($share, 'password'));
-
-		$share->method('getPassword')->willReturn('password');
-		$this->assertFalse($this->manager->checkPassword($share, null));
-	}
-
-	public function testCheckPasswordInvalidPassword(): void {
-		$share = $this->createMock(IShare::class);
-		$share->method('getShareType')->willReturn(IShare::TYPE_LINK);
-		$share->method('getPassword')->willReturn('password');
-
-		$this->hasher->method('verify')->with('invalidpassword', 'password', '')->willReturn(false);
-
-		$this->assertFalse($this->manager->checkPassword($share, 'invalidpassword'));
-	}
-
-	public function testCheckPasswordValidPassword(): void {
-		$share = $this->createMock(IShare::class);
-		$share->method('getShareType')->willReturn(IShare::TYPE_LINK);
-		$share->method('getPassword')->willReturn('passwordHash');
-
-		$this->hasher->method('verify')->with('password', 'passwordHash', '')->willReturn(true);
-
-		$this->assertTrue($this->manager->checkPassword($share, 'password'));
-	}
-
-	public function testCheckPasswordUpdateShare(): void {
-		$share = $this->manager->newShare();
-		$share->setShareType(IShare::TYPE_LINK)
-			->setPassword('passwordHash');
-
-		$this->hasher->method('verify')->with('password', 'passwordHash', '')
-			->willReturnCallback(function ($pass, $hash, &$newHash) {
-				$newHash = 'newHash';
-
-				return true;
-			});
-
-		$this->defaultProvider->expects($this->once())
-			->method('update')
-			->with($this->callback(function (\OCP\Share\IShare $share) {
-				return $share->getPassword() === 'newHash';
-			}));
-
-		$this->assertTrue($this->manager->checkPassword($share, 'password'));
-	}
-
-
-	public function testUpdateShareCantChangeShareType(): void {
-		$this->expectException(\Exception::class);
-		$this->expectExceptionMessage('Cannot change share type');
-
-		$manager = $this->createManagerMock()
-			->setMethods([
-				'canShare',
-				'getShareById'
-			])
-			->getMock();
-
-		$originalShare = $this->manager->newShare();
-		$originalShare->setShareType(IShare::TYPE_GROUP);
-
-		$manager->expects($this->once())->method('canShare')->willReturn(true);
-		$manager->expects($this->once())->method('getShareById')->with('foo:42')->willReturn($originalShare);
-
-		$share = $this->manager->newShare();
-		$attrs = $this->manager->newShare()->newAttributes();
-		$attrs->setAttribute('app1', 'perm1', true);
-		$share->setProviderId('foo')
-			->setId('42')
-			->setShareType(IShare::TYPE_USER);
-
-		$manager->updateShare($share);
-	}
-
-
-	public function testUpdateShareCantChangeRecipientForGroupShare(): void {
-		$this->expectException(\Exception::class);
-		$this->expectExceptionMessage('Can only update recipient on user shares');
-
-		$manager = $this->createManagerMock()
-			->setMethods([
-				'canShare',
-				'getShareById'
-			])
-			->getMock();
-
-		$originalShare = $this->manager->newShare();
-		$originalShare->setShareType(IShare::TYPE_GROUP)
-			->setSharedWith('origGroup');
-
-		$manager->expects($this->once())->method('canShare')->willReturn(true);
-		$manager->expects($this->once())->method('getShareById')->with('foo:42')->willReturn($originalShare);
-
-		$share = $this->manager->newShare();
-		$share->setProviderId('foo')
-			->setId('42')
-			->setShareType(IShare::TYPE_GROUP)
-			->setSharedWith('newGroup');
-
-		$manager->updateShare($share);
-	}
-
-
-	public function testUpdateShareCantShareWithOwner(): void {
-		$this->expectException(\Exception::class);
-		$this->expectExceptionMessage('Cannot share with the share owner');
-
-		$manager = $this->createManagerMock()
-			->setMethods([
-				'canShare',
-				'getShareById'
-			])
-			->getMock();
-
-		$originalShare = $this->manager->newShare();
-		$originalShare->setShareType(IShare::TYPE_USER)
-			->setSharedWith('sharedWith');
-
-		$manager->expects($this->once())->method('canShare')->willReturn(true);
-		$manager->expects($this->once())->method('getShareById')->with('foo:42')->willReturn($originalShare);
-
-		$share = $this->manager->newShare();
-		$share->setProviderId('foo')
-			->setId('42')
-			->setShareType(IShare::TYPE_USER)
-			->setSharedWith('newUser')
-			->setShareOwner('newUser');
-
-		$manager->updateShare($share);
-	}
-
-	public function testUpdateShareUser(): void {
-		$this->userManager->expects($this->any())->method('userExists')->willReturn(true);
-
-		$manager = $this->createManagerMock()
-			->setMethods([
-				'canShare',
-				'getShareById',
-				'generalCreateChecks',
-				'userCreateChecks',
-				'pathCreateChecks',
-			])
-			->getMock();
-
-		$originalShare = $this->manager->newShare();
-		$originalShare->setShareType(IShare::TYPE_USER)
-			->setSharedWith('origUser')
-			->setPermissions(1);
-
-		$node = $this->createMock(File::class);
-		$node->method('getId')->willReturn(100);
-		$node->method('getPath')->willReturn('/newUser/files/myPath');
-
-		$manager->expects($this->once())->method('canShare')->willReturn(true);
-		$manager->expects($this->once())->method('getShareById')->with('foo:42')->willReturn($originalShare);
-
-		$share = $this->manager->newShare();
-		$attrs = $this->manager->newShare()->newAttributes();
-		$attrs->setAttribute('app1', 'perm1', true);
-		$share->setProviderId('foo')
-			->setId('42')
-			->setShareType(IShare::TYPE_USER)
-			->setSharedWith('origUser')
-			->setShareOwner('newUser')
-			->setSharedBy('sharer')
-			->setPermissions(31)
-			->setAttributes($attrs)
-			->setNode($node);
-
-		$this->defaultProvider->expects($this->once())
-			->method('update')
-			->with($share)
-			->willReturn($share);
-
-		$hookListener = $this->getMockBuilder('Dummy')->setMethods(['post'])->getMock();
-		\OCP\Util::connectHook(\OCP\Share::class, 'post_set_expiration_date', $hookListener, 'post');
-		$hookListener->expects($this->never())->method('post');
-
-		$this->rootFolder->method('getUserFolder')->with('newUser')->willReturnSelf();
-		$this->rootFolder->method('getRelativePath')->with('/newUser/files/myPath')->willReturn('/myPath');
-
-		$hookListener2 = $this->getMockBuilder('Dummy')->setMethods(['post'])->getMock();
-		\OCP\Util::connectHook(\OCP\Share::class, 'post_update_permissions', $hookListener2, 'post');
-		$hookListener2->expects($this->once())->method('post')->with([
-			'itemType' => 'file',
-			'itemSource' => 100,
-			'shareType' => IShare::TYPE_USER,
-			'shareWith' => 'origUser',
-			'uidOwner' => 'sharer',
-			'permissions' => 31,
-			'path' => '/myPath',
-			'attributes' => $attrs->toArray(),
-		]);
-
-		$manager->updateShare($share);
-	}
-
-	public function testUpdateShareGroup(): void {
-		$manager = $this->createManagerMock()
-			->setMethods([
-				'canShare',
-				'getShareById',
-				'generalCreateChecks',
-				'groupCreateChecks',
-				'pathCreateChecks',
-			])
-			->getMock();
-
-		$originalShare = $this->manager->newShare();
-		$originalShare->setShareType(IShare::TYPE_GROUP)
-			->setSharedWith('origUser')
-			->setPermissions(31);
-
-		$manager->expects($this->once())->method('canShare')->willReturn(true);
-		$manager->expects($this->once())->method('getShareById')->with('foo:42')->willReturn($originalShare);
-
-		$node = $this->createMock(File::class);
-
-		$share = $this->manager->newShare();
-		$share->setProviderId('foo')
-			->setId('42')
-			->setShareType(IShare::TYPE_GROUP)
-			->setSharedWith('origUser')
-			->setShareOwner('owner')
-			->setNode($node)
-			->setPermissions(31);
-
-		$this->defaultProvider->expects($this->once())
-			->method('update')
-			->with($share)
-			->willReturn($share);
-
-		$hookListener = $this->getMockBuilder('Dummy')->setMethods(['post'])->getMock();
-		\OCP\Util::connectHook(\OCP\Share::class, 'post_set_expiration_date', $hookListener, 'post');
-		$hookListener->expects($this->never())->method('post');
-
-		$hookListener2 = $this->getMockBuilder('Dummy')->setMethods(['post'])->getMock();
-		\OCP\Util::connectHook(\OCP\Share::class, 'post_update_permissions', $hookListener2, 'post');
-		$hookListener2->expects($this->never())->method('post');
-
-		$manager->updateShare($share);
-	}
-
-	public function testUpdateShareLink(): void {
-		$manager = $this->createManagerMock()
-			->setMethods([
-				'canShare',
-				'getShareById',
-				'generalCreateChecks',
-				'linkCreateChecks',
-				'pathCreateChecks',
-				'verifyPassword',
-				'validateExpirationDateLink',
-			])
-			->getMock();
-
-		$originalShare = $this->manager->newShare();
-		$originalShare->setShareType(IShare::TYPE_LINK)
-			->setPermissions(15);
-
-		$tomorrow = new \DateTime();
-		$tomorrow->setTime(0, 0, 0);
-		$tomorrow->add(new \DateInterval('P1D'));
-
-		$file = $this->createMock(File::class);
-		$file->method('getId')->willReturn(100);
-
-		$share = $this->manager->newShare();
-		$share->setProviderId('foo')
-			->setId('42')
-			->setShareType(IShare::TYPE_LINK)
-			->setToken('token')
-			->setSharedBy('owner')
-			->setShareOwner('owner')
-			->setPassword('password')
-			->setExpirationDate($tomorrow)
-			->setNode($file)
-			->setPermissions(15);
-
-		$manager->expects($this->once())->method('canShare')->willReturn(true);
-		$manager->expects($this->once())->method('getShareById')->with('foo:42')->willReturn($originalShare);
-		$manager->expects($this->once())->method('validateExpirationDateLink')->with($share);
-		$manager->expects($this->once())->method('verifyPassword')->with('password');
-
-		$this->hasher->expects($this->once())
-			->method('hash')
-			->with('password')
-			->willReturn('hashed');
-
-		$this->defaultProvider->expects($this->once())
-			->method('update')
-			->with($share)
-			->willReturn($share);
-
-		$hookListener = $this->getMockBuilder('Dummy')->setMethods(['post'])->getMock();
-		\OCP\Util::connectHook(\OCP\Share::class, 'post_set_expiration_date', $hookListener, 'post');
-		$hookListener->expects($this->once())->method('post')->with([
-			'itemType' => 'file',
-			'itemSource' => 100,
-			'date' => $tomorrow,
-			'uidOwner' => 'owner',
-		]);
-
-		$hookListener2 = $this->getMockBuilder('Dummy')->setMethods(['post'])->getMock();
-		\OCP\Util::connectHook(\OCP\Share::class, 'post_update_password', $hookListener2, 'post');
-		$hookListener2->expects($this->once())->method('post')->with([
-			'itemType' => 'file',
-			'itemSource' => 100,
-			'uidOwner' => 'owner',
-			'token' => 'token',
-			'disabled' => false,
-		]);
-
-		$hookListener3 = $this->getMockBuilder('Dummy')->setMethods(['post'])->getMock();
-		\OCP\Util::connectHook(\OCP\Share::class, 'post_update_permissions', $hookListener3, 'post');
-		$hookListener3->expects($this->never())->method('post');
-
-
-		$manager->updateShare($share);
-	}
-
-	public function testUpdateShareLinkEnableSendPasswordByTalkWithNoPassword(): void {
-		$this->expectException(\InvalidArgumentException::class);
-		$this->expectExceptionMessage('Cannot enable sending the password by Talk with an empty password');
-
-		$manager = $this->createManagerMock()
-			->setMethods([
-				'canShare',
-				'getShareById',
-				'generalCreateChecks',
-				'linkCreateChecks',
-				'pathCreateChecks',
-				'verifyPassword',
-				'validateExpirationDateLink',
-			])
-			->getMock();
-
-		$originalShare = $this->manager->newShare();
-		$originalShare->setShareType(IShare::TYPE_LINK)
-			->setPermissions(15);
-
-		$tomorrow = new \DateTime();
-		$tomorrow->setTime(0, 0, 0);
-		$tomorrow->add(new \DateInterval('P1D'));
-
-		$file = $this->createMock(File::class);
-		$file->method('getId')->willReturn(100);
-
-		$share = $this->manager->newShare();
-		$share->setProviderId('foo')
-			->setId('42')
-			->setShareType(IShare::TYPE_LINK)
-			->setToken('token')
-			->setSharedBy('owner')
-			->setShareOwner('owner')
-			->setPassword(null)
-			->setSendPasswordByTalk(true)
-			->setExpirationDate($tomorrow)
-			->setNode($file)
-			->setPermissions(15);
-
-		$manager->expects($this->once())->method('canShare')->willReturn(true);
-		$manager->expects($this->once())->method('getShareById')->with('foo:42')->willReturn($originalShare);
-		$manager->expects($this->once())->method('generalCreateChecks')->with($share);
-		$manager->expects($this->once())->method('linkCreateChecks')->with($share);
-		$manager->expects($this->never())->method('verifyPassword');
-		$manager->expects($this->never())->method('pathCreateChecks');
-		$manager->expects($this->never())->method('validateExpirationDateLink');
-
-		$this->hasher->expects($this->never())
-			->method('hash');
-
-		$this->defaultProvider->expects($this->never())
-			->method('update');
-
-		$hookListener = $this->getMockBuilder('Dummy')->setMethods(['post'])->getMock();
-		\OCP\Util::connectHook(\OCP\Share::class, 'post_set_expiration_date', $hookListener, 'post');
-		$hookListener->expects($this->never())->method('post');
-
-		$hookListener2 = $this->getMockBuilder('Dummy')->setMethods(['post'])->getMock();
-		\OCP\Util::connectHook(\OCP\Share::class, 'post_update_password', $hookListener2, 'post');
-		$hookListener2->expects($this->never())->method('post');
-
-		$hookListener3 = $this->getMockBuilder('Dummy')->setMethods(['post'])->getMock();
-		\OCP\Util::connectHook(\OCP\Share::class, 'post_update_permissions', $hookListener3, 'post');
-		$hookListener3->expects($this->never())->method('post');
-
-		$manager->updateShare($share);
-	}
-
-	public function testUpdateShareMail(): void {
-		$manager = $this->createManagerMock()
-			->setMethods([
-				'canShare',
-				'getShareById',
-				'generalCreateChecks',
-				'verifyPassword',
-				'pathCreateChecks',
-				'linkCreateChecks',
-				'validateExpirationDateLink',
-			])
-			->getMock();
-
-		$originalShare = $this->manager->newShare();
-		$originalShare->setShareType(IShare::TYPE_EMAIL)
-			->setPermissions(\OCP\Constants::PERMISSION_ALL);
-
-		$tomorrow = new \DateTime();
-		$tomorrow->setTime(0, 0, 0);
-		$tomorrow->add(new \DateInterval('P1D'));
-
-		$file = $this->createMock(File::class);
-		$file->method('getId')->willReturn(100);
-
-		$share = $this->manager->newShare();
-		$share->setProviderId('foo')
-			->setId('42')
-			->setShareType(IShare::TYPE_EMAIL)
-			->setToken('token')
-			->setSharedBy('owner')
-			->setShareOwner('owner')
-			->setPassword('password')
-			->setExpirationDate($tomorrow)
-			->setNode($file)
-			->setPermissions(\OCP\Constants::PERMISSION_ALL);
-
-		$manager->expects($this->once())->method('canShare')->willReturn(true);
-		$manager->expects($this->once())->method('getShareById')->with('foo:42')->willReturn($originalShare);
-		$manager->expects($this->once())->method('generalCreateChecks')->with($share);
-		$manager->expects($this->once())->method('verifyPassword')->with('password');
-		$manager->expects($this->once())->method('pathCreateChecks')->with($file);
-		$manager->expects($this->once())->method('linkCreateChecks');
-		$manager->expects($this->once())->method('validateExpirationDateLink');
-
-		$this->hasher->expects($this->once())
-			->method('hash')
-			->with('password')
-			->willReturn('hashed');
-
-		$this->defaultProvider->expects($this->once())
-			->method('update')
-			->with($share, 'password')
-			->willReturn($share);
-
-		$hookListener = $this->getMockBuilder('Dummy')->setMethods(['post'])->getMock();
-		\OCP\Util::connectHook(\OCP\Share::class, 'post_set_expiration_date', $hookListener, 'post');
-		$hookListener->expects($this->once())->method('post')->with([
-			'itemType' => 'file',
-			'itemSource' => 100,
-			'date' => $tomorrow,
-			'uidOwner' => 'owner',
-		]);
-
-		$hookListener2 = $this->getMockBuilder('Dummy')->setMethods(['post'])->getMock();
-		\OCP\Util::connectHook(\OCP\Share::class, 'post_update_password', $hookListener2, 'post');
-		$hookListener2->expects($this->once())->method('post')->with([
-			'itemType' => 'file',
-			'itemSource' => 100,
-			'uidOwner' => 'owner',
-			'token' => 'token',
-			'disabled' => false,
-		]);
-
-		$hookListener3 = $this->getMockBuilder('Dummy')->setMethods(['post'])->getMock();
-		\OCP\Util::connectHook(\OCP\Share::class, 'post_update_permissions', $hookListener3, 'post');
-		$hookListener3->expects($this->never())->method('post');
-
-		$manager->updateShare($share);
-	}
-
-	public function testUpdateShareMailEnableSendPasswordByTalk(): void {
-		$manager = $this->createManagerMock()
-			->setMethods([
-				'canShare',
-				'getShareById',
-				'generalCreateChecks',
-				'verifyPassword',
-				'pathCreateChecks',
-				'linkCreateChecks',
-				'validateExpirationDateLink',
-			])
-			->getMock();
-
-		$originalShare = $this->manager->newShare();
-		$originalShare->setShareType(IShare::TYPE_EMAIL)
-			->setPermissions(\OCP\Constants::PERMISSION_ALL)
-			->setPassword(null)
-			->setSendPasswordByTalk(false);
-
-		$tomorrow = new \DateTime();
-		$tomorrow->setTime(0, 0, 0);
-		$tomorrow->add(new \DateInterval('P1D'));
-
-		$file = $this->createMock(File::class);
-		$file->method('getId')->willReturn(100);
-
-		$share = $this->manager->newShare();
-		$share->setProviderId('foo')
-			->setId('42')
-			->setShareType(IShare::TYPE_EMAIL)
-			->setToken('token')
-			->setSharedBy('owner')
-			->setShareOwner('owner')
-			->setPassword('password')
-			->setSendPasswordByTalk(true)
-			->setExpirationDate($tomorrow)
-			->setNode($file)
-			->setPermissions(\OCP\Constants::PERMISSION_ALL);
-
-		$manager->expects($this->once())->method('canShare')->willReturn(true);
-		$manager->expects($this->once())->method('getShareById')->with('foo:42')->willReturn($originalShare);
-		$manager->expects($this->once())->method('generalCreateChecks')->with($share);
-		$manager->expects($this->once())->method('verifyPassword')->with('password');
-		$manager->expects($this->once())->method('pathCreateChecks')->with($file);
-		$manager->expects($this->once())->method('linkCreateChecks');
-		$manager->expects($this->once())->method('validateExpirationDateLink');
-
-		$this->hasher->expects($this->once())
-			->method('hash')
-			->with('password')
-			->willReturn('hashed');
-
-		$this->defaultProvider->expects($this->once())
-			->method('update')
-			->with($share, 'password')
-			->willReturn($share);
-
-		$hookListener = $this->getMockBuilder('Dummy')->setMethods(['post'])->getMock();
-		\OCP\Util::connectHook(\OCP\Share::class, 'post_set_expiration_date', $hookListener, 'post');
-		$hookListener->expects($this->once())->method('post')->with([
-			'itemType' => 'file',
-			'itemSource' => 100,
-			'date' => $tomorrow,
-			'uidOwner' => 'owner',
-		]);
-
-		$hookListener2 = $this->getMockBuilder('Dummy')->setMethods(['post'])->getMock();
-		\OCP\Util::connectHook(\OCP\Share::class, 'post_update_password', $hookListener2, 'post');
-		$hookListener2->expects($this->once())->method('post')->with([
-			'itemType' => 'file',
-			'itemSource' => 100,
-			'uidOwner' => 'owner',
-			'token' => 'token',
-			'disabled' => false,
-		]);
-
-		$hookListener3 = $this->getMockBuilder('Dummy')->setMethods(['post'])->getMock();
-		\OCP\Util::connectHook(\OCP\Share::class, 'post_update_permissions', $hookListener3, 'post');
-		$hookListener3->expects($this->never())->method('post');
-
-		$manager->updateShare($share);
-	}
-
-	public function testUpdateShareMailEnableSendPasswordByTalkWithDifferentPassword(): void {
-		$manager = $this->createManagerMock()
-			->setMethods([
-				'canShare',
-				'getShareById',
-				'generalCreateChecks',
-				'verifyPassword',
-				'pathCreateChecks',
-				'linkCreateChecks',
-				'validateExpirationDateLink',
-			])
-			->getMock();
-
-		$originalShare = $this->manager->newShare();
-		$originalShare->setShareType(IShare::TYPE_EMAIL)
-			->setPermissions(\OCP\Constants::PERMISSION_ALL)
-			->setPassword('anotherPasswordHash')
-			->setSendPasswordByTalk(false);
-
-		$tomorrow = new \DateTime();
-		$tomorrow->setTime(0, 0, 0);
-		$tomorrow->add(new \DateInterval('P1D'));
-
-		$file = $this->createMock(File::class);
-		$file->method('getId')->willReturn(100);
-
-		$share = $this->manager->newShare();
-		$share->setProviderId('foo')
-			->setId('42')
-			->setShareType(IShare::TYPE_EMAIL)
-			->setToken('token')
-			->setSharedBy('owner')
-			->setShareOwner('owner')
-			->setPassword('password')
-			->setSendPasswordByTalk(true)
-			->setExpirationDate($tomorrow)
-			->setNode($file)
-			->setPermissions(\OCP\Constants::PERMISSION_ALL);
-
-		$manager->expects($this->once())->method('canShare')->willReturn(true);
-		$manager->expects($this->once())->method('getShareById')->with('foo:42')->willReturn($originalShare);
-		$manager->expects($this->once())->method('generalCreateChecks')->with($share);
-		$manager->expects($this->once())->method('verifyPassword')->with('password');
-		$manager->expects($this->once())->method('pathCreateChecks')->with($file);
-		$manager->expects($this->once())->method('linkCreateChecks');
-		$manager->expects($this->once())->method('validateExpirationDateLink');
-
-		$this->hasher->expects($this->once())
-			->method('verify')
-			->with('password', 'anotherPasswordHash')
-			->willReturn(false);
-
-		$this->hasher->expects($this->once())
-			->method('hash')
-			->with('password')
-			->willReturn('hashed');
-
-		$this->defaultProvider->expects($this->once())
-			->method('update')
-			->with($share, 'password')
-			->willReturn($share);
-
-		$hookListener = $this->getMockBuilder('Dummy')->setMethods(['post'])->getMock();
-		\OCP\Util::connectHook(\OCP\Share::class, 'post_set_expiration_date', $hookListener, 'post');
-		$hookListener->expects($this->once())->method('post')->with([
-			'itemType' => 'file',
-			'itemSource' => 100,
-			'date' => $tomorrow,
-			'uidOwner' => 'owner',
-		]);
-
-		$hookListener2 = $this->getMockBuilder('Dummy')->setMethods(['post'])->getMock();
-		\OCP\Util::connectHook(\OCP\Share::class, 'post_update_password', $hookListener2, 'post');
-		$hookListener2->expects($this->once())->method('post')->with([
-			'itemType' => 'file',
-			'itemSource' => 100,
-			'uidOwner' => 'owner',
-			'token' => 'token',
-			'disabled' => false,
-		]);
-
-		$hookListener3 = $this->getMockBuilder('Dummy')->setMethods(['post'])->getMock();
-		\OCP\Util::connectHook(\OCP\Share::class, 'post_update_permissions', $hookListener3, 'post');
-		$hookListener3->expects($this->never())->method('post');
-
-		$manager->updateShare($share);
-	}
-
-	public function testUpdateShareMailEnableSendPasswordByTalkWithNoPassword(): void {
-		$this->expectException(\InvalidArgumentException::class);
-		$this->expectExceptionMessage('Cannot enable sending the password by Talk with an empty password');
-
-		$manager = $this->createManagerMock()
-			->setMethods([
-				'canShare',
-				'getShareById',
-				'generalCreateChecks',
-				'verifyPassword',
-				'pathCreateChecks',
-				'linkCreateChecks',
-				'validateExpirationDateLink',
-			])
-			->getMock();
-
-		$originalShare = $this->manager->newShare();
-		$originalShare->setShareType(IShare::TYPE_EMAIL)
-			->setPermissions(\OCP\Constants::PERMISSION_ALL)
-			->setPassword(null)
-			->setSendPasswordByTalk(false);
-
-		$tomorrow = new \DateTime();
-		$tomorrow->setTime(0, 0, 0);
-		$tomorrow->add(new \DateInterval('P1D'));
-
-		$file = $this->createMock(File::class);
-		$file->method('getId')->willReturn(100);
-
-		$share = $this->manager->newShare();
-		$share->setProviderId('foo')
-			->setId('42')
-			->setShareType(IShare::TYPE_EMAIL)
-			->setToken('token')
-			->setSharedBy('owner')
-			->setShareOwner('owner')
-			->setPassword(null)
-			->setSendPasswordByTalk(true)
-			->setExpirationDate($tomorrow)
-			->setNode($file)
-			->setPermissions(\OCP\Constants::PERMISSION_ALL);
-
-		$manager->expects($this->once())->method('canShare')->willReturn(true);
-		$manager->expects($this->once())->method('getShareById')->with('foo:42')->willReturn($originalShare);
-		$manager->expects($this->once())->method('generalCreateChecks')->with($share);
-		$manager->expects($this->never())->method('verifyPassword');
-		$manager->expects($this->never())->method('pathCreateChecks');
-		$manager->expects($this->once())->method('linkCreateChecks');
-		$manager->expects($this->never())->method('validateExpirationDateLink');
-
-		// If the password is empty, we have nothing to hash
-		$this->hasher->expects($this->never())
-			->method('hash');
-
-		$this->defaultProvider->expects($this->never())
-			->method('update');
-
-		$hookListener = $this->getMockBuilder('Dummy')->setMethods(['post'])->getMock();
-		\OCP\Util::connectHook(\OCP\Share::class, 'post_set_expiration_date', $hookListener, 'post');
-		$hookListener->expects($this->never())->method('post');
-
-		$hookListener2 = $this->getMockBuilder('Dummy')->setMethods(['post'])->getMock();
-		\OCP\Util::connectHook(\OCP\Share::class, 'post_update_password', $hookListener2, 'post');
-		$hookListener2->expects($this->never())->method('post');
-
-		$hookListener3 = $this->getMockBuilder('Dummy')->setMethods(['post'])->getMock();
-		\OCP\Util::connectHook(\OCP\Share::class, 'post_update_permissions', $hookListener3, 'post');
-		$hookListener3->expects($this->never())->method('post');
-
-		$manager->updateShare($share);
-	}
-
-
-	public function testUpdateShareMailEnableSendPasswordByTalkRemovingPassword(): void {
-		$this->expectException(\InvalidArgumentException::class);
-		$this->expectExceptionMessage('Cannot enable sending the password by Talk with an empty password');
-
-		$manager = $this->createManagerMock()
-			->setMethods([
-				'canShare',
-				'getShareById',
-				'generalCreateChecks',
-				'verifyPassword',
-				'pathCreateChecks',
-				'linkCreateChecks',
-				'validateExpirationDateLink',
-			])
-			->getMock();
-
-		$originalShare = $this->manager->newShare();
-		$originalShare->setShareType(IShare::TYPE_EMAIL)
-			->setPermissions(\OCP\Constants::PERMISSION_ALL)
-			->setPassword('passwordHash')
-			->setSendPasswordByTalk(false);
-
-		$tomorrow = new \DateTime();
-		$tomorrow->setTime(0, 0, 0);
-		$tomorrow->add(new \DateInterval('P1D'));
-
-		$file = $this->createMock(File::class);
-		$file->method('getId')->willReturn(100);
-
-		$share = $this->manager->newShare();
-		$share->setProviderId('foo')
-			->setId('42')
-			->setShareType(IShare::TYPE_EMAIL)
-			->setToken('token')
-			->setSharedBy('owner')
-			->setShareOwner('owner')
-			->setPassword(null)
-			->setSendPasswordByTalk(true)
-			->setExpirationDate($tomorrow)
-			->setNode($file)
-			->setPermissions(\OCP\Constants::PERMISSION_ALL);
-
-		$manager->expects($this->once())->method('canShare')->willReturn(true);
-		$manager->expects($this->once())->method('getShareById')->with('foo:42')->willReturn($originalShare);
-		$manager->expects($this->once())->method('generalCreateChecks')->with($share);
-		$manager->expects($this->once())->method('verifyPassword');
-		$manager->expects($this->never())->method('pathCreateChecks');
-		$manager->expects($this->once())->method('linkCreateChecks');
-		$manager->expects($this->never())->method('validateExpirationDateLink');
-
-		// If the password is empty, we have nothing to hash
-		$this->hasher->expects($this->never())
-			->method('hash');
-
-		$this->defaultProvider->expects($this->never())
-			->method('update');
-
-		$hookListener = $this->getMockBuilder('Dummy')->setMethods(['post'])->getMock();
-		\OCP\Util::connectHook(\OCP\Share::class, 'post_set_expiration_date', $hookListener, 'post');
-		$hookListener->expects($this->never())->method('post');
-
-		$hookListener2 = $this->getMockBuilder('Dummy')->setMethods(['post'])->getMock();
-		\OCP\Util::connectHook(\OCP\Share::class, 'post_update_password', $hookListener2, 'post');
-		$hookListener2->expects($this->never())->method('post');
-
-		$hookListener3 = $this->getMockBuilder('Dummy')->setMethods(['post'])->getMock();
-		\OCP\Util::connectHook(\OCP\Share::class, 'post_update_permissions', $hookListener3, 'post');
-		$hookListener3->expects($this->never())->method('post');
-
-		$manager->updateShare($share);
-	}
-
-
-	public function testUpdateShareMailEnableSendPasswordByTalkRemovingPasswordWithEmptyString(): void {
-		$this->expectException(\InvalidArgumentException::class);
-		$this->expectExceptionMessage('Cannot enable sending the password by Talk with an empty password');
-
-		$manager = $this->createManagerMock()
-			->setMethods([
-				'canShare',
-				'getShareById',
-				'generalCreateChecks',
-				'verifyPassword',
-				'pathCreateChecks',
-				'linkCreateChecks',
-				'validateExpirationDateLink',
-			])
-			->getMock();
-
-		$originalShare = $this->manager->newShare();
-		$originalShare->setShareType(IShare::TYPE_EMAIL)
-			->setPermissions(\OCP\Constants::PERMISSION_ALL)
-			->setPassword('passwordHash')
-			->setSendPasswordByTalk(false);
-
-		$tomorrow = new \DateTime();
-		$tomorrow->setTime(0, 0, 0);
-		$tomorrow->add(new \DateInterval('P1D'));
-
-		$file = $this->createMock(File::class);
-		$file->method('getId')->willReturn(100);
-
-		$share = $this->manager->newShare();
-		$share->setProviderId('foo')
-			->setId('42')
-			->setShareType(IShare::TYPE_EMAIL)
-			->setToken('token')
-			->setSharedBy('owner')
-			->setShareOwner('owner')
-			->setPassword('')
-			->setSendPasswordByTalk(true)
-			->setExpirationDate($tomorrow)
-			->setNode($file)
-			->setPermissions(\OCP\Constants::PERMISSION_ALL);
-
-		$manager->expects($this->once())->method('canShare')->willReturn(true);
-		$manager->expects($this->once())->method('getShareById')->with('foo:42')->willReturn($originalShare);
-		$manager->expects($this->once())->method('generalCreateChecks')->with($share);
-		$manager->expects($this->once())->method('verifyPassword');
-		$manager->expects($this->never())->method('pathCreateChecks');
-		$manager->expects($this->once())->method('linkCreateChecks');
-		$manager->expects($this->never())->method('validateExpirationDateLink');
-
-		// If the password is empty, we have nothing to hash
-		$this->hasher->expects($this->never())
-			->method('hash');
-
-		$this->defaultProvider->expects($this->never())
-			->method('update');
-
-		$hookListener = $this->getMockBuilder('Dummy')->setMethods(['post'])->getMock();
-		\OCP\Util::connectHook(\OCP\Share::class, 'post_set_expiration_date', $hookListener, 'post');
-		$hookListener->expects($this->never())->method('post');
-
-		$hookListener2 = $this->getMockBuilder('Dummy')->setMethods(['post'])->getMock();
-		\OCP\Util::connectHook(\OCP\Share::class, 'post_update_password', $hookListener2, 'post');
-		$hookListener2->expects($this->never())->method('post');
-
-		$hookListener3 = $this->getMockBuilder('Dummy')->setMethods(['post'])->getMock();
-		\OCP\Util::connectHook(\OCP\Share::class, 'post_update_permissions', $hookListener3, 'post');
-		$hookListener3->expects($this->never())->method('post');
-
-		$manager->updateShare($share);
-	}
-
-
-	public function testUpdateShareMailEnableSendPasswordByTalkWithPreviousPassword(): void {
-		$this->expectException(\InvalidArgumentException::class);
-		$this->expectExceptionMessage('Cannot enable sending the password by Talk without setting a new password');
-
-		$manager = $this->createManagerMock()
-			->setMethods([
-				'canShare',
-				'getShareById',
-				'generalCreateChecks',
-				'verifyPassword',
-				'pathCreateChecks',
-				'linkCreateChecks',
-				'validateExpirationDateLink',
-			])
-			->getMock();
-
-		$originalShare = $this->manager->newShare();
-		$originalShare->setShareType(IShare::TYPE_EMAIL)
-			->setPermissions(\OCP\Constants::PERMISSION_ALL)
-			->setPassword('password')
-			->setSendPasswordByTalk(false);
-
-		$tomorrow = new \DateTime();
-		$tomorrow->setTime(0, 0, 0);
-		$tomorrow->add(new \DateInterval('P1D'));
-
-		$file = $this->createMock(File::class);
-		$file->method('getId')->willReturn(100);
-
-		$share = $this->manager->newShare();
-		$share->setProviderId('foo')
-			->setId('42')
-			->setShareType(IShare::TYPE_EMAIL)
-			->setToken('token')
-			->setSharedBy('owner')
-			->setShareOwner('owner')
-			->setPassword('password')
-			->setSendPasswordByTalk(true)
-			->setExpirationDate($tomorrow)
-			->setNode($file)
-			->setPermissions(\OCP\Constants::PERMISSION_ALL);
-
-		$manager->expects($this->once())->method('canShare')->willReturn(true);
-		$manager->expects($this->once())->method('getShareById')->with('foo:42')->willReturn($originalShare);
-		$manager->expects($this->once())->method('generalCreateChecks')->with($share);
-		$manager->expects($this->never())->method('verifyPassword');
-		$manager->expects($this->never())->method('pathCreateChecks');
-		$manager->expects($this->once())->method('linkCreateChecks');
-		$manager->expects($this->never())->method('validateExpirationDateLink');
-
-		// If the old & new passwords are the same, we don't do anything
-		$this->hasher->expects($this->never())
-			->method('verify');
-		$this->hasher->expects($this->never())
-			->method('hash');
-
-		$this->defaultProvider->expects($this->never())
-			->method('update');
-
-		$hookListener = $this->getMockBuilder('Dummy')->setMethods(['post'])->getMock();
-		\OCP\Util::connectHook(\OCP\Share::class, 'post_set_expiration_date', $hookListener, 'post');
-		$hookListener->expects($this->never())->method('post');
-
-		$hookListener2 = $this->getMockBuilder('Dummy')->setMethods(['post'])->getMock();
-		\OCP\Util::connectHook(\OCP\Share::class, 'post_update_password', $hookListener2, 'post');
-		$hookListener2->expects($this->never())->method('post');
-
-		$hookListener3 = $this->getMockBuilder('Dummy')->setMethods(['post'])->getMock();
-		\OCP\Util::connectHook(\OCP\Share::class, 'post_update_permissions', $hookListener3, 'post');
-		$hookListener3->expects($this->never())->method('post');
-
-		$manager->updateShare($share);
-	}
-
-	public function testUpdateShareMailDisableSendPasswordByTalkWithPreviousPassword(): void {
-		$this->expectException(\InvalidArgumentException::class);
-		$this->expectExceptionMessage('Cannot disable sending the password by Talk without setting a new password');
-
-		$manager = $this->createManagerMock()
-			->setMethods([
-				'canShare',
-				'getShareById',
-				'generalCreateChecks',
-				'verifyPassword',
-				'pathCreateChecks',
-				'linkCreateChecks',
-				'validateExpirationDateLink',
-			])
-			->getMock();
-
-		$originalShare = $this->manager->newShare();
-		$originalShare->setShareType(IShare::TYPE_EMAIL)
-			->setPermissions(\OCP\Constants::PERMISSION_ALL)
-			->setPassword('passwordHash')
-			->setSendPasswordByTalk(true);
-
-		$tomorrow = new \DateTime();
-		$tomorrow->setTime(0, 0, 0);
-		$tomorrow->add(new \DateInterval('P1D'));
-
-		$file = $this->createMock(File::class);
-		$file->method('getId')->willReturn(100);
-
-		$share = $this->manager->newShare();
-		$share->setProviderId('foo')
-			->setId('42')
-			->setShareType(IShare::TYPE_EMAIL)
-			->setToken('token')
-			->setSharedBy('owner')
-			->setShareOwner('owner')
-			->setPassword('passwordHash')
-			->setSendPasswordByTalk(false)
-			->setExpirationDate($tomorrow)
-			->setNode($file)
-			->setPermissions(\OCP\Constants::PERMISSION_ALL);
-
-		$manager->expects($this->once())->method('canShare')->willReturn(true);
-		$manager->expects($this->once())->method('getShareById')->with('foo:42')->willReturn($originalShare);
-		$manager->expects($this->once())->method('generalCreateChecks')->with($share);
-		$manager->expects($this->never())->method('verifyPassword');
-		$manager->expects($this->never())->method('pathCreateChecks');
-		$manager->expects($this->once())->method('linkCreateChecks');
-		$manager->expects($this->never())->method('validateExpirationDateLink');
-
-		// If the old & new passwords are the same, we don't do anything
-		$this->hasher->expects($this->never())
-			->method('verify');
-		$this->hasher->expects($this->never())
-			->method('hash');
-
-		$this->defaultProvider->expects($this->never())
-			->method('update');
-
-		$hookListener = $this->getMockBuilder('Dummy')->setMethods(['post'])->getMock();
-		\OCP\Util::connectHook(\OCP\Share::class, 'post_set_expiration_date', $hookListener, 'post');
-		$hookListener->expects($this->never())->method('post');
-
-		$hookListener2 = $this->getMockBuilder('Dummy')->setMethods(['post'])->getMock();
-		\OCP\Util::connectHook(\OCP\Share::class, 'post_update_password', $hookListener2, 'post');
-		$hookListener2->expects($this->never())->method('post');
-
-		$hookListener3 = $this->getMockBuilder('Dummy')->setMethods(['post'])->getMock();
-		\OCP\Util::connectHook(\OCP\Share::class, 'post_update_permissions', $hookListener3, 'post');
-		$hookListener3->expects($this->never())->method('post');
-
-		$manager->updateShare($share);
-	}
-
-	public function testUpdateShareMailDisableSendPasswordByTalkWithoutChangingPassword(): void {
-		$this->expectException(\InvalidArgumentException::class);
-		$this->expectExceptionMessage('Cannot disable sending the password by Talk without setting a new password');
-
-		$manager = $this->createManagerMock()
-			->setMethods([
-				'canShare',
-				'getShareById',
-				'generalCreateChecks',
-				'verifyPassword',
-				'pathCreateChecks',
-				'linkCreateChecks',
-				'validateExpirationDateLink',
-			])
-			->getMock();
-
-		$originalShare = $this->manager->newShare();
-		$originalShare->setShareType(IShare::TYPE_EMAIL)
-			->setPermissions(\OCP\Constants::PERMISSION_ALL)
-			->setPassword('passwordHash')
-			->setSendPasswordByTalk(true);
-
-		$tomorrow = new \DateTime();
-		$tomorrow->setTime(0, 0, 0);
-		$tomorrow->add(new \DateInterval('P1D'));
-
-		$file = $this->createMock(File::class);
-		$file->method('getId')->willReturn(100);
-
-		$share = $this->manager->newShare();
-		$share->setProviderId('foo')
-			->setId('42')
-			->setShareType(IShare::TYPE_EMAIL)
-			->setToken('token')
-			->setSharedBy('owner')
-			->setShareOwner('owner')
-			->setPassword('passwordHash')
-			->setSendPasswordByTalk(false)
-			->setExpirationDate($tomorrow)
-			->setNode($file)
-			->setPermissions(\OCP\Constants::PERMISSION_ALL);
-
-		$manager->expects($this->once())->method('canShare')->willReturn(true);
-		$manager->expects($this->once())->method('getShareById')->with('foo:42')->willReturn($originalShare);
-		$manager->expects($this->once())->method('generalCreateChecks')->with($share);
-		$manager->expects($this->never())->method('verifyPassword');
-		$manager->expects($this->never())->method('pathCreateChecks');
-		$manager->expects($this->once())->method('linkCreateChecks');
-		$manager->expects($this->never())->method('validateExpirationDateLink');
-
-		// If the old & new passwords are the same, we don't do anything
-		$this->hasher->expects($this->never())
-			->method('verify');
-		$this->hasher->expects($this->never())
-			->method('hash');
-
-		$this->defaultProvider->expects($this->never())
-			->method('update');
-
-		$hookListener = $this->getMockBuilder('Dummy')->setMethods(['post'])->getMock();
-		\OCP\Util::connectHook(\OCP\Share::class, 'post_set_expiration_date', $hookListener, 'post');
-		$hookListener->expects($this->never())->method('post');
-
-		$hookListener2 = $this->getMockBuilder('Dummy')->setMethods(['post'])->getMock();
-		\OCP\Util::connectHook(\OCP\Share::class, 'post_update_password', $hookListener2, 'post');
-		$hookListener2->expects($this->never())->method('post');
-
-		$hookListener3 = $this->getMockBuilder('Dummy')->setMethods(['post'])->getMock();
-		\OCP\Util::connectHook(\OCP\Share::class, 'post_update_permissions', $hookListener3, 'post');
-		$hookListener3->expects($this->never())->method('post');
-
-		$manager->updateShare($share);
-	}
-
-	public function testMoveShareLink(): void {
-		$this->expectException(\InvalidArgumentException::class);
-		$this->expectExceptionMessage('Cannot change target of link share');
-
-		$share = $this->manager->newShare();
-		$share->setShareType(IShare::TYPE_LINK);
-
-		$recipient = $this->createMock(IUser::class);
-
-		$this->manager->moveShare($share, $recipient);
-	}
-
-
-	public function testMoveShareUserNotRecipient(): void {
-		$this->expectException(\InvalidArgumentException::class);
-		$this->expectExceptionMessage('Invalid recipient');
-
-		$share = $this->manager->newShare();
-		$share->setShareType(IShare::TYPE_USER);
-
-		$share->setSharedWith('sharedWith');
-
-		$this->manager->moveShare($share, 'recipient');
-	}
-
-	public function testMoveShareUser(): void {
-		$share = $this->manager->newShare();
-		$share->setShareType(IShare::TYPE_USER)
-			->setId('42')
-			->setProviderId('foo');
-
-		$share->setSharedWith('recipient');
-
-		$this->defaultProvider->method('move')->with($share, 'recipient')->willReturnArgument(0);
-
-		$this->manager->moveShare($share, 'recipient');
-		$this->addToAssertionCount(1);
-	}
-
-
-	public function testMoveShareGroupNotRecipient(): void {
-		$this->expectException(\InvalidArgumentException::class);
-		$this->expectExceptionMessage('Invalid recipient');
-
-		$share = $this->manager->newShare();
-		$share->setShareType(IShare::TYPE_GROUP);
-
-		$sharedWith = $this->createMock(IGroup::class);
-		$share->setSharedWith('shareWith');
-
-		$recipient = $this->createMock(IUser::class);
-		$sharedWith->method('inGroup')->with($recipient)->willReturn(false);
-
-		$this->groupManager->method('get')->with('shareWith')->willReturn($sharedWith);
-		$this->userManager->method('get')->with('recipient')->willReturn($recipient);
-
-		$this->manager->moveShare($share, 'recipient');
-	}
-
-
-	public function testMoveShareGroupNull(): void {
-		$this->expectException(\InvalidArgumentException::class);
-		$this->expectExceptionMessage('Group "shareWith" does not exist');
-
-		$share = $this->manager->newShare();
-		$share->setShareType(IShare::TYPE_GROUP);
-		$share->setSharedWith('shareWith');
-
-		$recipient = $this->createMock(IUser::class);
-
-		$this->groupManager->method('get')->with('shareWith')->willReturn(null);
-		$this->userManager->method('get')->with('recipient')->willReturn($recipient);
-
-		$this->manager->moveShare($share, 'recipient');
-	}
-
-	public function testMoveShareGroup(): void {
-		$share = $this->manager->newShare();
-		$share->setShareType(IShare::TYPE_GROUP)
-			->setId('42')
-			->setProviderId('foo');
-
-		$group = $this->createMock(IGroup::class);
-		$share->setSharedWith('group');
-
-		$recipient = $this->createMock(IUser::class);
-		$group->method('inGroup')->with($recipient)->willReturn(true);
-
-		$this->groupManager->method('get')->with('group')->willReturn($group);
-		$this->userManager->method('get')->with('recipient')->willReturn($recipient);
-
-		$this->defaultProvider->method('move')->with($share, 'recipient')->willReturnArgument(0);
-
-		$this->manager->moveShare($share, 'recipient');
-		$this->addToAssertionCount(1);
-	}
-
-	/**
-	 * @dataProvider dataTestShareProviderExists
-	 */
-<<<<<<< HEAD
-	public function testShareProviderExists($shareType, $expected) {
-		$factory = $this->getMockBuilder(\OCP\Share\IProviderFactory::class)->getMock();
-=======
-	public function testShareProviderExists($shareType, $expected): void {
-		$factory = $this->getMockBuilder('OCP\Share\IProviderFactory')->getMock();
->>>>>>> 0a7b4b59
-		$factory->expects($this->any())->method('getProviderForType')
-			->willReturnCallback(function ($id) {
-				if ($id === IShare::TYPE_USER) {
-					return true;
-				}
-				throw new Exception\ProviderException();
-			});
-
-		$manager = $this->createManager($factory);
-		$this->assertSame($expected,
-			$manager->shareProviderExists($shareType)
-		);
-	}
-
-	public function dataTestShareProviderExists() {
-		return [
-			[IShare::TYPE_USER, true],
-			[42, false],
-		];
-	}
-
-	public function testGetSharesInFolder(): void {
-		$factory = new DummyFactory2($this->createMock(IServerContainer::class));
-
-		$manager = $this->createManager($factory);
-
-		$factory->setProvider($this->defaultProvider);
-		$extraProvider = $this->createMock(IShareProvider::class);
-		$factory->setSecondProvider($extraProvider);
-
-		$share1 = $this->createMock(IShare::class);
-		$share2 = $this->createMock(IShare::class);
-		$share3 = $this->createMock(IShare::class);
-		$share4 = $this->createMock(IShare::class);
-
-		$folder = $this->createMock(Folder::class);
-
-		$this->defaultProvider->method('getSharesInFolder')
-			->with(
-				$this->equalTo('user'),
-				$this->equalTo($folder),
-				$this->equalTo(false)
-			)->willReturn([
-				1 => [$share1],
-				2 => [$share2],
-			]);
-
-		$extraProvider->method('getSharesInFolder')
-			->with(
-				$this->equalTo('user'),
-				$this->equalTo($folder),
-				$this->equalTo(false)
-			)->willReturn([
-				2 => [$share3],
-				3 => [$share4],
-			]);
-
-		$result = $manager->getSharesInFolder('user', $folder, false);
-
-		$expects = [
-			1 => [$share1],
-			2 => [$share2, $share3],
-			3 => [$share4],
-		];
-
-		$this->assertSame($expects, $result);
-	}
-
-	public function testGetAccessList(): void {
-		$factory = new DummyFactory2($this->createMock(IServerContainer::class));
-
-		$manager = $this->createManager($factory);
-
-		$factory->setProvider($this->defaultProvider);
-		$extraProvider = $this->createMock(IShareProvider::class);
-		$factory->setSecondProvider($extraProvider);
-
-		$nodeOwner = $this->createMock(IUser::class);
-		$nodeOwner->expects($this->once())
-			->method('getUID')
-			->willReturn('user1');
-
-		$node = $this->createMock(Node::class);
-		$node->expects($this->once())
-			->method('getOwner')
-			->willReturn($nodeOwner);
-		$node->method('getId')
-			->willReturn(42);
-
-		$userFolder = $this->createMock(Folder::class);
-		$file = $this->createMock(File::class);
-		$folder = $this->createMock(Folder::class);
-
-		$owner = $this->createMock(IUser::class);
-		$owner->expects($this->once())
-			->method('getUID')
-			->willReturn('owner');
-
-		$file->method('getParent')
-			->willReturn($folder);
-		$file->method('getPath')
-			->willReturn('/owner/files/folder/file');
-		$file->method('getOwner')
-			->willReturn($owner);
-		$file->method('getId')
-			->willReturn(23);
-		$folder->method('getParent')
-			->willReturn($userFolder);
-		$folder->method('getPath')
-			->willReturn('/owner/files/folder');
-		$userFolder->method('getFirstNodeById')
-			->with($this->equalTo(42))
-			->willReturn($file);
-		$userFolder->method('getPath')
-			->willReturn('/user1/files');
-
-		$this->userManager->method('userExists')
-			->with($this->equalTo('user1'))
-			->willReturn(true);
-
-		$this->defaultProvider->method('getAccessList')
-			->with(
-				$this->equalTo([$file, $folder]),
-				false
-			)
-			->willReturn([
-				'users' => [
-					'user1',
-					'user2',
-					'user3',
-					'123456',
-				],
-				'public' => true,
-			]);
-
-		$extraProvider->method('getAccessList')
-			->with(
-				$this->equalTo([$file, $folder]),
-				false
-			)
-			->willReturn([
-				'users' => [
-					'user3',
-					'user4',
-					'user5',
-					'234567',
-				],
-				'remote' => true,
-			]);
-
-		$this->rootFolder->method('getUserFolder')
-			->with($this->equalTo('user1'))
-			->willReturn($userFolder);
-
-		$expected = [
-			'users' => ['owner', 'user1', 'user2', 'user3', '123456','user4', 'user5', '234567'],
-			'remote' => true,
-			'public' => true,
-		];
-
-		$result = $manager->getAccessList($node, true, false);
-
-		$this->assertSame($expected['public'], $result['public']);
-		$this->assertSame($expected['remote'], $result['remote']);
-		$this->assertSame($expected['users'], $result['users']);
-	}
-
-	public function testGetAccessListWithCurrentAccess(): void {
-		$factory = new DummyFactory2($this->createMock(IServerContainer::class));
-
-		$manager = $this->createManager($factory);
-
-		$factory->setProvider($this->defaultProvider);
-		$extraProvider = $this->createMock(IShareProvider::class);
-		$factory->setSecondProvider($extraProvider);
-
-		$nodeOwner = $this->createMock(IUser::class);
-		$nodeOwner->expects($this->once())
-			->method('getUID')
-			->willReturn('user1');
-
-		$node = $this->createMock(Node::class);
-		$node->expects($this->once())
-			->method('getOwner')
-			->willReturn($nodeOwner);
-		$node->method('getId')
-			->willReturn(42);
-
-		$userFolder = $this->createMock(Folder::class);
-		$file = $this->createMock(File::class);
-
-		$owner = $this->createMock(IUser::class);
-		$owner->expects($this->once())
-			->method('getUID')
-			->willReturn('owner');
-		$folder = $this->createMock(Folder::class);
-
-		$file->method('getParent')
-			->willReturn($folder);
-		$file->method('getPath')
-			->willReturn('/owner/files/folder/file');
-		$file->method('getOwner')
-			->willReturn($owner);
-		$file->method('getId')
-			->willReturn(23);
-		$folder->method('getParent')
-			->willReturn($userFolder);
-		$folder->method('getPath')
-			->willReturn('/owner/files/folder');
-		$userFolder->method('getFirstNodeById')
-			->with($this->equalTo(42))
-			->willReturn($file);
-		$userFolder->method('getPath')
-			->willReturn('/user1/files');
-
-		$this->userManager->method('userExists')
-			->with($this->equalTo('user1'))
-			->willReturn(true);
-
-		$this->defaultProvider->method('getAccessList')
-			->with(
-				$this->equalTo([$file, $folder]),
-				true
-			)
-			->willReturn([
-				'users' => [
-					'user1' => [],
-					'user2' => [],
-					'user3' => [],
-					'123456' => [],
-				],
-				'public' => true,
-			]);
-
-		$extraProvider->method('getAccessList')
-			->with(
-				$this->equalTo([$file, $folder]),
-				true
-			)
-			->willReturn([
-				'users' => [
-					'user3' => [],
-					'user4' => [],
-					'user5' => [],
-					'234567' => [],
-				],
-				'remote' => [
-					'remote1',
-				],
-			]);
-
-		$this->rootFolder->method('getUserFolder')
-			->with($this->equalTo('user1'))
-			->willReturn($userFolder);
-
-		$expected = [
-			'users' => [
-				'owner' => [
-					'node_id' => 23,
-					'node_path' => '/folder/file'
-				]
-				, 'user1' => [], 'user2' => [], 'user3' => [], '123456' => [], 'user4' => [], 'user5' => [], '234567' => []],
-			'remote' => [
-				'remote1',
-			],
-			'public' => true,
-		];
-
-		$result = $manager->getAccessList($node, true, true);
-
-		$this->assertSame($expected['public'], $result['public']);
-		$this->assertSame($expected['remote'], $result['remote']);
-		$this->assertSame($expected['users'], $result['users']);
-	}
-
-	public function testGetAllShares(): void {
-		$factory = new DummyFactory2($this->createMock(IServerContainer::class));
-
-		$manager = $this->createManager($factory);
-
-		$factory->setProvider($this->defaultProvider);
-		$extraProvider = $this->createMock(IShareProvider::class);
-		$factory->setSecondProvider($extraProvider);
-
-		$share1 = $this->createMock(IShare::class);
-		$share2 = $this->createMock(IShare::class);
-		$share3 = $this->createMock(IShare::class);
-		$share4 = $this->createMock(IShare::class);
-
-		$this->defaultProvider->method('getAllShares')
-			->willReturnCallback(function () use ($share1, $share2) {
-				yield $share1;
-				yield $share2;
-			});
-		$extraProvider->method('getAllShares')
-			->willReturnCallback(function () use ($share3, $share4) {
-				yield $share3;
-				yield $share4;
-			});
-
-		// "yield from", used in "getAllShares()", does not reset the keys, so
-		// "use_keys" has to be disabled to collect all the values while
-		// ignoring the keys returned by the generator.
-		$result = iterator_to_array($manager->getAllShares(), $use_keys = false);
-
-		$expects = [$share1, $share2, $share3, $share4];
-
-		$this->assertSame($expects, $result);
-	}
-
-	public function dataCurrentUserCanEnumerateTargetUser(): array {
-		return [
-			'Full match guest' => [true, true, false, false, false, false, false, true],
-			'Full match user' => [false, true, false, false, false, false, false, true],
-			'Enumeration off guest' => [true, false, false, false, false, false, false, false],
-			'Enumeration off user' => [false, false, false, false, false, false, false, false],
-			'Enumeration guest' => [true, false, true, false, false, false, false, true],
-			'Enumeration user' => [false, false, true, false, false, false, false, true],
-
-			// Restricted enumerations guests never works
-			'Guest phone' => [true, false, true, true, false, false, false, false],
-			'Guest group' => [true, false, true, false, true, false, false, false],
-			'Guest both' => [true, false, true, true, true, false, false, false],
-
-			// Restricted enumerations users
-			'User phone but not known' => [false, false, true, true, false, false, false, false],
-			'User phone known' => [false, false, true, true, false, true, false, true],
-			'User group but no match' => [false, false, true, false, true, false, false, false],
-			'User group with match' => [false, false, true, false, true, false, true, true],
-		];
-	}
-
-	/**
-	 * @dataProvider dataCurrentUserCanEnumerateTargetUser
-	 * @param bool $expected
-	 */
-	public function testCurrentUserCanEnumerateTargetUser(bool $currentUserIsGuest, bool $allowEnumerationFullMatch, bool $allowEnumeration, bool $limitEnumerationToPhone, bool $limitEnumerationToGroups, bool $isKnownToUser, bool $haveCommonGroup, bool $expected): void {
-		/** @var IManager|MockObject $manager */
-		$manager = $this->createManagerMock()
-			->setMethods([
-				'allowEnumerationFullMatch',
-				'allowEnumeration',
-				'limitEnumerationToPhone',
-				'limitEnumerationToGroups',
-			])
-			->getMock();
-
-		$manager->method('allowEnumerationFullMatch')
-			->willReturn($allowEnumerationFullMatch);
-		$manager->method('allowEnumeration')
-			->willReturn($allowEnumeration);
-		$manager->method('limitEnumerationToPhone')
-			->willReturn($limitEnumerationToPhone);
-		$manager->method('limitEnumerationToGroups')
-			->willReturn($limitEnumerationToGroups);
-
-		$this->knownUserService->method('isKnownToUser')
-			->with('current', 'target')
-			->willReturn($isKnownToUser);
-
-		$currentUser = null;
-		if (!$currentUserIsGuest) {
-			$currentUser = $this->createMock(IUser::class);
-			$currentUser->method('getUID')
-				->willReturn('current');
-		}
-		$targetUser = $this->createMock(IUser::class);
-		$targetUser->method('getUID')
-			->willReturn('target');
-
-		if ($haveCommonGroup) {
-			$this->groupManager->method('getUserGroupIds')
-				->willReturnMap([
-					[$targetUser, ['gid1', 'gid2']],
-					[$currentUser, ['gid2', 'gid3']],
-				]);
-		} else {
-			$this->groupManager->method('getUserGroupIds')
-				->willReturnMap([
-					[$targetUser, ['gid1', 'gid2']],
-					[$currentUser, ['gid3', 'gid4']],
-				]);
-		}
-
-		$this->assertSame($expected, $manager->currentUserCanEnumerateTargetUser($currentUser, $targetUser));
-	}
-}
-
-class DummyFactory implements IProviderFactory {
-	/** @var IShareProvider */
-	protected $provider;
-
-	public function __construct(\OCP\IServerContainer $serverContainer) {
-	}
-
-	/**
-	 * @param IShareProvider $provider
-	 */
-	public function setProvider($provider) {
-		$this->provider = $provider;
-	}
-
-	/**
-	 * @param string $id
-	 * @return IShareProvider
-	 */
-	public function getProvider($id) {
-		return $this->provider;
-	}
-
-	/**
-	 * @param int $shareType
-	 * @return IShareProvider
-	 */
-	public function getProviderForType($shareType) {
-		return $this->provider;
-	}
-
-	/**
-	 * @return IShareProvider[]
-	 */
-	public function getAllProviders() {
-		return [$this->provider];
-	}
-
-	public function registerProvider(string $shareProvier): void {
-	}
-}
-
-class DummyFactory2 extends DummyFactory {
-	/** @var IShareProvider */
-	private $provider2;
-
-	/**
-	 * @param IShareProvider $provider
-	 */
-	public function setSecondProvider($provider) {
-		$this->provider2 = $provider;
-	}
-
-	public function getAllProviders() {
-		return [$this->provider, $this->provider2];
-	}
-
-	public function registerProvider(string $shareProvier): void {
-	}
-}+﻿<?php﻿
+﻿/**﻿
+﻿ * SPDX-FileCopyrightText: 2016-2024 Nextcloud GmbH and Nextcloud contributors﻿
+﻿ * SPDX-FileCopyrightText: 2016 ownCloud, Inc.﻿
+﻿ * SPDX-License-Identifier: AGPL-3.0-only﻿
+﻿ */﻿
+﻿
+﻿namespace Test\Share20;﻿
+﻿
+﻿use DateTimeZone;﻿
+﻿use OC\Files\Mount\MoveableMount;﻿
+﻿use OC\KnownUser\KnownUserService;﻿
+﻿use OC\Share20\DefaultShareProvider;﻿
+﻿use OC\Share20\Exception;﻿
+﻿use OC\Share20\Manager;﻿
+﻿use OC\Share20\Share;﻿
+﻿use OC\Share20\ShareDisableChecker;﻿
+﻿use OCP\EventDispatcher\Event;﻿
+﻿use OCP\EventDispatcher\IEventDispatcher;﻿
+﻿use OCP\Files\File;﻿
+﻿use OCP\Files\Folder;﻿
+﻿use OCP\Files\IRootFolder;﻿
+﻿use OCP\Files\Mount\IMountManager;﻿
+﻿use OCP\Files\Mount\IMountPoint;﻿
+﻿use OCP\Files\Node;﻿
+﻿use OCP\Files\Storage;﻿
+﻿use OCP\HintException;﻿
+﻿use OCP\IConfig;﻿
+﻿use OCP\IDateTimeZone;﻿
+﻿use OCP\IGroup;﻿
+﻿use OCP\IGroupManager;﻿
+﻿use OCP\IL10N;﻿
+﻿use OCP\IServerContainer;﻿
+﻿use OCP\IURLGenerator;﻿
+﻿use OCP\IUser;﻿
+﻿use OCP\IUserManager;﻿
+﻿use OCP\IUserSession;﻿
+﻿use OCP\L10N\IFactory;﻿
+﻿use OCP\Mail\IMailer;﻿
+﻿use OCP\Security\Events\ValidatePasswordPolicyEvent;﻿
+﻿use OCP\Security\IHasher;﻿
+﻿use OCP\Security\ISecureRandom;﻿
+﻿use OCP\Share\Events\BeforeShareCreatedEvent;﻿
+﻿use OCP\Share\Events\BeforeShareDeletedEvent;﻿
+﻿use OCP\Share\Events\ShareCreatedEvent;﻿
+﻿use OCP\Share\Events\ShareDeletedEvent;﻿
+﻿use OCP\Share\Events\ShareDeletedFromSelfEvent;﻿
+﻿use OCP\Share\Exceptions\AlreadySharedException;﻿
+﻿use OCP\Share\Exceptions\ShareNotFound;﻿
+﻿use OCP\Share\IManager;﻿
+﻿use OCP\Share\IProviderFactory;﻿
+﻿use OCP\Share\IShare;﻿
+﻿use OCP\Share\IShareProvider;﻿
+﻿use PHPUnit\Framework\MockObject\MockBuilder;﻿
+﻿use PHPUnit\Framework\MockObject\MockObject;﻿
+﻿use Psr\Log\LoggerInterface;﻿
+﻿
+﻿/**﻿
+﻿ * Class ManagerTest﻿
+﻿ *﻿
+﻿ * @package Test\Share20﻿
+﻿ * @group DB﻿
+﻿ */﻿
+﻿class ManagerTest extends \Test\TestCase {﻿
+﻿	/** @var Manager */﻿
+﻿	protected $manager;﻿
+﻿	/** @var LoggerInterface|MockObject */﻿
+﻿	protected $logger;﻿
+﻿	/** @var IConfig|MockObject */﻿
+﻿	protected $config;﻿
+﻿	/** @var ISecureRandom|MockObject */﻿
+﻿	protected $secureRandom;﻿
+﻿	/** @var IHasher|MockObject */﻿
+﻿	protected $hasher;﻿
+﻿	/** @var IShareProvider|MockObject */﻿
+﻿	protected $defaultProvider;﻿
+﻿	/** @var IMountManager|MockObject */﻿
+﻿	protected $mountManager;﻿
+﻿	/** @var IGroupManager|MockObject */﻿
+﻿	protected $groupManager;﻿
+﻿	/** @var IL10N|MockObject */﻿
+﻿	protected $l;﻿
+﻿	/** @var IFactory|MockObject */﻿
+﻿	protected $l10nFactory;﻿
+﻿	/** @var DummyFactory */﻿
+﻿	protected $factory;﻿
+﻿	/** @var IUserManager|MockObject */﻿
+﻿	protected $userManager;﻿
+﻿	/** @var IRootFolder | MockObject */﻿
+﻿	protected $rootFolder;﻿
+﻿	/** @var IEventDispatcher|MockObject */﻿
+﻿	protected $dispatcher;﻿
+﻿	/** @var IMailer|MockObject */﻿
+﻿	protected $mailer;﻿
+﻿	/** @var IURLGenerator|MockObject */﻿
+﻿	protected $urlGenerator;﻿
+﻿	/** @var \OC_Defaults|MockObject */﻿
+﻿	protected $defaults;﻿
+﻿	/** @var IUserSession|MockObject */﻿
+﻿	protected $userSession;﻿
+﻿	/** @var KnownUserService|MockObject */﻿
+﻿	protected $knownUserService;﻿
+﻿	/** @var ShareDisableChecker|MockObject */﻿
+﻿	protected $shareDisabledChecker;﻿
+﻿	private DateTimeZone $timezone;﻿
+﻿	/** @var IDateTimeZone|MockObject */﻿
+﻿	protected $dateTimeZone;﻿
+﻿
+﻿	protected function setUp(): void {﻿
+﻿		$this->logger = $this->createMock(LoggerInterface::class);﻿
+﻿		$this->config = $this->createMock(IConfig::class);﻿
+﻿		$this->secureRandom = $this->createMock(ISecureRandom::class);﻿
+﻿		$this->hasher = $this->createMock(IHasher::class);﻿
+﻿		$this->mountManager = $this->createMock(IMountManager::class);﻿
+﻿		$this->groupManager = $this->createMock(IGroupManager::class);﻿
+﻿		$this->userManager = $this->createMock(IUserManager::class);﻿
+﻿		$this->rootFolder = $this->createMock(IRootFolder::class);﻿
+﻿		$this->mailer = $this->createMock(IMailer::class);﻿
+﻿		$this->urlGenerator = $this->createMock(IURLGenerator::class);﻿
+﻿		$this->defaults = $this->createMock(\OC_Defaults::class);﻿
+﻿		$this->dispatcher = $this->createMock(IEventDispatcher::class);﻿
+﻿		$this->userSession = $this->createMock(IUserSession::class);﻿
+﻿		$this->knownUserService = $this->createMock(KnownUserService::class);﻿
+﻿
+﻿		$this->shareDisabledChecker = new ShareDisableChecker($this->config, $this->userManager, $this->groupManager);﻿
+﻿		$this->dateTimeZone = $this->createMock(IDateTimeZone::class);﻿
+﻿		$this->timezone = new \DateTimeZone('Pacific/Auckland');﻿
+﻿		$this->dateTimeZone->method('getTimeZone')->willReturnCallback(fn () => $this->timezone);﻿
+﻿
+﻿		$this->l10nFactory = $this->createMock(IFactory::class);﻿
+﻿		$this->l = $this->createMock(IL10N::class);﻿
+﻿		$this->l->method('t')﻿
+﻿			->willReturnCallback(function ($text, $parameters = []) {﻿
+﻿				return vsprintf($text, $parameters);﻿
+﻿			});﻿
+﻿		$this->l->method('n')﻿
+﻿			->willReturnCallback(function ($singular, $plural, $count, $parameters = []) {﻿
+﻿				return vsprintf(str_replace('%n', $count, ($count === 1) ? $singular : $plural), $parameters);﻿
+﻿			});﻿
+﻿		$this->l10nFactory->method('get')->willReturn($this->l);﻿
+﻿
+﻿		$this->factory = new DummyFactory(\OC::$server);﻿
+﻿
+﻿		$this->manager = $this->createManager($this->factory);﻿
+﻿
+﻿		$this->defaultProvider = $this->createMock(DefaultShareProvider::class);﻿
+﻿		$this->defaultProvider->method('identifier')->willReturn('default');﻿
+﻿		$this->factory->setProvider($this->defaultProvider);﻿
+﻿	}﻿
+﻿
+﻿	private function createManager(IProviderFactory $factory): Manager {﻿
+﻿		return new Manager(﻿
+﻿			$this->logger,﻿
+﻿			$this->config,﻿
+﻿			$this->secureRandom,﻿
+﻿			$this->hasher,﻿
+﻿			$this->mountManager,﻿
+﻿			$this->groupManager,﻿
+﻿			$this->l10nFactory,﻿
+﻿			$factory,﻿
+﻿			$this->userManager,﻿
+﻿			$this->rootFolder,﻿
+﻿			$this->mailer,﻿
+﻿			$this->urlGenerator,﻿
+﻿			$this->defaults,﻿
+﻿			$this->dispatcher,﻿
+﻿			$this->userSession,﻿
+﻿			$this->knownUserService,﻿
+﻿			$this->shareDisabledChecker,﻿
+﻿			$this->dateTimeZone,﻿
+﻿		);﻿
+﻿	}﻿
+﻿
+﻿	/**﻿
+﻿	 * @return MockBuilder﻿
+﻿	 */﻿
+﻿	private function createManagerMock() {﻿
+﻿		return $this->getMockBuilder(Manager::class)﻿
+﻿			->setConstructorArgs([﻿
+﻿				$this->logger,﻿
+﻿				$this->config,﻿
+﻿				$this->secureRandom,﻿
+﻿				$this->hasher,﻿
+﻿				$this->mountManager,﻿
+﻿				$this->groupManager,﻿
+﻿				$this->l10nFactory,﻿
+﻿				$this->factory,﻿
+﻿				$this->userManager,﻿
+﻿				$this->rootFolder,﻿
+﻿				$this->mailer,﻿
+﻿				$this->urlGenerator,﻿
+﻿				$this->defaults,﻿
+﻿				$this->dispatcher,﻿
+﻿				$this->userSession,﻿
+﻿				$this->knownUserService,﻿
+﻿				$this->shareDisabledChecker,﻿
+﻿				$this->dateTimeZone,﻿
+﻿			]);﻿
+﻿	}﻿
+﻿
+﻿
+﻿	public function testDeleteNoShareId(): void {﻿
+﻿		$this->expectException(\InvalidArgumentException::class);﻿
+﻿
+﻿		$share = $this->manager->newShare();﻿
+﻿
+﻿		$this->manager->deleteShare($share);﻿
+﻿	}﻿
+﻿
+﻿	public function dataTestDelete() {﻿
+﻿		$user = $this->createMock(IUser::class);﻿
+﻿		$user->method('getUID')->willReturn('sharedWithUser');﻿
+﻿
+﻿		$group = $this->createMock(IGroup::class);﻿
+﻿		$group->method('getGID')->willReturn('sharedWithGroup');﻿
+﻿
+﻿		return [﻿
+﻿			[IShare::TYPE_USER, 'sharedWithUser'],﻿
+﻿			[IShare::TYPE_GROUP, 'sharedWithGroup'],﻿
+﻿			[IShare::TYPE_LINK, ''],﻿
+﻿			[IShare::TYPE_REMOTE, 'foo@bar.com'],﻿
+﻿		];﻿
+﻿	}﻿
+﻿
+﻿	/**﻿
+﻿	 * @dataProvider dataTestDelete﻿
+﻿	 */﻿
+﻿	public function testDelete($shareType, $sharedWith): void {﻿
+﻿		$manager = $this->createManagerMock()﻿
+﻿			->setMethods(['getShareById', 'deleteChildren'])﻿
+﻿			->getMock();﻿
+﻿
+﻿		$manager->method('deleteChildren')->willReturn([]);﻿
+﻿
+﻿		$path = $this->createMock(File::class);﻿
+﻿		$path->method('getId')->willReturn(1);﻿
+﻿
+﻿		$share = $this->manager->newShare();﻿
+﻿		$share->setId(42)﻿
+﻿			->setProviderId('prov')﻿
+﻿			->setShareType($shareType)﻿
+﻿			->setSharedWith($sharedWith)﻿
+﻿			->setSharedBy('sharedBy')﻿
+﻿			->setNode($path)﻿
+﻿			->setTarget('myTarget');﻿
+﻿
+﻿		$manager->expects($this->once())->method('deleteChildren')->with($share);﻿
+﻿
+﻿		$this->defaultProvider﻿
+﻿			->expects($this->once())﻿
+﻿			->method('delete')﻿
+﻿			->with($share);﻿
+﻿
+﻿		$this->dispatcher->expects($this->exactly(2))﻿
+﻿			->method('dispatchTyped')﻿
+﻿			->withConsecutive(﻿
+﻿				[﻿
+﻿					$this->callBack(function (BeforeShareDeletedEvent $e) use ($share) {﻿
+﻿						return $e->getShare() === $share;﻿
+﻿					})],﻿
+﻿				[﻿
+﻿					$this->callBack(function (ShareDeletedEvent $e) use ($share) {﻿
+﻿						return $e->getShare() === $share;﻿
+﻿					})]﻿
+﻿			);﻿
+﻿
+﻿		$manager->deleteShare($share);﻿
+﻿	}﻿
+﻿
+﻿	public function testDeleteLazyShare(): void {﻿
+﻿		$manager = $this->createManagerMock()﻿
+﻿			->setMethods(['getShareById', 'deleteChildren'])﻿
+﻿			->getMock();﻿
+﻿
+﻿		$manager->method('deleteChildren')->willReturn([]);﻿
+﻿
+﻿		$share = $this->manager->newShare();﻿
+﻿		$share->setId(42)﻿
+﻿			->setProviderId('prov')﻿
+﻿			->setShareType(IShare::TYPE_USER)﻿
+﻿			->setSharedWith('sharedWith')﻿
+﻿			->setSharedBy('sharedBy')﻿
+﻿			->setShareOwner('shareOwner')﻿
+﻿			->setTarget('myTarget')﻿
+﻿			->setNodeId(1)﻿
+﻿			->setNodeType('file');﻿
+﻿
+﻿		$this->rootFolder->expects($this->never())->method($this->anything());﻿
+﻿
+﻿		$manager->expects($this->once())->method('deleteChildren')->with($share);﻿
+﻿
+﻿		$this->defaultProvider﻿
+﻿			->expects($this->once())﻿
+﻿			->method('delete')﻿
+﻿			->with($share);﻿
+﻿
+﻿		$this->dispatcher->expects($this->exactly(2))﻿
+﻿			->method('dispatchTyped')﻿
+﻿			->withConsecutive(﻿
+﻿				[﻿
+﻿					$this->callBack(function (BeforeShareDeletedEvent $e) use ($share) {﻿
+﻿						return $e->getShare() === $share;﻿
+﻿					})],﻿
+﻿				[﻿
+﻿					$this->callBack(function (ShareDeletedEvent $e) use ($share) {﻿
+﻿						return $e->getShare() === $share;﻿
+﻿					})]﻿
+﻿			);﻿
+﻿
+﻿		$manager->deleteShare($share);﻿
+﻿	}﻿
+﻿
+﻿	public function testDeleteNested(): void {﻿
+﻿		$manager = $this->createManagerMock()﻿
+﻿			->setMethods(['getShareById'])﻿
+﻿			->getMock();﻿
+﻿
+﻿		$path = $this->createMock(File::class);﻿
+﻿		$path->method('getId')->willReturn(1);﻿
+﻿
+﻿		$share1 = $this->manager->newShare();﻿
+﻿		$share1->setId(42)﻿
+﻿			->setProviderId('prov')﻿
+﻿			->setShareType(IShare::TYPE_USER)﻿
+﻿			->setSharedWith('sharedWith1')﻿
+﻿			->setSharedBy('sharedBy1')﻿
+﻿			->setNode($path)﻿
+﻿			->setTarget('myTarget1');﻿
+﻿
+﻿		$share2 = $this->manager->newShare();﻿
+﻿		$share2->setId(43)﻿
+﻿			->setProviderId('prov')﻿
+﻿			->setShareType(IShare::TYPE_GROUP)﻿
+﻿			->setSharedWith('sharedWith2')﻿
+﻿			->setSharedBy('sharedBy2')﻿
+﻿			->setNode($path)﻿
+﻿			->setTarget('myTarget2')﻿
+﻿			->setParent(42);﻿
+﻿
+﻿		$share3 = $this->manager->newShare();﻿
+﻿		$share3->setId(44)﻿
+﻿			->setProviderId('prov')﻿
+﻿			->setShareType(IShare::TYPE_LINK)﻿
+﻿			->setSharedBy('sharedBy3')﻿
+﻿			->setNode($path)﻿
+﻿			->setTarget('myTarget3')﻿
+﻿			->setParent(43);﻿
+﻿
+﻿		$this->defaultProvider﻿
+﻿			->method('getChildren')﻿
+﻿			->willReturnMap([﻿
+﻿				[$share1, [$share2]],﻿
+﻿				[$share2, [$share3]],﻿
+﻿				[$share3, []],﻿
+﻿			]);﻿
+﻿
+﻿		$this->defaultProvider﻿
+﻿			->method('delete')﻿
+﻿			->withConsecutive([$share3], [$share2], [$share1]);﻿
+﻿
+﻿		$this->dispatcher->expects($this->exactly(6))﻿
+﻿			->method('dispatchTyped')﻿
+﻿			->withConsecutive(﻿
+﻿				[﻿
+﻿					$this->callBack(function (BeforeShareDeletedEvent $e) use ($share1) {﻿
+﻿						return $e->getShare()->getId() === $share1->getId();﻿
+﻿					})﻿
+﻿				],﻿
+﻿				[﻿
+﻿					$this->callBack(function (BeforeShareDeletedEvent $e) use ($share2) {﻿
+﻿						return $e->getShare()->getId() === $share2->getId();﻿
+﻿					})﻿
+﻿				],﻿
+﻿				[﻿
+﻿					$this->callBack(function (BeforeShareDeletedEvent $e) use ($share3) {﻿
+﻿						return $e->getShare()->getId() === $share3->getId();﻿
+﻿					})﻿
+﻿				],﻿
+﻿				[﻿
+﻿					$this->callBack(function (ShareDeletedEvent $e) use ($share3) {﻿
+﻿						return $e->getShare()->getId() === $share3->getId();﻿
+﻿					})﻿
+﻿				],﻿
+﻿				[﻿
+﻿					$this->callBack(function (ShareDeletedEvent $e) use ($share2) {﻿
+﻿						return $e->getShare()->getId() === $share2->getId();﻿
+﻿					})﻿
+﻿				],﻿
+﻿				[﻿
+﻿					$this->callBack(function (ShareDeletedEvent $e) use ($share1) {﻿
+﻿						return $e->getShare()->getId() === $share1->getId();﻿
+﻿					})﻿
+﻿				],﻿
+﻿			);﻿
+﻿
+﻿		$manager->deleteShare($share1);﻿
+﻿	}﻿
+﻿
+﻿	public function testDeleteFromSelf(): void {﻿
+﻿		$manager = $this->createManagerMock()﻿
+﻿			->setMethods(['getShareById'])﻿
+﻿			->getMock();﻿
+﻿
+﻿		$recipientId = 'unshareFrom';﻿
+﻿		$share = $this->manager->newShare();﻿
+﻿		$share->setId(42)﻿
+﻿			->setProviderId('prov')﻿
+﻿			->setShareType(IShare::TYPE_USER)﻿
+﻿			->setSharedWith('sharedWith')﻿
+﻿			->setSharedBy('sharedBy')﻿
+﻿			->setShareOwner('shareOwner')﻿
+﻿			->setTarget('myTarget')﻿
+﻿			->setNodeId(1)﻿
+﻿			->setNodeType('file');﻿
+﻿
+﻿		$this->defaultProvider﻿
+﻿			->expects($this->once())﻿
+﻿			->method('deleteFromSelf')﻿
+﻿			->with($share, $recipientId);﻿
+﻿
+﻿		$this->dispatcher->expects($this->once())﻿
+﻿			->method('dispatchTyped')﻿
+﻿			->with(﻿
+﻿				$this->callBack(function (ShareDeletedFromSelfEvent $e) use ($share) {﻿
+﻿					return $e->getShare() === $share;﻿
+﻿				})﻿
+﻿			);﻿
+﻿
+﻿		$manager->deleteFromSelf($share, $recipientId);﻿
+﻿	}﻿
+﻿
+﻿	public function testDeleteChildren(): void {﻿
+﻿		$manager = $this->createManagerMock()﻿
+﻿			->setMethods(['deleteShare'])﻿
+﻿			->getMock();﻿
+﻿
+﻿		$share = $this->createMock(IShare::class);﻿
+﻿		$share->method('getShareType')->willReturn(IShare::TYPE_USER);﻿
+﻿
+﻿		$child1 = $this->createMock(IShare::class);﻿
+﻿		$child1->method('getShareType')->willReturn(IShare::TYPE_USER);﻿
+﻿		$child2 = $this->createMock(IShare::class);﻿
+﻿		$child2->method('getShareType')->willReturn(IShare::TYPE_USER);﻿
+﻿		$child3 = $this->createMock(IShare::class);﻿
+﻿		$child3->method('getShareType')->willReturn(IShare::TYPE_USER);﻿
+﻿
+﻿		$shares = [﻿
+﻿			$child1,﻿
+﻿			$child2,﻿
+﻿			$child3,﻿
+﻿		];﻿
+﻿
+﻿		$this->defaultProvider﻿
+﻿			->expects($this->exactly(4))﻿
+﻿			->method('getChildren')﻿
+﻿			->willReturnCallback(function ($_share) use ($share, $shares) {﻿
+﻿				if ($_share === $share) {﻿
+﻿					return $shares;﻿
+﻿				}﻿
+﻿				return [];﻿
+﻿			});﻿
+﻿
+﻿		$this->defaultProvider﻿
+﻿			->expects($this->exactly(3))﻿
+﻿			->method('delete')﻿
+﻿			->withConsecutive([$child1], [$child2], [$child3]);﻿
+﻿
+﻿		$result = self::invokePrivate($manager, 'deleteChildren', [$share]);﻿
+﻿		$this->assertSame($shares, $result);﻿
+﻿	}﻿
+﻿
+﻿	public function testGetShareById(): void {﻿
+﻿		$share = $this->createMock(IShare::class);﻿
+﻿
+﻿		$this->defaultProvider﻿
+﻿			->expects($this->once())﻿
+﻿			->method('getShareById')﻿
+﻿			->with(42)﻿
+﻿			->willReturn($share);﻿
+﻿
+﻿		$this->assertEquals($share, $this->manager->getShareById('default:42'));﻿
+﻿	}﻿
+﻿
+﻿
+﻿	public function testGetExpiredShareById(): void {﻿
+﻿		$this->expectException(\OCP\Share\Exceptions\ShareNotFound::class);﻿
+﻿
+﻿		$manager = $this->createManagerMock()﻿
+﻿			->setMethods(['deleteShare'])﻿
+﻿			->getMock();﻿
+﻿
+﻿		$date = new \DateTime();﻿
+﻿		$date->setTime(0, 0, 0);﻿
+﻿
+﻿		$share = $this->manager->newShare();﻿
+﻿		$share->setExpirationDate($date)﻿
+﻿			->setShareType(IShare::TYPE_LINK);﻿
+﻿
+﻿		$this->defaultProvider->expects($this->once())﻿
+﻿			->method('getShareById')﻿
+﻿			->with('42')﻿
+﻿			->willReturn($share);﻿
+﻿
+﻿		$manager->expects($this->once())﻿
+﻿			->method('deleteShare')﻿
+﻿			->with($share);﻿
+﻿
+﻿		$manager->getShareById('default:42');﻿
+﻿	}﻿
+﻿
+﻿
+﻿	public function testVerifyPasswordNullButEnforced(): void {﻿
+﻿		$this->expectException(\InvalidArgumentException::class);﻿
+﻿		$this->expectExceptionMessage('Passwords are enforced for link and mail shares');﻿
+﻿
+﻿		$this->config->method('getAppValue')->willReturnMap([﻿
+﻿			['core', 'shareapi_enforce_links_password_excluded_groups', '', ''],﻿
+﻿			['core', 'shareapi_enforce_links_password', 'no', 'yes'],﻿
+﻿		]);﻿
+﻿
+﻿		self::invokePrivate($this->manager, 'verifyPassword', [null]);﻿
+﻿	}﻿
+﻿
+﻿	public function testVerifyPasswordNotEnforcedGroup(): void {﻿
+﻿		$this->config->method('getAppValue')->willReturnMap([﻿
+﻿			['core', 'shareapi_enforce_links_password_excluded_groups', '', '["admin"]'],﻿
+﻿			['core', 'shareapi_enforce_links_password', 'no', 'yes'],﻿
+﻿		]);﻿
+﻿
+﻿		// Create admin user﻿
+﻿		$user = $this->createMock(IUser::class);﻿
+﻿		$this->userSession->method('getUser')->willReturn($user);﻿
+﻿		$this->groupManager->method('getUserGroupIds')->with($user)->willReturn(['admin']);﻿
+﻿
+﻿		$result = self::invokePrivate($this->manager, 'verifyPassword', [null]);﻿
+﻿		$this->assertNull($result);﻿
+﻿	}﻿
+﻿
+﻿	public function testVerifyPasswordNotEnforcedMultipleGroups(): void {﻿
+﻿		$this->config->method('getAppValue')->willReturnMap([﻿
+﻿			['core', 'shareapi_enforce_links_password_excluded_groups', '', '["admin", "special"]'],﻿
+﻿			['core', 'shareapi_enforce_links_password', 'no', 'yes'],﻿
+﻿		]);﻿
+﻿
+﻿		// Create admin user﻿
+﻿		$user = $this->createMock(IUser::class);﻿
+﻿		$this->userSession->method('getUser')->willReturn($user);﻿
+﻿		$this->groupManager->method('getUserGroupIds')->with($user)->willReturn(['special']);﻿
+﻿
+﻿		$result = self::invokePrivate($this->manager, 'verifyPassword', [null]);﻿
+﻿		$this->assertNull($result);﻿
+﻿	}﻿
+﻿
+﻿	public function testVerifyPasswordNull(): void {﻿
+﻿		$this->config->method('getAppValue')->willReturnMap([﻿
+﻿			['core', 'shareapi_enforce_links_password_excluded_groups', '', ''],﻿
+﻿			['core', 'shareapi_enforce_links_password', 'no', 'no'],﻿
+﻿		]);﻿
+﻿
+﻿		$result = self::invokePrivate($this->manager, 'verifyPassword', [null]);﻿
+﻿		$this->assertNull($result);﻿
+﻿	}﻿
+﻿
+﻿	public function testVerifyPasswordHook(): void {﻿
+﻿		$this->config->method('getAppValue')->willReturnMap([﻿
+﻿			['core', 'shareapi_enforce_links_password_excluded_groups', '', ''],﻿
+﻿			['core', 'shareapi_enforce_links_password', 'no', 'no'],﻿
+﻿		]);﻿
+﻿
+﻿		$this->dispatcher->expects($this->once())->method('dispatchTyped')﻿
+﻿			->willReturnCallback(function (Event $event) {﻿
+﻿				$this->assertInstanceOf(ValidatePasswordPolicyEvent::class, $event);﻿
+﻿				/** @var ValidatePasswordPolicyEvent $event */﻿
+﻿				$this->assertSame('password', $event->getPassword());﻿
+﻿			}﻿
+﻿			);﻿
+﻿
+﻿		$result = self::invokePrivate($this->manager, 'verifyPassword', ['password']);﻿
+﻿		$this->assertNull($result);﻿
+﻿	}﻿
+﻿
+﻿
+﻿	public function testVerifyPasswordHookFails(): void {﻿
+﻿		$this->expectException(\Exception::class);﻿
+﻿		$this->expectExceptionMessage('password not accepted');﻿
+﻿
+﻿		$this->config->method('getAppValue')->willReturnMap([﻿
+﻿			['core', 'shareapi_enforce_links_password_excluded_groups', '', ''],﻿
+﻿			['core', 'shareapi_enforce_links_password', 'no', 'no'],﻿
+﻿		]);﻿
+﻿
+﻿		$this->dispatcher->expects($this->once())->method('dispatchTyped')﻿
+﻿			->willReturnCallback(function (Event $event) {﻿
+﻿				$this->assertInstanceOf(ValidatePasswordPolicyEvent::class, $event);﻿
+﻿				/** @var ValidatePasswordPolicyEvent $event */﻿
+﻿				$this->assertSame('password', $event->getPassword());﻿
+﻿				throw new HintException('message', 'password not accepted');﻿
+﻿			}﻿
+﻿			);﻿
+﻿
+﻿		self::invokePrivate($this->manager, 'verifyPassword', ['password']);﻿
+﻿	}﻿
+﻿
+﻿	public function createShare($id, $type, $node, $sharedWith, $sharedBy, $shareOwner,﻿
+﻿		$permissions, $expireDate = null, $password = null, $attributes = null) {﻿
+﻿		$share = $this->createMock(IShare::class);﻿
+﻿
+﻿		$share->method('getShareType')->willReturn($type);﻿
+﻿		$share->method('getSharedWith')->willReturn($sharedWith);﻿
+﻿		$share->method('getSharedBy')->willReturn($sharedBy);﻿
+﻿		$share->method('getShareOwner')->willReturn($shareOwner);﻿
+﻿		$share->method('getNode')->willReturn($node);﻿
+﻿		if ($node && $node->getId()) {﻿
+﻿			$share->method('getNodeId')->willReturn($node->getId());﻿
+﻿		}﻿
+﻿		$share->method('getPermissions')->willReturn($permissions);﻿
+﻿		$share->method('getAttributes')->willReturn($attributes);﻿
+﻿		$share->method('getExpirationDate')->willReturn($expireDate);﻿
+﻿		$share->method('getPassword')->willReturn($password);﻿
+﻿
+﻿		return $share;﻿
+﻿	}﻿
+﻿
+﻿	public function dataGeneralChecks() {﻿
+﻿		$user0 = 'user0';﻿
+﻿		$user2 = 'user1';﻿
+﻿		$group0 = 'group0';﻿
+﻿		$owner = $this->createMock(IUser::class);﻿
+﻿		$owner->method('getUID')﻿
+﻿			->willReturn($user0);﻿
+﻿
+﻿		$file = $this->createMock(File::class);﻿
+﻿		$node = $this->createMock(Node::class);﻿
+﻿		$storage = $this->createMock(Storage\IStorage::class);﻿
+﻿		$storage->method('instanceOfStorage')﻿
+﻿			->with(\OCA\Files_Sharing\External\Storage::class)﻿
+﻿			->willReturn(false);﻿
+﻿		$file->method('getStorage')﻿
+﻿			->willReturn($storage);﻿
+﻿		$file->method('getId')->willReturn(108);﻿
+﻿		$node->method('getStorage')﻿
+﻿			->willReturn($storage);﻿
+﻿		$node->method('getId')->willReturn(108);﻿
+﻿
+﻿		$data = [﻿
+﻿			[$this->createShare(null, IShare::TYPE_USER, $file, null, $user0, $user0, 31, null, null), 'SharedWith is not a valid user', true],﻿
+﻿			[$this->createShare(null, IShare::TYPE_USER, $file, $group0, $user0, $user0, 31, null, null), 'SharedWith is not a valid user', true],﻿
+﻿			[$this->createShare(null, IShare::TYPE_USER, $file, 'foo@bar.com', $user0, $user0, 31, null, null), 'SharedWith is not a valid user', true],﻿
+﻿			[$this->createShare(null, IShare::TYPE_GROUP, $file, null, $user0, $user0, 31, null, null), 'SharedWith is not a valid group', true],﻿
+﻿			[$this->createShare(null, IShare::TYPE_GROUP, $file, $user2, $user0, $user0, 31, null, null), 'SharedWith is not a valid group', true],﻿
+﻿			[$this->createShare(null, IShare::TYPE_GROUP, $file, 'foo@bar.com', $user0, $user0, 31, null, null), 'SharedWith is not a valid group', true],﻿
+﻿			[$this->createShare(null, IShare::TYPE_LINK, $file, $user2, $user0, $user0, 31, null, null), 'SharedWith should be empty', true],﻿
+﻿			[$this->createShare(null, IShare::TYPE_LINK, $file, $group0, $user0, $user0, 31, null, null), 'SharedWith should be empty', true],﻿
+﻿			[$this->createShare(null, IShare::TYPE_LINK, $file, 'foo@bar.com', $user0, $user0, 31, null, null), 'SharedWith should be empty', true],﻿
+﻿			[$this->createShare(null, -1, $file, null, $user0, $user0, 31, null, null), 'Unknown share type', true],﻿
+﻿
+﻿			[$this->createShare(null, IShare::TYPE_USER, $file, $user2, null, $user0, 31, null, null), 'SharedBy should be set', true],﻿
+﻿			[$this->createShare(null, IShare::TYPE_GROUP, $file, $group0, null, $user0, 31, null, null), 'SharedBy should be set', true],﻿
+﻿			[$this->createShare(null, IShare::TYPE_LINK, $file, null, null, $user0, 31, null, null), 'SharedBy should be set', true],﻿
+﻿
+﻿			[$this->createShare(null, IShare::TYPE_USER, $file, $user0, $user0, $user0, 31, null, null), 'Cannot share with yourself', true],﻿
+﻿
+﻿			[$this->createShare(null, IShare::TYPE_USER, null, $user2, $user0, $user0, 31, null, null), 'Path should be set', true],﻿
+﻿			[$this->createShare(null, IShare::TYPE_GROUP, null, $group0, $user0, $user0, 31, null, null), 'Path should be set', true],﻿
+﻿			[$this->createShare(null, IShare::TYPE_LINK, null, null, $user0, $user0, 31, null, null), 'Path should be set', true],﻿
+﻿
+﻿			[$this->createShare(null, IShare::TYPE_USER, $node, $user2, $user0, $user0, 31, null, null), 'Path should be either a file or a folder', true],﻿
+﻿			[$this->createShare(null, IShare::TYPE_GROUP, $node, $group0, $user0, $user0, 31, null, null), 'Path should be either a file or a folder', true],﻿
+﻿			[$this->createShare(null, IShare::TYPE_LINK, $node, null, $user0, $user0, 31, null, null), 'Path should be either a file or a folder', true],﻿
+﻿		];﻿
+﻿
+﻿		$nonShareAble = $this->createMock(Folder::class);﻿
+﻿		$nonShareAble->method('getId')->willReturn(108);﻿
+﻿		$nonShareAble->method('isShareable')->willReturn(false);﻿
+﻿		$nonShareAble->method('getPath')->willReturn('path');﻿
+﻿		$nonShareAble->method('getName')->willReturn('name');﻿
+﻿		$nonShareAble->method('getOwner')﻿
+﻿			->willReturn($owner);﻿
+﻿		$nonShareAble->method('getStorage')﻿
+﻿			->willReturn($storage);﻿
+﻿
+﻿		$data[] = [$this->createShare(null, IShare::TYPE_USER, $nonShareAble, $user2, $user0, $user0, 31, null, null), 'You are not allowed to share name', true];﻿
+﻿		$data[] = [$this->createShare(null, IShare::TYPE_GROUP, $nonShareAble, $group0, $user0, $user0, 31, null, null), 'You are not allowed to share name', true];﻿
+﻿		$data[] = [$this->createShare(null, IShare::TYPE_LINK, $nonShareAble, null, $user0, $user0, 31, null, null), 'You are not allowed to share name', true];﻿
+﻿
+﻿		$limitedPermssions = $this->createMock(File::class);﻿
+﻿		$limitedPermssions->method('isShareable')->willReturn(true);﻿
+﻿		$limitedPermssions->method('getPermissions')->willReturn(\OCP\Constants::PERMISSION_READ);﻿
+﻿		$limitedPermssions->method('getId')->willReturn(108);﻿
+﻿		$limitedPermssions->method('getPath')->willReturn('path');﻿
+﻿		$limitedPermssions->method('getName')->willReturn('name');﻿
+﻿		$limitedPermssions->method('getOwner')﻿
+﻿			->willReturn($owner);﻿
+﻿		$limitedPermssions->method('getStorage')﻿
+﻿			->willReturn($storage);﻿
+﻿
+﻿		$data[] = [$this->createShare(null, IShare::TYPE_USER, $limitedPermssions, $user2, $user0, $user0, null, null, null), 'A share requires permissions', true];﻿
+﻿		$data[] = [$this->createShare(null, IShare::TYPE_GROUP, $limitedPermssions, $group0, $user0, $user0, null, null, null), 'A share requires permissions', true];﻿
+﻿		$data[] = [$this->createShare(null, IShare::TYPE_LINK, $limitedPermssions, null, $user0, $user0, null, null, null), 'A share requires permissions', true];﻿
+﻿
+﻿		$mount = $this->createMock(MoveableMount::class);﻿
+﻿		$limitedPermssions->method('getMountPoint')->willReturn($mount);﻿
+﻿
+﻿
+﻿		$data[] = [$this->createShare(null, IShare::TYPE_USER, $limitedPermssions, $user2, $user0, $user0, 31, null, null), 'Cannot increase permissions of path', true];﻿
+﻿		$data[] = [$this->createShare(null, IShare::TYPE_GROUP, $limitedPermssions, $group0, $user0, $user0, 17, null, null), 'Cannot increase permissions of path', true];﻿
+﻿		$data[] = [$this->createShare(null, IShare::TYPE_LINK, $limitedPermssions, null, $user0, $user0, 3, null, null), 'Cannot increase permissions of path', true];﻿
+﻿
+﻿		$nonMovableStorage = $this->createMock(Storage\IStorage::class);﻿
+﻿		$nonMovableStorage->method('instanceOfStorage')﻿
+﻿			->with(\OCA\Files_Sharing\External\Storage::class)﻿
+﻿			->willReturn(false);﻿
+﻿		$nonMovableStorage->method('getPermissions')->willReturn(\OCP\Constants::PERMISSION_ALL);﻿
+﻿		$nonMoveableMountPermssions = $this->createMock(Folder::class);﻿
+﻿		$nonMoveableMountPermssions->method('isShareable')->willReturn(true);﻿
+﻿		$nonMoveableMountPermssions->method('getPermissions')->willReturn(\OCP\Constants::PERMISSION_READ);﻿
+﻿		$nonMoveableMountPermssions->method('getId')->willReturn(108);﻿
+﻿		$nonMoveableMountPermssions->method('getPath')->willReturn('path');﻿
+﻿		$nonMoveableMountPermssions->method('getName')->willReturn('name');﻿
+﻿		$nonMoveableMountPermssions->method('getInternalPath')->willReturn('');﻿
+﻿		$nonMoveableMountPermssions->method('getOwner')﻿
+﻿			->willReturn($owner);﻿
+﻿		$nonMoveableMountPermssions->method('getStorage')﻿
+﻿			->willReturn($nonMovableStorage);﻿
+﻿
+﻿		$data[] = [$this->createShare(null, IShare::TYPE_USER, $nonMoveableMountPermssions, $user2, $user0, $user0, 11, null, null), 'Cannot increase permissions of path', false];﻿
+﻿		$data[] = [$this->createShare(null, IShare::TYPE_GROUP, $nonMoveableMountPermssions, $group0, $user0, $user0, 11, null, null), 'Cannot increase permissions of path', false];﻿
+﻿
+﻿		$rootFolder = $this->createMock(Folder::class);﻿
+﻿		$rootFolder->method('isShareable')->willReturn(true);﻿
+﻿		$rootFolder->method('getPermissions')->willReturn(\OCP\Constants::PERMISSION_ALL);﻿
+﻿		$rootFolder->method('getId')->willReturn(42);﻿
+﻿
+﻿		$data[] = [$this->createShare(null, IShare::TYPE_USER, $rootFolder, $user2, $user0, $user0, 30, null, null), 'You cannot share your root folder', true];﻿
+﻿		$data[] = [$this->createShare(null, IShare::TYPE_GROUP, $rootFolder, $group0, $user0, $user0, 2, null, null), 'You cannot share your root folder', true];﻿
+﻿		$data[] = [$this->createShare(null, IShare::TYPE_LINK, $rootFolder, null, $user0, $user0, 16, null, null), 'You cannot share your root folder', true];﻿
+﻿
+﻿		$allPermssions = $this->createMock(Folder::class);﻿
+﻿		$allPermssions->method('isShareable')->willReturn(true);﻿
+﻿		$allPermssions->method('getPermissions')->willReturn(\OCP\Constants::PERMISSION_ALL);﻿
+﻿		$allPermssions->method('getId')->willReturn(108);﻿
+﻿		$allPermssions->method('getOwner')﻿
+﻿			->willReturn($owner);﻿
+﻿		$allPermssions->method('getStorage')﻿
+﻿			->willReturn($storage);﻿
+﻿
+﻿		$data[] = [$this->createShare(null, IShare::TYPE_USER, $allPermssions, $user2, $user0, $user0, 30, null, null), 'Shares need at least read permissions', true];﻿
+﻿		$data[] = [$this->createShare(null, IShare::TYPE_GROUP, $allPermssions, $group0, $user0, $user0, 2, null, null), 'Shares need at least read permissions', true];﻿
+﻿
+﻿		$data[] = [$this->createShare(null, IShare::TYPE_USER, $allPermssions, $user2, $user0, $user0, 31, null, null), null, false];﻿
+﻿		$data[] = [$this->createShare(null, IShare::TYPE_GROUP, $allPermssions, $group0, $user0, $user0, 3, null, null), null, false];﻿
+﻿		$data[] = [$this->createShare(null, IShare::TYPE_LINK, $allPermssions, null, $user0, $user0, 17, null, null), null, false];﻿
+﻿
+﻿
+﻿		$remoteStorage = $this->createMock(Storage\IStorage::class);﻿
+﻿		$remoteStorage->method('instanceOfStorage')﻿
+﻿			->with(\OCA\Files_Sharing\External\Storage::class)﻿
+﻿			->willReturn(true);﻿
+﻿		$remoteFile = $this->createMock(Folder::class);﻿
+﻿		$remoteFile->method('isShareable')->willReturn(true);﻿
+﻿		$remoteFile->method('getPermissions')->willReturn(\OCP\Constants::PERMISSION_READ ^ \OCP\Constants::PERMISSION_UPDATE);﻿
+﻿		$remoteFile->method('getId')->willReturn(108);﻿
+﻿		$remoteFile->method('getOwner')﻿
+﻿			->willReturn($owner);﻿
+﻿		$remoteFile->method('getStorage')﻿
+﻿			->willReturn($storage);﻿
+﻿		$data[] = [$this->createShare(null, IShare::TYPE_REMOTE, $remoteFile, $user2, $user0, $user0, 1, null, null), null, false];﻿
+﻿		$data[] = [$this->createShare(null, IShare::TYPE_REMOTE, $remoteFile, $user2, $user0, $user0, 3, null, null), null, false];﻿
+﻿		$data[] = [$this->createShare(null, IShare::TYPE_REMOTE, $remoteFile, $user2, $user0, $user0, 31, null, null), 'Cannot increase permissions of ', true];﻿
+﻿
+﻿		return $data;﻿
+﻿	}﻿
+﻿
+﻿	/**﻿
+﻿	 * @dataProvider dataGeneralChecks﻿
+﻿	 *﻿
+﻿	 * @param $share﻿
+﻿	 * @param $exceptionMessage﻿
+﻿	 * @param $exception﻿
+﻿	 */﻿
+﻿	public function testGeneralChecks($share, $exceptionMessage, $exception): void {﻿
+﻿		$thrown = null;﻿
+﻿
+﻿		$this->userManager->method('userExists')->willReturnMap([﻿
+﻿			['user0', true],﻿
+﻿			['user1', true],﻿
+﻿		]);﻿
+﻿
+﻿		$this->groupManager->method('groupExists')->willReturnMap([﻿
+﻿			['group0', true],﻿
+﻿		]);﻿
+﻿
+﻿		$userFolder = $this->createMock(Folder::class);﻿
+﻿		$userFolder->expects($this->any())﻿
+﻿			->method('getId')﻿
+﻿			->willReturn(42);﻿
+﻿		// Id 108 is used in the data to refer to the node of the share.﻿
+﻿		$userFolder->method('getById')﻿
+﻿			->with(108)﻿
+﻿			->willReturn([$share->getNode()]);﻿
+﻿		$userFolder->expects($this->any())﻿
+﻿			->method('getRelativePath')﻿
+﻿			->willReturnArgument(0);﻿
+﻿		$this->rootFolder->method('getUserFolder')->willReturn($userFolder);﻿
+﻿
+﻿
+﻿		try {﻿
+﻿			self::invokePrivate($this->manager, 'generalCreateChecks', [$share]);﻿
+﻿			$thrown = false;﻿
+﻿		} catch (\OCP\Share\Exceptions\GenericShareException $e) {﻿
+﻿			$this->assertEquals($exceptionMessage, $e->getHint());﻿
+﻿			$thrown = true;﻿
+﻿		} catch (\InvalidArgumentException $e) {﻿
+﻿			$this->assertEquals($exceptionMessage, $e->getMessage());﻿
+﻿			$thrown = true;﻿
+﻿		}﻿
+﻿
+﻿		$this->assertSame($exception, $thrown);﻿
+﻿	}﻿
+﻿
+﻿
+﻿	public function testGeneralCheckShareRoot(): void {﻿
+﻿		$this->expectException(\InvalidArgumentException::class);﻿
+﻿		$this->expectExceptionMessage('You cannot share your root folder');﻿
+﻿
+﻿		$thrown = null;﻿
+﻿
+﻿		$this->userManager->method('userExists')->willReturnMap([﻿
+﻿			['user0', true],﻿
+﻿			['user1', true],﻿
+﻿		]);﻿
+﻿
+﻿		$userFolder = $this->createMock(Folder::class);﻿
+﻿		$userFolder->method('isSubNode')->with($userFolder)->willReturn(false);﻿
+﻿		$this->rootFolder->method('getUserFolder')->willReturn($userFolder);﻿
+﻿
+﻿		$share = $this->manager->newShare();﻿
+﻿
+﻿		$share->setShareType(IShare::TYPE_USER)﻿
+﻿			->setSharedWith('user0')﻿
+﻿			->setSharedBy('user1')﻿
+﻿			->setNode($userFolder);﻿
+﻿
+﻿		self::invokePrivate($this->manager, 'generalCreateChecks', [$share]);﻿
+﻿	}﻿
+﻿
+﻿	public function validateExpirationDateInternalProvider() {﻿
+﻿		return [[IShare::TYPE_USER], [IShare::TYPE_REMOTE], [IShare::TYPE_REMOTE_GROUP]];﻿
+﻿	}﻿
+﻿
+﻿	/**﻿
+﻿	 * @dataProvider validateExpirationDateInternalProvider﻿
+﻿	 */﻿
+﻿	public function testValidateExpirationDateInternalInPast($shareType): void {﻿
+﻿		$this->expectException(\OCP\Share\Exceptions\GenericShareException::class);﻿
+﻿		$this->expectExceptionMessage('Expiration date is in the past');﻿
+﻿
+﻿		// Expire date in the past﻿
+﻿		$past = new \DateTime();﻿
+﻿		$past->sub(new \DateInterval('P1D'));﻿
+﻿
+﻿		$share = $this->manager->newShare();﻿
+﻿		$share->setShareType($shareType);﻿
+﻿		$share->setExpirationDate($past);﻿
+﻿
+﻿		self::invokePrivate($this->manager, 'validateExpirationDateInternal', [$share]);﻿
+﻿	}﻿
+﻿
+﻿	/**﻿
+﻿	 * @dataProvider validateExpirationDateInternalProvider﻿
+﻿	 */﻿
+﻿	public function testValidateExpirationDateInternalEnforceButNotSet($shareType): void {﻿
+﻿		$this->expectException(\InvalidArgumentException::class);﻿
+﻿		$this->expectExceptionMessage('Expiration date is enforced');﻿
+﻿
+﻿		$share = $this->manager->newShare();﻿
+﻿		$share->setProviderId('foo')->setId('bar');﻿
+﻿		$share->setShareType($shareType);﻿
+﻿		if ($shareType === IShare::TYPE_USER) {﻿
+﻿			$this->config->method('getAppValue')﻿
+﻿				->willReturnMap([﻿
+﻿					['core', 'shareapi_default_internal_expire_date', 'no', 'yes'],﻿
+﻿					['core', 'shareapi_enforce_internal_expire_date', 'no', 'yes'],﻿
+﻿				]);﻿
+﻿		} else {﻿
+﻿			$this->config->method('getAppValue')﻿
+﻿				->willReturnMap([﻿
+﻿					['core', 'shareapi_default_remote_expire_date', 'no', 'yes'],﻿
+﻿					['core', 'shareapi_enforce_remote_expire_date', 'no', 'yes'],﻿
+﻿				]);﻿
+﻿		}﻿
+﻿
+﻿		self::invokePrivate($this->manager, 'validateExpirationDateInternal', [$share]);﻿
+﻿	}﻿
+﻿
+﻿	/**﻿
+﻿	 * @dataProvider validateExpirationDateInternalProvider﻿
+﻿	 */﻿
+﻿	public function testValidateExpirationDateInternalEnforceButNotEnabledAndNotSet($shareType): void {﻿
+﻿		$share = $this->manager->newShare();﻿
+﻿		$share->setProviderId('foo')->setId('bar');﻿
+﻿		$share->setShareType($shareType);﻿
+﻿
+﻿		if ($shareType === IShare::TYPE_USER) {﻿
+﻿			$this->config->method('getAppValue')﻿
+﻿				->willReturnMap([﻿
+﻿					['core', 'shareapi_enforce_internal_expire_date', 'no', 'yes'],﻿
+﻿				]);﻿
+﻿		} else {﻿
+﻿			$this->config->method('getAppValue')﻿
+﻿				->willReturnMap([﻿
+﻿					['core', 'shareapi_enforce_remote_expire_date', 'no', 'yes'],﻿
+﻿				]);﻿
+﻿		}﻿
+﻿
+﻿		self::invokePrivate($this->manager, 'validateExpirationDateInternal', [$share]);﻿
+﻿
+﻿		$this->assertNull($share->getExpirationDate());﻿
+﻿	}﻿
+﻿
+﻿	/**﻿
+﻿	 * @dataProvider validateExpirationDateInternalProvider﻿
+﻿	 */﻿
+﻿	public function testValidateExpirationDateInternalEnforceButNotSetNewShare($shareType): void {﻿
+﻿		$share = $this->manager->newShare();﻿
+﻿		$share->setShareType($shareType);﻿
+﻿
+﻿		if ($shareType === IShare::TYPE_USER) {﻿
+﻿			$this->config->method('getAppValue')﻿
+﻿				->willReturnMap([﻿
+﻿					['core', 'shareapi_enforce_internal_expire_date', 'no', 'yes'],﻿
+﻿					['core', 'shareapi_internal_expire_after_n_days', '7', '3'],﻿
+﻿					['core', 'shareapi_default_internal_expire_date', 'no', 'yes'],﻿
+﻿					['core', 'internal_defaultExpDays', '3', '3'],﻿
+﻿				]);﻿
+﻿		} else {﻿
+﻿			$this->config->method('getAppValue')﻿
+﻿				->willReturnMap([﻿
+﻿					['core', 'shareapi_enforce_remote_expire_date', 'no', 'yes'],﻿
+﻿					['core', 'shareapi_remote_expire_after_n_days', '7', '3'],﻿
+﻿					['core', 'shareapi_default_remote_expire_date', 'no', 'yes'],﻿
+﻿					['core', 'remote_defaultExpDays', '3', '3'],﻿
+﻿				]);﻿
+﻿		}﻿
+﻿
+﻿		$expected = new \DateTime('now', $this->timezone);﻿
+﻿		$expected->setTime(0, 0, 0);﻿
+﻿		$expected->add(new \DateInterval('P3D'));﻿
+﻿
+﻿		self::invokePrivate($this->manager, 'validateExpirationDateInternal', [$share]);﻿
+﻿
+﻿		$this->assertNotNull($share->getExpirationDate());﻿
+﻿		$this->assertEquals($expected, $share->getExpirationDate());﻿
+﻿	}﻿
+﻿
+﻿	/**﻿
+﻿	 * @dataProvider validateExpirationDateInternalProvider﻿
+﻿	 */﻿
+﻿	public function testValidateExpirationDateInternalEnforceRelaxedDefaultButNotSetNewShare($shareType): void {﻿
+﻿		$share = $this->manager->newShare();﻿
+﻿		$share->setShareType($shareType);﻿
+﻿
+﻿		if ($shareType === IShare::TYPE_USER) {﻿
+﻿			$this->config->method('getAppValue')﻿
+﻿				->willReturnMap([﻿
+﻿					['core', 'shareapi_enforce_internal_expire_date', 'no', 'yes'],﻿
+﻿					['core', 'shareapi_internal_expire_after_n_days', '7', '3'],﻿
+﻿					['core', 'shareapi_default_internal_expire_date', 'no', 'yes'],﻿
+﻿					['core', 'internal_defaultExpDays', '3', '1'],﻿
+﻿				]);﻿
+﻿		} else {﻿
+﻿			$this->config->method('getAppValue')﻿
+﻿				->willReturnMap([﻿
+﻿					['core', 'shareapi_enforce_remote_expire_date', 'no', 'yes'],﻿
+﻿					['core', 'shareapi_remote_expire_after_n_days', '7', '3'],﻿
+﻿					['core', 'shareapi_default_remote_expire_date', 'no', 'yes'],﻿
+﻿					['core', 'remote_defaultExpDays', '3', '1'],﻿
+﻿				]);﻿
+﻿		}﻿
+﻿
+﻿		$expected = new \DateTime('now', $this->timezone);﻿
+﻿		$expected->setTime(0, 0, 0);﻿
+﻿		$expected->add(new \DateInterval('P1D'));﻿
+﻿
+﻿		self::invokePrivate($this->manager, 'validateExpirationDateInternal', [$share]);﻿
+﻿
+﻿		$this->assertNotNull($share->getExpirationDate());﻿
+﻿		$this->assertEquals($expected, $share->getExpirationDate());﻿
+﻿	}﻿
+﻿
+﻿	/**﻿
+﻿	 * @dataProvider validateExpirationDateInternalProvider﻿
+﻿	 */﻿
+﻿	public function testValidateExpirationDateInternalEnforceTooFarIntoFuture($shareType): void {﻿
+﻿		$this->expectException(\OCP\Share\Exceptions\GenericShareException::class);﻿
+﻿		$this->expectExceptionMessage('Cannot set expiration date more than 3 days in the future');﻿
+﻿
+﻿		$future = new \DateTime();﻿
+﻿		$future->add(new \DateInterval('P7D'));﻿
+﻿
+﻿		$share = $this->manager->newShare();﻿
+﻿		$share->setShareType($shareType);﻿
+﻿		$share->setExpirationDate($future);﻿
+﻿
+﻿		if ($shareType === IShare::TYPE_USER) {﻿
+﻿			$this->config->method('getAppValue')﻿
+﻿				->willReturnMap([﻿
+﻿					['core', 'shareapi_enforce_internal_expire_date', 'no', 'yes'],﻿
+﻿					['core', 'shareapi_internal_expire_after_n_days', '7', '3'],﻿
+﻿					['core', 'shareapi_default_internal_expire_date', 'no', 'yes'],﻿
+﻿				]);﻿
+﻿		} else {﻿
+﻿			$this->config->method('getAppValue')﻿
+﻿				->willReturnMap([﻿
+﻿					['core', 'shareapi_enforce_remote_expire_date', 'no', 'yes'],﻿
+﻿					['core', 'shareapi_remote_expire_after_n_days', '7', '3'],﻿
+﻿					['core', 'shareapi_default_remote_expire_date', 'no', 'yes'],﻿
+﻿				]);﻿
+﻿		}﻿
+﻿
+﻿		self::invokePrivate($this->manager, 'validateExpirationDateInternal', [$share]);﻿
+﻿	}﻿
+﻿
+﻿	/**﻿
+﻿	 * @dataProvider validateExpirationDateInternalProvider﻿
+﻿	 */﻿
+﻿	public function testValidateExpirationDateInternalEnforceValid($shareType): void {﻿
+﻿		$future = new \DateTime('now', $this->dateTimeZone->getTimeZone());﻿
+﻿		$future->add(new \DateInterval('P2D'));﻿
+﻿		$future->setTime(1, 2, 3);﻿
+﻿
+﻿		$expected = clone $future;﻿
+﻿		$expected->setTime(0, 0, 0);﻿
+﻿
+﻿		$share = $this->manager->newShare();﻿
+﻿		$share->setShareType($shareType);﻿
+﻿		$share->setExpirationDate($future);﻿
+﻿
+﻿		if ($shareType === IShare::TYPE_USER) {﻿
+﻿			$this->config->method('getAppValue')﻿
+﻿				->willReturnMap([﻿
+﻿					['core', 'shareapi_enforce_internal_expire_date', 'no', 'yes'],﻿
+﻿					['core', 'shareapi_internal_expire_after_n_days', '7', '3'],﻿
+﻿					['core', 'shareapi_default_internal_expire_date', 'no', 'yes'],﻿
+﻿				]);﻿
+﻿		} else {﻿
+﻿			$this->config->method('getAppValue')﻿
+﻿				->willReturnMap([﻿
+﻿					['core', 'shareapi_enforce_remote_expire_date', 'no', 'yes'],﻿
+﻿					['core', 'shareapi_remote_expire_after_n_days', '7', '3'],﻿
+﻿					['core', 'shareapi_default_remote_expire_date', 'no', 'yes'],﻿
+﻿				]);﻿
+﻿		}﻿
+﻿
+﻿		$hookListener = $this->getMockBuilder('Dummy')->setMethods(['listener'])->getMock();﻿
+﻿		\OCP\Util::connectHook('\OC\Share', 'verifyExpirationDate', $hookListener, 'listener');﻿
+﻿		$hookListener->expects($this->once())->method('listener')->with($this->callback(function ($data) use ($future) {﻿
+﻿			return $data['expirationDate'] == $future;﻿
+﻿		}));﻿
+﻿
+﻿		self::invokePrivate($this->manager, 'validateExpirationDateInternal', [$share]);﻿
+﻿
+﻿		$this->assertEquals($expected, $share->getExpirationDate());﻿
+﻿	}﻿
+﻿
+﻿	/**﻿
+﻿	 * @dataProvider validateExpirationDateInternalProvider﻿
+﻿	 */﻿
+﻿	public function testValidateExpirationDateInternalNoDefault($shareType): void {﻿
+﻿		$date = new \DateTime('now', $this->dateTimeZone->getTimeZone());﻿
+﻿		$date->add(new \DateInterval('P5D'));﻿
+﻿		$date->setTime(1, 2, 3);﻿
+﻿
+﻿		$expected = clone $date;﻿
+﻿		$expected->setTime(0, 0, 0);﻿
+﻿
+﻿		$share = $this->manager->newShare();﻿
+﻿		$share->setShareType($shareType);﻿
+﻿		$share->setExpirationDate($date);﻿
+﻿
+﻿		$hookListener = $this->getMockBuilder('Dummy')->setMethods(['listener'])->getMock();﻿
+﻿		\OCP\Util::connectHook('\OC\Share', 'verifyExpirationDate', $hookListener, 'listener');﻿
+﻿		$hookListener->expects($this->once())->method('listener')->with($this->callback(function ($data) use ($expected) {﻿
+﻿			return $data['expirationDate'] == $expected && $data['passwordSet'] === false;﻿
+﻿		}));﻿
+﻿
+﻿		self::invokePrivate($this->manager, 'validateExpirationDateInternal', [$share]);﻿
+﻿
+﻿		$this->assertEquals($expected, $share->getExpirationDate());﻿
+﻿	}﻿
+﻿
+﻿	/**﻿
+﻿	 * @dataProvider validateExpirationDateInternalProvider﻿
+﻿	 */﻿
+﻿	public function testValidateExpirationDateInternalNoDateNoDefault($shareType): void {﻿
+﻿		$hookListener = $this->getMockBuilder('Dummy')->setMethods(['listener'])->getMock();﻿
+﻿		\OCP\Util::connectHook('\OC\Share', 'verifyExpirationDate', $hookListener, 'listener');﻿
+﻿		$hookListener->expects($this->once())->method('listener')->with($this->callback(function ($data) {﻿
+﻿			return $data['expirationDate'] === null && $data['passwordSet'] === true;﻿
+﻿		}));﻿
+﻿
+﻿		$share = $this->manager->newShare();﻿
+﻿		$share->setShareType($shareType);﻿
+﻿		$share->setPassword('password');﻿
+﻿
+﻿		self::invokePrivate($this->manager, 'validateExpirationDateInternal', [$share]);﻿
+﻿
+﻿		$this->assertNull($share->getExpirationDate());﻿
+﻿	}﻿
+﻿
+﻿	/**﻿
+﻿	 * @dataProvider validateExpirationDateInternalProvider﻿
+﻿	 */﻿
+﻿	public function testValidateExpirationDateInternalNoDateDefault($shareType): void {﻿
+﻿		$share = $this->manager->newShare();﻿
+﻿		$share->setShareType($shareType);﻿
+﻿
+﻿		$expected = new \DateTime('now', $this->timezone);﻿
+﻿		$expected->setTime(0, 0);﻿
+﻿		$expected->add(new \DateInterval('P3D'));﻿
+﻿		$expected->setTimezone(new \DateTimeZone(date_default_timezone_get()));﻿
+﻿
+﻿		if ($shareType === IShare::TYPE_USER) {﻿
+﻿			$this->config->method('getAppValue')﻿
+﻿				->willReturnMap([﻿
+﻿					['core', 'shareapi_default_internal_expire_date', 'no', 'yes'],﻿
+﻿					['core', 'shareapi_internal_expire_after_n_days', '7', '3'],﻿
+﻿					['core', 'internal_defaultExpDays', '3', '3'],﻿
+﻿				]);﻿
+﻿		} else {﻿
+﻿			$this->config->method('getAppValue')﻿
+﻿				->willReturnMap([﻿
+﻿					['core', 'shareapi_default_remote_expire_date', 'no', 'yes'],﻿
+﻿					['core', 'shareapi_remote_expire_after_n_days', '7', '3'],﻿
+﻿					['core', 'remote_defaultExpDays', '3', '3'],﻿
+﻿				]);﻿
+﻿		}﻿
+﻿
+﻿		$hookListener = $this->getMockBuilder('Dummy')->setMethods(['listener'])->getMock();﻿
+﻿		\OCP\Util::connectHook('\OC\Share', 'verifyExpirationDate', $hookListener, 'listener');﻿
+﻿		$hookListener->expects($this->once())->method('listener')->with($this->callback(function ($data) use ($expected) {﻿
+﻿			return $data['expirationDate'] == $expected;﻿
+﻿		}));﻿
+﻿
+﻿		self::invokePrivate($this->manager, 'validateExpirationDateInternal', [$share]);﻿
+﻿
+﻿		$this->assertEquals($expected, $share->getExpirationDate());﻿
+﻿	}﻿
+﻿
+﻿	/**﻿
+﻿	 * @dataProvider validateExpirationDateInternalProvider﻿
+﻿	 */﻿
+﻿	public function testValidateExpirationDateInternalDefault($shareType): void {﻿
+﻿		$future = new \DateTime('now', $this->timezone);﻿
+﻿		$future->add(new \DateInterval('P5D'));﻿
+﻿		$future->setTime(1, 2, 3);﻿
+﻿
+﻿		$expected = clone $future;﻿
+﻿		$expected->setTime(0, 0);﻿
+﻿
+﻿		$share = $this->manager->newShare();﻿
+﻿		$share->setShareType($shareType);﻿
+﻿		$share->setExpirationDate($future);﻿
+﻿
+﻿		if ($shareType === IShare::TYPE_USER) {﻿
+﻿			$this->config->method('getAppValue')﻿
+﻿				->willReturnMap([﻿
+﻿					['core', 'shareapi_default_internal_expire_date', 'no', 'yes'],﻿
+﻿					['core', 'shareapi_internal_expire_after_n_days', '7', '3'],﻿
+﻿					['core', 'internal_defaultExpDays', '3', '1'],﻿
+﻿				]);﻿
+﻿		} else {﻿
+﻿			$this->config->method('getAppValue')﻿
+﻿				->willReturnMap([﻿
+﻿					['core', 'shareapi_default_remote_expire_date', 'no', 'yes'],﻿
+﻿					['core', 'shareapi_remote_expire_after_n_days', '7', '3'],﻿
+﻿					['core', 'remote_defaultExpDays', '3', '1'],﻿
+﻿				]);﻿
+﻿		}﻿
+﻿
+﻿		$hookListener = $this->getMockBuilder('Dummy')->setMethods(['listener'])->getMock();﻿
+﻿		\OCP\Util::connectHook('\OC\Share', 'verifyExpirationDate', $hookListener, 'listener');﻿
+﻿		$hookListener->expects($this->once())->method('listener')->with($this->callback(function ($data) use ($expected) {﻿
+﻿			return $data['expirationDate'] == $expected;﻿
+﻿		}));﻿
+﻿
+﻿		self::invokePrivate($this->manager, 'validateExpirationDateInternal', [$share]);﻿
+﻿
+﻿		$this->assertEquals($expected, $share->getExpirationDate());﻿
+﻿	}﻿
+﻿
+﻿	/**﻿
+﻿	 * @dataProvider validateExpirationDateInternalProvider﻿
+﻿	 */﻿
+﻿	public function testValidateExpirationDateInternalHookModification($shareType): void {﻿
+﻿		$nextWeek = new \DateTime('now', $this->timezone);﻿
+﻿		$nextWeek->add(new \DateInterval('P7D'));﻿
+﻿		$nextWeek->setTime(0, 0, 0);﻿
+﻿
+﻿		$save = clone $nextWeek;﻿
+﻿
+﻿		$hookListener = $this->getMockBuilder('Dummy')->setMethods(['listener'])->getMock();﻿
+﻿		\OCP\Util::connectHook('\OC\Share', 'verifyExpirationDate', $hookListener, 'listener');﻿
+﻿		$hookListener->expects($this->once())->method('listener')->willReturnCallback(function ($data) {﻿
+﻿			$data['expirationDate']->sub(new \DateInterval('P2D'));﻿
+﻿		});﻿
+﻿
+﻿		$share = $this->manager->newShare();﻿
+﻿		$share->setShareType($shareType);﻿
+﻿		$share->setExpirationDate($nextWeek);﻿
+﻿
+﻿		self::invokePrivate($this->manager, 'validateExpirationDateInternal', [$share]);﻿
+﻿
+﻿		$save->sub(new \DateInterval('P2D'));﻿
+﻿		$this->assertEquals($save, $share->getExpirationDate());﻿
+﻿	}﻿
+﻿
+﻿	/**﻿
+﻿	 * @dataProvider validateExpirationDateInternalProvider﻿
+﻿	 */﻿
+﻿	public function testValidateExpirationDateInternalHookException($shareType): void {﻿
+﻿		$this->expectException(\Exception::class);﻿
+﻿		$this->expectExceptionMessage('Invalid date!');﻿
+﻿
+﻿		$nextWeek = new \DateTime();﻿
+﻿		$nextWeek->add(new \DateInterval('P7D'));﻿
+﻿		$nextWeek->setTime(0, 0, 0);﻿
+﻿
+﻿		$share = $this->manager->newShare();﻿
+﻿		$share->setShareType($shareType);﻿
+﻿		$share->setExpirationDate($nextWeek);﻿
+﻿
+﻿		$hookListener = $this->getMockBuilder('Dummy')->setMethods(['listener'])->getMock();﻿
+﻿		\OCP\Util::connectHook('\OC\Share', 'verifyExpirationDate', $hookListener, 'listener');﻿
+﻿		$hookListener->expects($this->once())->method('listener')->willReturnCallback(function ($data) {﻿
+﻿			$data['accepted'] = false;﻿
+﻿			$data['message'] = 'Invalid date!';﻿
+﻿		});﻿
+﻿
+﻿		self::invokePrivate($this->manager, 'validateExpirationDateInternal', [$share]);﻿
+﻿	}﻿
+﻿
+﻿	/**﻿
+﻿	 * @dataProvider validateExpirationDateInternalProvider﻿
+﻿	 */﻿
+﻿	public function testValidateExpirationDateInternalExistingShareNoDefault($shareType): void {﻿
+﻿		$share = $this->manager->newShare();﻿
+﻿		$share->setShareType($shareType);﻿
+﻿		$share->setId('42')->setProviderId('foo');﻿
+﻿
+﻿		if ($shareType === IShare::TYPE_USER) {﻿
+﻿			$this->config->method('getAppValue')﻿
+﻿				->willReturnMap([﻿
+﻿					['core', 'shareapi_default_internal_expire_date', 'no', 'yes'],﻿
+﻿					['core', 'shareapi_internal_expire_after_n_days', '7', '6'],﻿
+﻿				]);﻿
+﻿		} else {﻿
+﻿			$this->config->method('getAppValue')﻿
+﻿				->willReturnMap([﻿
+﻿					['core', 'shareapi_default_remote_expire_date', 'no', 'yes'],﻿
+﻿					['core', 'shareapi_remote_expire_after_n_days', '7', '6'],﻿
+﻿				]);﻿
+﻿		}﻿
+﻿
+﻿		self::invokePrivate($this->manager, 'validateExpirationDateInternal', [$share]);﻿
+﻿
+﻿		$this->assertEquals(null, $share->getExpirationDate());﻿
+﻿	}﻿
+﻿
+﻿	public function testValidateExpirationDateInPast(): void {﻿
+﻿		$this->expectException(\OCP\Share\Exceptions\GenericShareException::class);﻿
+﻿		$this->expectExceptionMessage('Expiration date is in the past');﻿
+﻿
+﻿		// Expire date in the past﻿
+﻿		$past = new \DateTime();﻿
+﻿		$past->sub(new \DateInterval('P1D'));﻿
+﻿
+﻿		$share = $this->manager->newShare();﻿
+﻿		$share->setExpirationDate($past);﻿
+﻿
+﻿		self::invokePrivate($this->manager, 'validateExpirationDateLink', [$share]);﻿
+﻿	}﻿
+﻿
+﻿	public function testValidateExpirationDateEnforceButNotSet(): void {﻿
+﻿		$this->expectException(\InvalidArgumentException::class);﻿
+﻿		$this->expectExceptionMessage('Expiration date is enforced');﻿
+﻿
+﻿		$share = $this->manager->newShare();﻿
+﻿		$share->setProviderId('foo')->setId('bar');﻿
+﻿
+﻿		$this->config->method('getAppValue')﻿
+﻿			->willReturnMap([﻿
+﻿				['core', 'shareapi_default_expire_date', 'no', 'yes'],﻿
+﻿				['core', 'shareapi_enforce_expire_date', 'no', 'yes'],﻿
+﻿			]);﻿
+﻿
+﻿		self::invokePrivate($this->manager, 'validateExpirationDateLink', [$share]);﻿
+﻿	}﻿
+﻿
+﻿	public function testValidateExpirationDateEnforceButNotEnabledAndNotSet(): void {﻿
+﻿		$share = $this->manager->newShare();﻿
+﻿		$share->setProviderId('foo')->setId('bar');﻿
+﻿
+﻿		$this->config->method('getAppValue')﻿
+﻿			->willReturnMap([﻿
+﻿				['core', 'shareapi_enforce_expire_date', 'no', 'yes'],﻿
+﻿			]);﻿
+﻿
+﻿		self::invokePrivate($this->manager, 'validateExpirationDateLink', [$share]);﻿
+﻿
+﻿		$this->assertNull($share->getExpirationDate());﻿
+﻿	}﻿
+﻿
+﻿	public function testValidateExpirationDateEnforceButNotSetNewShare(): void {﻿
+﻿		$share = $this->manager->newShare();﻿
+﻿
+﻿		$this->config->method('getAppValue')﻿
+﻿			->willReturnMap([﻿
+﻿				['core', 'shareapi_enforce_expire_date', 'no', 'yes'],﻿
+﻿				['core', 'shareapi_expire_after_n_days', '7', '3'],﻿
+﻿				['core', 'shareapi_default_expire_date', 'no', 'yes'],﻿
+﻿				['core', 'link_defaultExpDays', '3', '3'],﻿
+﻿			]);﻿
+﻿
+﻿		$expected = new \DateTime('now', $this->timezone);﻿
+﻿		$expected->setTime(0, 0, 0);﻿
+﻿		$expected->add(new \DateInterval('P3D'));﻿
+﻿
+﻿		self::invokePrivate($this->manager, 'validateExpirationDateLink', [$share]);﻿
+﻿
+﻿		$this->assertNotNull($share->getExpirationDate());﻿
+﻿		$this->assertEquals($expected, $share->getExpirationDate());﻿
+﻿	}﻿
+﻿
+﻿	public function testValidateExpirationDateEnforceRelaxedDefaultButNotSetNewShare(): void {﻿
+﻿		$share = $this->manager->newShare();﻿
+﻿
+﻿		$this->config->method('getAppValue')﻿
+﻿			->willReturnMap([﻿
+﻿				['core', 'shareapi_enforce_expire_date', 'no', 'yes'],﻿
+﻿				['core', 'shareapi_expire_after_n_days', '7', '3'],﻿
+﻿				['core', 'shareapi_default_expire_date', 'no', 'yes'],﻿
+﻿				['core', 'link_defaultExpDays', '3', '1'],﻿
+﻿			]);﻿
+﻿
+﻿		$expected = new \DateTime('now', $this->timezone);﻿
+﻿		$expected->setTime(0, 0, 0);﻿
+﻿		$expected->add(new \DateInterval('P1D'));﻿
+﻿
+﻿		self::invokePrivate($this->manager, 'validateExpirationDateLink', [$share]);﻿
+﻿
+﻿		$this->assertNotNull($share->getExpirationDate());﻿
+﻿		$this->assertEquals($expected, $share->getExpirationDate());﻿
+﻿	}﻿
+﻿
+﻿	public function testValidateExpirationDateEnforceTooFarIntoFuture(): void {﻿
+﻿		$this->expectException(\OCP\Share\Exceptions\GenericShareException::class);﻿
+﻿		$this->expectExceptionMessage('Cannot set expiration date more than 3 days in the future');﻿
+﻿
+﻿		$future = new \DateTime();﻿
+﻿		$future->add(new \DateInterval('P7D'));﻿
+﻿
+﻿		$share = $this->manager->newShare();﻿
+﻿		$share->setExpirationDate($future);﻿
+﻿
+﻿		$this->config->method('getAppValue')﻿
+﻿			->willReturnMap([﻿
+﻿				['core', 'shareapi_enforce_expire_date', 'no', 'yes'],﻿
+﻿				['core', 'shareapi_expire_after_n_days', '7', '3'],﻿
+﻿				['core', 'shareapi_default_expire_date', 'no', 'yes'],﻿
+﻿			]);﻿
+﻿
+﻿		self::invokePrivate($this->manager, 'validateExpirationDateLink', [$share]);﻿
+﻿	}﻿
+﻿
+﻿	public function testValidateExpirationDateEnforceValid(): void {﻿
+﻿		$future = new \DateTime('now', $this->timezone);﻿
+﻿		$future->add(new \DateInterval('P2D'));﻿
+﻿		$future->setTime(1, 2, 3);﻿
+﻿
+﻿		$expected = clone $future;﻿
+﻿		$expected->setTime(0, 0, 0);﻿
+﻿
+﻿		$share = $this->manager->newShare();﻿
+﻿		$share->setExpirationDate($future);﻿
+﻿
+﻿		$this->config->method('getAppValue')﻿
+﻿			->willReturnMap([﻿
+﻿				['core', 'shareapi_enforce_expire_date', 'no', 'yes'],﻿
+﻿				['core', 'shareapi_expire_after_n_days', '7', '3'],﻿
+﻿				['core', 'shareapi_default_expire_date', 'no', 'yes'],﻿
+﻿			]);﻿
+﻿
+﻿		$hookListener = $this->getMockBuilder('Dummy')->setMethods(['listener'])->getMock();﻿
+﻿		\OCP\Util::connectHook('\OC\Share', 'verifyExpirationDate', $hookListener, 'listener');﻿
+﻿		$hookListener->expects($this->once())->method('listener')->with($this->callback(function ($data) use ($future) {﻿
+﻿			return $data['expirationDate'] == $future;﻿
+﻿		}));﻿
+﻿
+﻿		self::invokePrivate($this->manager, 'validateExpirationDateLink', [$share]);﻿
+﻿
+﻿		$this->assertEquals($expected, $share->getExpirationDate());﻿
+﻿	}﻿
+﻿
+﻿	public function testValidateExpirationDateNoDefault(): void {﻿
+﻿		$date = new \DateTime('now', $this->timezone);﻿
+﻿		$date->add(new \DateInterval('P5D'));﻿
+﻿		$date->setTime(1, 2, 3);﻿
+﻿
+﻿		$expected = clone $date;﻿
+﻿		$expected->setTime(0, 0);﻿
+﻿		$expected->setTimezone(new \DateTimeZone(date_default_timezone_get()));﻿
+﻿
+﻿		$share = $this->manager->newShare();﻿
+﻿		$share->setExpirationDate($date);﻿
+﻿
+﻿		$hookListener = $this->getMockBuilder('Dummy')->setMethods(['listener'])->getMock();﻿
+﻿		\OCP\Util::connectHook('\OC\Share', 'verifyExpirationDate', $hookListener, 'listener');﻿
+﻿		$hookListener->expects($this->once())->method('listener')->with($this->callback(function ($data) use ($expected) {﻿
+﻿			return $data['expirationDate'] == $expected && $data['passwordSet'] === false;﻿
+﻿		}));﻿
+﻿
+﻿		self::invokePrivate($this->manager, 'validateExpirationDateLink', [$share]);﻿
+﻿
+﻿		$this->assertEquals($expected, $share->getExpirationDate());﻿
+﻿	}﻿
+﻿
+﻿	public function testValidateExpirationDateNoDateNoDefault(): void {﻿
+﻿		$hookListener = $this->getMockBuilder('Dummy')->setMethods(['listener'])->getMock();﻿
+﻿		\OCP\Util::connectHook('\OC\Share', 'verifyExpirationDate', $hookListener, 'listener');﻿
+﻿		$hookListener->expects($this->once())->method('listener')->with($this->callback(function ($data) {﻿
+﻿			return $data['expirationDate'] === null && $data['passwordSet'] === true;﻿
+﻿		}));﻿
+﻿
+﻿		$share = $this->manager->newShare();﻿
+﻿		$share->setPassword('password');﻿
+﻿
+﻿		self::invokePrivate($this->manager, 'validateExpirationDateLink', [$share]);﻿
+﻿
+﻿		$this->assertNull($share->getExpirationDate());﻿
+﻿	}﻿
+﻿
+﻿	public function testValidateExpirationDateNoDateDefault(): void {﻿
+﻿		$share = $this->manager->newShare();﻿
+﻿
+﻿		$expected = new \DateTime('now', $this->timezone);﻿
+﻿		$expected->add(new \DateInterval('P3D'));﻿
+﻿		$expected->setTime(0, 0);﻿
+﻿		$expected->setTimezone(new \DateTimeZone(date_default_timezone_get()));﻿
+﻿
+﻿		$this->config->method('getAppValue')﻿
+﻿			->willReturnMap([﻿
+﻿				['core', 'shareapi_default_expire_date', 'no', 'yes'],﻿
+﻿				['core', 'shareapi_expire_after_n_days', '7', '3'],﻿
+﻿				['core', 'link_defaultExpDays', '3', '3'],﻿
+﻿			]);﻿
+﻿
+﻿		$hookListener = $this->getMockBuilder('Dummy')->setMethods(['listener'])->getMock();﻿
+﻿		\OCP\Util::connectHook('\OC\Share', 'verifyExpirationDate', $hookListener, 'listener');﻿
+﻿		$hookListener->expects($this->once())->method('listener')->with($this->callback(function ($data) use ($expected) {﻿
+﻿			return $data['expirationDate'] == $expected;﻿
+﻿		}));﻿
+﻿
+﻿		self::invokePrivate($this->manager, 'validateExpirationDateLink', [$share]);﻿
+﻿
+﻿		$this->assertEquals($expected, $share->getExpirationDate());﻿
+﻿	}﻿
+﻿
+﻿	public function testValidateExpirationDateDefault(): void {﻿
+﻿		$future = new \DateTime('now', $this->timezone);﻿
+﻿		$future->add(new \DateInterval('P5D'));﻿
+﻿		$future->setTime(1, 2, 3);﻿
+﻿
+﻿		$expected = clone $future;﻿
+﻿		$expected->setTime(0, 0);﻿
+﻿		$expected->setTimezone(new \DateTimeZone(date_default_timezone_get()));﻿
+﻿
+﻿		$share = $this->manager->newShare();﻿
+﻿		$share->setExpirationDate($future);﻿
+﻿
+﻿		$this->config->method('getAppValue')﻿
+﻿			->willReturnMap([﻿
+﻿				['core', 'shareapi_default_expire_date', 'no', 'yes'],﻿
+﻿				['core', 'shareapi_expire_after_n_days', '7', '3'],﻿
+﻿				['core', 'link_defaultExpDays', '3', '1'],﻿
+﻿			]);﻿
+﻿
+﻿		$hookListener = $this->getMockBuilder('Dummy')->setMethods(['listener'])->getMock();﻿
+﻿		\OCP\Util::connectHook('\OC\Share', 'verifyExpirationDate', $hookListener, 'listener');﻿
+﻿		$hookListener->expects($this->once())->method('listener')->with($this->callback(function ($data) use ($expected) {﻿
+﻿			return $data['expirationDate'] == $expected;﻿
+﻿		}));﻿
+﻿
+﻿		self::invokePrivate($this->manager, 'validateExpirationDateLink', [$share]);﻿
+﻿
+﻿		$this->assertEquals($expected, $share->getExpirationDate());﻿
+﻿	}﻿
+﻿
+﻿	public function testValidateExpirationNegativeOffsetTimezone(): void {﻿
+﻿		$this->timezone = new \DateTimeZone('Pacific/Tahiti');﻿
+﻿		$future = new \DateTime();﻿
+﻿		$future->add(new \DateInterval('P5D'));﻿
+﻿
+﻿		$expected = clone $future;﻿
+﻿		$expected->setTimezone($this->timezone);﻿
+﻿		$expected->setTime(0, 0);﻿
+﻿		$expected->setTimezone(new \DateTimeZone(date_default_timezone_get()));﻿
+﻿
+﻿		$share = $this->manager->newShare();﻿
+﻿		$share->setExpirationDate($future);﻿
+﻿
+﻿		$this->config->method('getAppValue')﻿
+﻿			->willReturnMap([﻿
+﻿				['core', 'shareapi_default_expire_date', 'no', 'yes'],﻿
+﻿				['core', 'shareapi_expire_after_n_days', '7', '3'],﻿
+﻿				['core', 'link_defaultExpDays', '3', '1'],﻿
+﻿			]);﻿
+﻿
+﻿		$hookListener = $this->getMockBuilder('Dummy')->setMethods(['listener'])->getMock();﻿
+﻿		\OCP\Util::connectHook('\OC\Share', 'verifyExpirationDate', $hookListener, 'listener');﻿
+﻿		$hookListener->expects($this->once())->method('listener')->with($this->callback(function ($data) use ($expected) {﻿
+﻿			return $data['expirationDate'] == $expected;﻿
+﻿		}));﻿
+﻿
+﻿		self::invokePrivate($this->manager, 'validateExpirationDateLink', [$share]);﻿
+﻿
+﻿		$this->assertEquals($expected, $share->getExpirationDate());﻿
+﻿	}﻿
+﻿
+﻿	public function testValidateExpirationDateHookModification(): void {﻿
+﻿		$nextWeek = new \DateTime('now', $this->timezone);﻿
+﻿		$nextWeek->add(new \DateInterval('P7D'));﻿
+﻿
+﻿		$save = clone $nextWeek;﻿
+﻿		$save->setTime(0, 0);﻿
+﻿		$save->sub(new \DateInterval('P2D'));﻿
+﻿		$save->setTimezone(new \DateTimeZone(date_default_timezone_get()));﻿
+﻿
+﻿		$hookListener = $this->getMockBuilder('Dummy')->setMethods(['listener'])->getMock();﻿
+﻿		\OCP\Util::connectHook('\OC\Share', 'verifyExpirationDate', $hookListener, 'listener');﻿
+﻿		$hookListener->expects($this->once())->method('listener')->willReturnCallback(function ($data) {﻿
+﻿			$data['expirationDate']->sub(new \DateInterval('P2D'));﻿
+﻿		});﻿
+﻿
+﻿		$share = $this->manager->newShare();﻿
+﻿		$share->setExpirationDate($nextWeek);﻿
+﻿
+﻿		self::invokePrivate($this->manager, 'validateExpirationDateLink', [$share]);﻿
+﻿
+﻿		$this->assertEquals($save, $share->getExpirationDate());﻿
+﻿	}﻿
+﻿
+﻿	public function testValidateExpirationDateHookException(): void {﻿
+﻿		$this->expectException(\Exception::class);﻿
+﻿		$this->expectExceptionMessage('Invalid date!');﻿
+﻿
+﻿		$nextWeek = new \DateTime();﻿
+﻿		$nextWeek->add(new \DateInterval('P7D'));﻿
+﻿		$nextWeek->setTime(0, 0, 0);﻿
+﻿
+﻿		$share = $this->manager->newShare();﻿
+﻿		$share->setExpirationDate($nextWeek);﻿
+﻿
+﻿		$hookListener = $this->getMockBuilder('Dummy')->setMethods(['listener'])->getMock();﻿
+﻿		\OCP\Util::connectHook('\OC\Share', 'verifyExpirationDate', $hookListener, 'listener');﻿
+﻿		$hookListener->expects($this->once())->method('listener')->willReturnCallback(function ($data) {﻿
+﻿			$data['accepted'] = false;﻿
+﻿			$data['message'] = 'Invalid date!';﻿
+﻿		});﻿
+﻿
+﻿		self::invokePrivate($this->manager, 'validateExpirationDateLink', [$share]);﻿
+﻿	}﻿
+﻿
+﻿	public function testValidateExpirationDateExistingShareNoDefault(): void {﻿
+﻿		$share = $this->manager->newShare();﻿
+﻿
+﻿		$share->setId('42')->setProviderId('foo');﻿
+﻿
+﻿		$this->config->method('getAppValue')﻿
+﻿			->willReturnMap([﻿
+﻿				['core', 'shareapi_default_expire_date', 'no', 'yes'],﻿
+﻿				['core', 'shareapi_expire_after_n_days', '7', '6'],﻿
+﻿			]);﻿
+﻿
+﻿		self::invokePrivate($this->manager, 'validateExpirationDateLink', [$share]);﻿
+﻿
+﻿		$this->assertEquals(null, $share->getExpirationDate());﻿
+﻿	}﻿
+﻿
+﻿	public function testUserCreateChecksShareWithGroupMembersOnlyDifferentGroups(): void {﻿
+﻿		$this->expectException(\Exception::class);﻿
+﻿		$this->expectExceptionMessage('Sharing is only allowed with group members');﻿
+﻿
+﻿		$share = $this->manager->newShare();﻿
+﻿
+﻿		$sharedBy = $this->createMock(IUser::class);﻿
+﻿		$sharedWith = $this->createMock(IUser::class);﻿
+﻿		$share->setSharedBy('sharedBy')->setSharedWith('sharedWith');﻿
+﻿
+﻿		$this->groupManager﻿
+﻿			->method('getUserGroupIds')﻿
+﻿			->willReturnMap(﻿
+﻿				[﻿
+﻿					[$sharedBy, ['group1']],﻿
+﻿					[$sharedWith, ['group2']],﻿
+﻿				]﻿
+﻿			);﻿
+﻿
+﻿		$this->userManager->method('get')->willReturnMap([﻿
+﻿			['sharedBy', $sharedBy],﻿
+﻿			['sharedWith', $sharedWith],﻿
+﻿		]);﻿
+﻿
+﻿		$this->config﻿
+﻿			->method('getAppValue')﻿
+﻿			->willReturnMap([﻿
+﻿				['core', 'shareapi_only_share_with_group_members', 'no', 'yes'],﻿
+﻿				['core', 'shareapi_only_share_with_group_members_exclude_group_list', '', '[]'],﻿
+﻿			]);﻿
+﻿
+﻿		self::invokePrivate($this->manager, 'userCreateChecks', [$share]);﻿
+﻿	}﻿
+﻿
+﻿	public function testUserCreateChecksShareWithGroupMembersOnlySharedGroup(): void {﻿
+﻿		$share = $this->manager->newShare();﻿
+﻿
+﻿		$sharedBy = $this->createMock(IUser::class);﻿
+﻿		$sharedWith = $this->createMock(IUser::class);﻿
+﻿		$share->setSharedBy('sharedBy')->setSharedWith('sharedWith');﻿
+﻿
+﻿		$path = $this->createMock(Node::class);﻿
+﻿		$share->setNode($path);﻿
+﻿
+﻿		$this->groupManager﻿
+﻿			->method('getUserGroupIds')﻿
+﻿			->willReturnMap(﻿
+﻿				[﻿
+﻿					[$sharedBy, ['group1', 'group3']],﻿
+﻿					[$sharedWith, ['group2', 'group3']],﻿
+﻿				]﻿
+﻿			);﻿
+﻿
+﻿		$this->userManager->method('get')->willReturnMap([﻿
+﻿			['sharedBy', $sharedBy],﻿
+﻿			['sharedWith', $sharedWith],﻿
+﻿		]);﻿
+﻿
+﻿		$this->config﻿
+﻿			->method('getAppValue')﻿
+﻿			->willReturnMap([﻿
+﻿				['core', 'shareapi_only_share_with_group_members', 'no', 'yes'],﻿
+﻿				['core', 'shareapi_only_share_with_group_members_exclude_group_list', '', '[]'],﻿
+﻿			]);﻿
+﻿
+﻿		$this->defaultProvider﻿
+﻿			->method('getSharesByPath')﻿
+﻿			->with($path)﻿
+﻿			->willReturn([]);﻿
+﻿
+﻿		self::invokePrivate($this->manager, 'userCreateChecks', [$share]);﻿
+﻿		$this->addToAssertionCount(1);﻿
+﻿	}﻿
+﻿
+﻿
+﻿	public function testUserCreateChecksIdenticalShareExists(): void {﻿
+﻿		$this->expectException(AlreadySharedException::class);﻿
+﻿		$this->expectExceptionMessage('Sharing name.txt failed, because this item is already shared with the account user');﻿
+﻿
+﻿		$share = $this->manager->newShare();﻿
+﻿		$share->setSharedWithDisplayName('user');﻿
+﻿		$share2 = $this->manager->newShare();﻿
+﻿
+﻿		$sharedWith = $this->createMock(IUser::class);﻿
+﻿		$path = $this->createMock(Node::class);﻿
+﻿
+﻿		$share->setSharedWith('sharedWith')->setNode($path)﻿
+﻿			->setProviderId('foo')->setId('bar');﻿
+﻿
+﻿		$share2->setSharedWith('sharedWith')->setNode($path)﻿
+﻿			->setProviderId('foo')->setId('baz');﻿
+﻿
+﻿		$this->defaultProvider﻿
+﻿			->method('getSharesByPath')﻿
+﻿			->with($path)﻿
+﻿			->willReturn([$share2]);﻿
+﻿
+﻿		$path->method('getName')﻿
+﻿			->willReturn('name.txt');﻿
+﻿
+﻿		self::invokePrivate($this->manager, 'userCreateChecks', [$share]);﻿
+﻿	}﻿
+﻿
+﻿
+﻿	public function testUserCreateChecksIdenticalPathSharedViaGroup(): void {﻿
+﻿		$this->expectException(AlreadySharedException::class);﻿
+﻿		$this->expectExceptionMessage('Sharing name2.txt failed, because this item is already shared with the account userName');﻿
+﻿
+﻿		$share = $this->manager->newShare();﻿
+﻿
+﻿		$sharedWith = $this->createMock(IUser::class);﻿
+﻿		$sharedWith->method('getUID')->willReturn('sharedWith');﻿
+﻿
+﻿		$this->userManager->method('get')->with('sharedWith')->willReturn($sharedWith);﻿
+﻿
+﻿		$path = $this->createMock(Node::class);﻿
+﻿
+﻿		$share->setSharedWith('sharedWith')﻿
+﻿			->setNode($path)﻿
+﻿			->setShareOwner('shareOwner')﻿
+﻿			->setSharedWithDisplayName('userName')﻿
+﻿			->setProviderId('foo')﻿
+﻿			->setId('bar');﻿
+﻿
+﻿		$share2 = $this->manager->newShare();﻿
+﻿		$share2->setShareType(IShare::TYPE_GROUP)﻿
+﻿			->setShareOwner('shareOwner2')﻿
+﻿			->setProviderId('foo')﻿
+﻿			->setId('baz')﻿
+﻿			->setSharedWith('group');﻿
+﻿
+﻿		$group = $this->createMock(IGroup::class);﻿
+﻿		$group->method('inGroup')﻿
+﻿			->with($sharedWith)﻿
+﻿			->willReturn(true);﻿
+﻿
+﻿		$this->groupManager->method('get')->with('group')->willReturn($group);﻿
+﻿
+﻿		$this->defaultProvider﻿
+﻿			->method('getSharesByPath')﻿
+﻿			->with($path)﻿
+﻿			->willReturn([$share2]);﻿
+﻿
+﻿		$path->method('getName')﻿
+﻿			->willReturn('name2.txt');﻿
+﻿
+﻿		self::invokePrivate($this->manager, 'userCreateChecks', [$share]);﻿
+﻿	}﻿
+﻿
+﻿	public function testUserCreateChecksIdenticalPathSharedViaDeletedGroup(): void {﻿
+﻿		$share = $this->manager->newShare();﻿
+﻿
+﻿		$sharedWith = $this->createMock(IUser::class);﻿
+﻿		$sharedWith->method('getUID')->willReturn('sharedWith');﻿
+﻿
+﻿		$this->userManager->method('get')->with('sharedWith')->willReturn($sharedWith);﻿
+﻿
+﻿		$path = $this->createMock(Node::class);﻿
+﻿
+﻿		$share->setSharedWith('sharedWith')﻿
+﻿			->setNode($path)﻿
+﻿			->setShareOwner('shareOwner')﻿
+﻿			->setProviderId('foo')﻿
+﻿			->setId('bar');﻿
+﻿
+﻿		$share2 = $this->manager->newShare();﻿
+﻿		$share2->setShareType(IShare::TYPE_GROUP)﻿
+﻿			->setShareOwner('shareOwner2')﻿
+﻿			->setProviderId('foo')﻿
+﻿			->setId('baz')﻿
+﻿			->setSharedWith('group');﻿
+﻿
+﻿		$this->groupManager->method('get')->with('group')->willReturn(null);﻿
+﻿
+﻿		$this->defaultProvider﻿
+﻿			->method('getSharesByPath')﻿
+﻿			->with($path)﻿
+﻿			->willReturn([$share2]);﻿
+﻿
+﻿		$this->assertNull($this->invokePrivate($this->manager, 'userCreateChecks', [$share]));﻿
+﻿	}﻿
+﻿
+﻿	public function testUserCreateChecksIdenticalPathNotSharedWithUser(): void {﻿
+﻿		$share = $this->manager->newShare();﻿
+﻿		$sharedWith = $this->createMock(IUser::class);﻿
+﻿		$path = $this->createMock(Node::class);﻿
+﻿		$share->setSharedWith('sharedWith')﻿
+﻿			->setNode($path)﻿
+﻿			->setShareOwner('shareOwner')﻿
+﻿			->setProviderId('foo')﻿
+﻿			->setId('bar');﻿
+﻿
+﻿		$this->userManager->method('get')->with('sharedWith')->willReturn($sharedWith);﻿
+﻿
+﻿		$share2 = $this->manager->newShare();﻿
+﻿		$share2->setShareType(IShare::TYPE_GROUP)﻿
+﻿			->setShareOwner('shareOwner2')﻿
+﻿			->setProviderId('foo')﻿
+﻿			->setId('baz');﻿
+﻿
+﻿		$group = $this->createMock(IGroup::class);﻿
+﻿		$group->method('inGroup')﻿
+﻿			->with($sharedWith)﻿
+﻿			->willReturn(false);﻿
+﻿
+﻿		$this->groupManager->method('get')->with('group')->willReturn($group);﻿
+﻿
+﻿		$share2->setSharedWith('group');﻿
+﻿
+﻿		$this->defaultProvider﻿
+﻿			->method('getSharesByPath')﻿
+﻿			->with($path)﻿
+﻿			->willReturn([$share2]);﻿
+﻿
+﻿		self::invokePrivate($this->manager, 'userCreateChecks', [$share]);﻿
+﻿		$this->addToAssertionCount(1);﻿
+﻿	}﻿
+﻿
+﻿
+﻿	public function testGroupCreateChecksShareWithGroupMembersGroupSharingNotAllowed(): void {﻿
+﻿		$this->expectException(\Exception::class);﻿
+﻿		$this->expectExceptionMessage('Group sharing is now allowed');﻿
+﻿
+﻿		$share = $this->manager->newShare();﻿
+﻿
+﻿		$this->config﻿
+﻿			->method('getAppValue')﻿
+﻿			->willReturnMap([﻿
+﻿				['core', 'shareapi_allow_group_sharing', 'yes', 'no'],﻿
+﻿			]);﻿
+﻿
+﻿		self::invokePrivate($this->manager, 'groupCreateChecks', [$share]);﻿
+﻿	}﻿
+﻿
+﻿
+﻿	public function testGroupCreateChecksShareWithGroupMembersOnlyNotInGroup(): void {﻿
+﻿		$this->expectException(\Exception::class);﻿
+﻿		$this->expectExceptionMessage('Sharing is only allowed within your own groups');﻿
+﻿
+﻿		$share = $this->manager->newShare();﻿
+﻿
+﻿		$user = $this->createMock(IUser::class);﻿
+﻿		$group = $this->createMock(IGroup::class);﻿
+﻿		$share->setSharedBy('user')->setSharedWith('group');﻿
+﻿
+﻿		$group->method('inGroup')->with($user)->willReturn(false);﻿
+﻿
+﻿		$this->groupManager->method('get')->with('group')->willReturn($group);﻿
+﻿		$this->userManager->method('get')->with('user')->willReturn($user);﻿
+﻿
+﻿		$this->config﻿
+﻿			->method('getAppValue')﻿
+﻿			->willReturnMap([﻿
+﻿				['core', 'shareapi_only_share_with_group_members', 'no', 'yes'],﻿
+﻿				['core', 'shareapi_allow_group_sharing', 'yes', 'yes'],﻿
+﻿				['core', 'shareapi_only_share_with_group_members_exclude_group_list', '', '[]'],﻿
+﻿			]);﻿
+﻿
+﻿		self::invokePrivate($this->manager, 'groupCreateChecks', [$share]);﻿
+﻿	}﻿
+﻿
+﻿
+﻿	public function testGroupCreateChecksShareWithGroupMembersOnlyNullGroup(): void {﻿
+﻿		$this->expectException(\Exception::class);﻿
+﻿		$this->expectExceptionMessage('Sharing is only allowed within your own groups');﻿
+﻿
+﻿		$share = $this->manager->newShare();﻿
+﻿
+﻿		$user = $this->createMock(IUser::class);﻿
+﻿		$share->setSharedBy('user')->setSharedWith('group');﻿
+﻿
+﻿		$this->groupManager->method('get')->with('group')->willReturn(null);﻿
+﻿		$this->userManager->method('get')->with('user')->willReturn($user);﻿
+﻿
+﻿		$this->config﻿
+﻿			->method('getAppValue')﻿
+﻿			->willReturnMap([﻿
+﻿				['core', 'shareapi_only_share_with_group_members', 'no', 'yes'],﻿
+﻿				['core', 'shareapi_allow_group_sharing', 'yes', 'yes'],﻿
+﻿				['core', 'shareapi_only_share_with_group_members_exclude_group_list', '', '[]'],﻿
+﻿			]);﻿
+﻿
+﻿		$this->assertNull($this->invokePrivate($this->manager, 'groupCreateChecks', [$share]));﻿
+﻿	}﻿
+﻿
+﻿	public function testGroupCreateChecksShareWithGroupMembersOnlyInGroup(): void {﻿
+﻿		$share = $this->manager->newShare();﻿
+﻿
+﻿		$user = $this->createMock(IUser::class);﻿
+﻿		$group = $this->createMock(IGroup::class);﻿
+﻿		$share->setSharedBy('user')->setSharedWith('group');﻿
+﻿
+﻿		$this->userManager->method('get')->with('user')->willReturn($user);﻿
+﻿		$this->groupManager->method('get')->with('group')->willReturn($group);﻿
+﻿
+﻿		$group->method('inGroup')->with($user)->willReturn(true);﻿
+﻿
+﻿		$path = $this->createMock(Node::class);﻿
+﻿		$share->setNode($path);﻿
+﻿
+﻿		$this->defaultProvider->method('getSharesByPath')﻿
+﻿			->with($path)﻿
+﻿			->willReturn([]);﻿
+﻿
+﻿		$this->config﻿
+﻿			->method('getAppValue')﻿
+﻿			->willReturnMap([﻿
+﻿				['core', 'shareapi_only_share_with_group_members', 'no', 'yes'],﻿
+﻿				['core', 'shareapi_allow_group_sharing', 'yes', 'yes'],﻿
+﻿				['core', 'shareapi_only_share_with_group_members_exclude_group_list', '', '[]'],﻿
+﻿			]);﻿
+﻿
+﻿		self::invokePrivate($this->manager, 'groupCreateChecks', [$share]);﻿
+﻿		$this->addToAssertionCount(1);﻿
+﻿	}﻿
+﻿
+﻿
+﻿	public function testGroupCreateChecksPathAlreadySharedWithSameGroup(): void {﻿
+﻿		$this->expectException(\Exception::class);﻿
+﻿		$this->expectExceptionMessage('Path is already shared with this group');﻿
+﻿
+﻿		$share = $this->manager->newShare();﻿
+﻿
+﻿		$path = $this->createMock(Node::class);﻿
+﻿		$share->setSharedWith('sharedWith')﻿
+﻿			->setNode($path)﻿
+﻿			->setProviderId('foo')﻿
+﻿			->setId('bar');﻿
+﻿
+﻿		$share2 = $this->manager->newShare();﻿
+﻿		$share2->setSharedWith('sharedWith')﻿
+﻿			->setProviderId('foo')﻿
+﻿			->setId('baz');﻿
+﻿
+﻿		$this->defaultProvider->method('getSharesByPath')﻿
+﻿			->with($path)﻿
+﻿			->willReturn([$share2]);﻿
+﻿
+﻿		$this->config﻿
+﻿			->method('getAppValue')﻿
+﻿			->willReturnMap([﻿
+﻿				['core', 'shareapi_allow_group_sharing', 'yes', 'yes'],﻿
+﻿			]);﻿
+﻿
+﻿		self::invokePrivate($this->manager, 'groupCreateChecks', [$share]);﻿
+﻿	}﻿
+﻿
+﻿	public function testGroupCreateChecksPathAlreadySharedWithDifferentGroup(): void {﻿
+﻿		$share = $this->manager->newShare();﻿
+﻿
+﻿		$share->setSharedWith('sharedWith');﻿
+﻿
+﻿		$path = $this->createMock(Node::class);﻿
+﻿		$share->setNode($path);﻿
+﻿
+﻿		$share2 = $this->manager->newShare();﻿
+﻿		$share2->setSharedWith('sharedWith2');﻿
+﻿
+﻿		$this->defaultProvider->method('getSharesByPath')﻿
+﻿			->with($path)﻿
+﻿			->willReturn([$share2]);﻿
+﻿
+﻿		$this->config﻿
+﻿			->method('getAppValue')﻿
+﻿			->willReturnMap([﻿
+﻿				['core', 'shareapi_allow_group_sharing', 'yes', 'yes'],﻿
+﻿			]);﻿
+﻿
+﻿		self::invokePrivate($this->manager, 'groupCreateChecks', [$share]);﻿
+﻿		$this->addToAssertionCount(1);﻿
+﻿	}﻿
+﻿
+﻿
+﻿	public function testLinkCreateChecksNoLinkSharesAllowed(): void {﻿
+﻿		$this->expectException(\Exception::class);﻿
+﻿		$this->expectExceptionMessage('Link sharing is not allowed');﻿
+﻿
+﻿		$share = $this->manager->newShare();﻿
+﻿
+﻿		$this->config﻿
+﻿			->method('getAppValue')﻿
+﻿			->willReturnMap([﻿
+﻿				['core', 'shareapi_allow_links', 'yes', 'no'],﻿
+﻿			]);﻿
+﻿
+﻿		self::invokePrivate($this->manager, 'linkCreateChecks', [$share]);﻿
+﻿	}﻿
+﻿
+﻿
+﻿	public function testFileLinkCreateChecksNoPublicUpload(): void {﻿
+﻿		$share = $this->manager->newShare();﻿
+﻿
+﻿		$share->setPermissions(\OCP\Constants::PERMISSION_CREATE | \OCP\Constants::PERMISSION_UPDATE);﻿
+﻿		$share->setNodeType('file');﻿
+﻿
+﻿		$this->config﻿
+﻿			->method('getAppValue')﻿
+﻿			->willReturnMap([﻿
+﻿				['core', 'shareapi_allow_links', 'yes', 'yes'],﻿
+﻿				['core', 'shareapi_allow_public_upload', 'yes', 'no']﻿
+﻿			]);﻿
+﻿
+﻿		self::invokePrivate($this->manager, 'linkCreateChecks', [$share]);﻿
+﻿		$this->addToAssertionCount(1);﻿
+﻿	}﻿
+﻿
+﻿	public function testFolderLinkCreateChecksNoPublicUpload(): void {﻿
+﻿		$this->expectException(\Exception::class);﻿
+﻿		$this->expectExceptionMessage('Public upload is not allowed');﻿
+﻿
+﻿		$share = $this->manager->newShare();﻿
+﻿
+﻿		$share->setPermissions(\OCP\Constants::PERMISSION_CREATE | \OCP\Constants::PERMISSION_UPDATE);﻿
+﻿		$share->setNodeType('folder');﻿
+﻿
+﻿		$this->config﻿
+﻿			->method('getAppValue')﻿
+﻿			->willReturnMap([﻿
+﻿				['core', 'shareapi_allow_links', 'yes', 'yes'],﻿
+﻿				['core', 'shareapi_allow_public_upload', 'yes', 'no']﻿
+﻿			]);﻿
+﻿
+﻿		self::invokePrivate($this->manager, 'linkCreateChecks', [$share]);﻿
+﻿	}﻿
+﻿
+﻿	public function testLinkCreateChecksPublicUpload(): void {﻿
+﻿		$share = $this->manager->newShare();﻿
+﻿
+﻿		$share->setPermissions(\OCP\Constants::PERMISSION_CREATE | \OCP\Constants::PERMISSION_UPDATE);﻿
+﻿		$share->setSharedWith('sharedWith');﻿
+﻿		$folder = $this->createMock(\OC\Files\Node\Folder::class);﻿
+﻿		$share->setNode($folder);﻿
+﻿
+﻿		$this->config﻿
+﻿			->method('getAppValue')﻿
+﻿			->willReturnMap([﻿
+﻿				['core', 'shareapi_allow_links', 'yes', 'yes'],﻿
+﻿				['core', 'shareapi_allow_public_upload', 'yes', 'yes']﻿
+﻿			]);﻿
+﻿
+﻿		self::invokePrivate($this->manager, 'linkCreateChecks', [$share]);﻿
+﻿		$this->addToAssertionCount(1);﻿
+﻿	}﻿
+﻿
+﻿	public function testLinkCreateChecksReadOnly(): void {﻿
+﻿		$share = $this->manager->newShare();﻿
+﻿
+﻿		$share->setPermissions(\OCP\Constants::PERMISSION_READ);﻿
+﻿		$share->setSharedWith('sharedWith');﻿
+﻿		$folder = $this->createMock(\OC\Files\Node\Folder::class);﻿
+﻿		$share->setNode($folder);﻿
+﻿
+﻿		$this->config﻿
+﻿			->method('getAppValue')﻿
+﻿			->willReturnMap([﻿
+﻿				['core', 'shareapi_allow_links', 'yes', 'yes'],﻿
+﻿				['core', 'shareapi_allow_public_upload', 'yes', 'no']﻿
+﻿			]);﻿
+﻿
+﻿		self::invokePrivate($this->manager, 'linkCreateChecks', [$share]);﻿
+﻿		$this->addToAssertionCount(1);﻿
+﻿	}﻿
+﻿
+﻿
+﻿	public function testPathCreateChecksContainsSharedMount(): void {﻿
+﻿		$this->expectException(\InvalidArgumentException::class);﻿
+﻿		$this->expectExceptionMessage('Path contains files shared with you');﻿
+﻿
+﻿		$path = $this->createMock(Folder::class);﻿
+﻿		$path->method('getPath')->willReturn('path');﻿
+﻿
+﻿		$mount = $this->createMock(IMountPoint::class);﻿
+﻿		$storage = $this->createMock(Storage::class);﻿
+﻿		$mount->method('getStorage')->willReturn($storage);﻿
+﻿		$storage->method('instanceOfStorage')->with(\OCA\Files_Sharing\ISharedStorage::class)->willReturn(true);﻿
+﻿
+﻿		$this->mountManager->method('findIn')->with('path')->willReturn([$mount]);﻿
+﻿
+﻿		self::invokePrivate($this->manager, 'pathCreateChecks', [$path]);﻿
+﻿	}﻿
+﻿
+﻿	public function testPathCreateChecksContainsNoSharedMount(): void {﻿
+﻿		$path = $this->createMock(Folder::class);﻿
+﻿		$path->method('getPath')->willReturn('path');﻿
+﻿
+﻿		$mount = $this->createMock(IMountPoint::class);﻿
+﻿		$storage = $this->createMock(Storage::class);﻿
+﻿		$mount->method('getStorage')->willReturn($storage);﻿
+﻿		$storage->method('instanceOfStorage')->with(\OCA\Files_Sharing\ISharedStorage::class)->willReturn(false);﻿
+﻿
+﻿		$this->mountManager->method('findIn')->with('path')->willReturn([$mount]);﻿
+﻿
+﻿		self::invokePrivate($this->manager, 'pathCreateChecks', [$path]);﻿
+﻿		$this->addToAssertionCount(1);﻿
+﻿	}﻿
+﻿
+﻿	public function testPathCreateChecksContainsNoFolder(): void {﻿
+﻿		$path = $this->createMock(File::class);﻿
+﻿
+﻿		self::invokePrivate($this->manager, 'pathCreateChecks', [$path]);﻿
+﻿		$this->addToAssertionCount(1);﻿
+﻿	}﻿
+﻿
+﻿	public function dataIsSharingDisabledForUser() {﻿
+﻿		$data = [];﻿
+﻿
+﻿		// No exclude groups﻿
+﻿		$data[] = ['no', null, null, [], false];﻿
+﻿
+﻿		// empty exclude / allow list, user no groups﻿
+﻿		$data[] = ['yes', '', json_encode(['']), [], false];﻿
+﻿		$data[] = ['allow', '', json_encode(['']), [], true];﻿
+﻿
+﻿		// empty exclude / allow list, user groups﻿
+﻿		$data[] = ['yes', '', json_encode(['']), ['group1', 'group2'], false];﻿
+﻿		$data[] = ['allow', '', json_encode(['']), ['group1', 'group2'], true];﻿
+﻿
+﻿		// Convert old list to json﻿
+﻿		$data[] = ['yes', 'group1,group2', json_encode(['group1', 'group2']), [], false];﻿
+﻿		$data[] = ['allow', 'group1,group2', json_encode(['group1', 'group2']), [], true];﻿
+﻿
+﻿		// Old list partly groups in common﻿
+﻿		$data[] = ['yes', 'group1,group2', json_encode(['group1', 'group2']), ['group1', 'group3'], false];﻿
+﻿		$data[] = ['allow', 'group1,group2', json_encode(['group1', 'group2']), ['group1', 'group3'], false];﻿
+﻿
+﻿		// Old list only groups in common﻿
+﻿		$data[] = ['yes', 'group1,group2', json_encode(['group1', 'group2']), ['group1'], true];﻿
+﻿		$data[] = ['allow', 'group1,group2', json_encode(['group1', 'group2']), ['group1'], false];﻿
+﻿
+﻿		// New list partly in common﻿
+﻿		$data[] = ['yes', json_encode(['group1', 'group2']), null, ['group1', 'group3'], false];﻿
+﻿		$data[] = ['allow', json_encode(['group1', 'group2']), null, ['group1', 'group3'], false];﻿
+﻿
+﻿		// New list only groups in common﻿
+﻿		$data[] = ['yes', json_encode(['group1', 'group2']), null, ['group2'], true];﻿
+﻿		$data[] = ['allow', json_encode(['group1', 'group2']), null, ['group2'], false];﻿
+﻿
+﻿		return $data;﻿
+﻿	}﻿
+﻿
+﻿	/**﻿
+﻿	 * @dataProvider dataIsSharingDisabledForUser﻿
+﻿	 *﻿
+﻿	 * @param string $excludeGroups﻿
+﻿	 * @param string $groupList﻿
+﻿	 * @param string $setList﻿
+﻿	 * @param string[] $groupIds﻿
+﻿	 * @param bool $expected﻿
+﻿	 */﻿
+﻿	public function testIsSharingDisabledForUser($excludeGroups, $groupList, $setList, $groupIds, $expected): void {﻿
+﻿		$user = $this->createMock(IUser::class);﻿
+﻿
+﻿		$this->config->method('getAppValue')﻿
+﻿			->willReturnMap([﻿
+﻿				['core', 'shareapi_exclude_groups', 'no', $excludeGroups],﻿
+﻿				['core', 'shareapi_exclude_groups_list', '', $groupList],﻿
+﻿			]);﻿
+﻿
+﻿		if ($setList !== null) {﻿
+﻿			$this->config->expects($this->once())﻿
+﻿				->method('setAppValue')﻿
+﻿				->with('core', 'shareapi_exclude_groups_list', $setList);﻿
+﻿		} else {﻿
+﻿			$this->config->expects($this->never())﻿
+﻿				->method('setAppValue');﻿
+﻿		}﻿
+﻿
+﻿		$this->groupManager->method('getUserGroupIds')﻿
+﻿			->with($user)﻿
+﻿			->willReturn($groupIds);﻿
+﻿
+﻿		$this->userManager->method('get')->with('user')->willReturn($user);﻿
+﻿
+﻿		$res = $this->manager->sharingDisabledForUser('user');﻿
+﻿		$this->assertEquals($expected, $res);﻿
+﻿	}﻿
+﻿
+﻿	public function dataCanShare() {﻿
+﻿		$data = [];﻿
+﻿
+﻿		/*﻿
+﻿		 * [expected, sharing enabled, disabled for user]﻿
+﻿		 */﻿
+﻿
+﻿		$data[] = [false, 'no', false];﻿
+﻿		$data[] = [false, 'no', true];﻿
+﻿		$data[] = [true, 'yes', false];﻿
+﻿		$data[] = [false, 'yes', true];﻿
+﻿
+﻿		return $data;﻿
+﻿	}﻿
+﻿
+﻿	/**﻿
+﻿	 * @dataProvider dataCanShare﻿
+﻿	 *﻿
+﻿	 * @param bool $expected﻿
+﻿	 * @param string $sharingEnabled﻿
+﻿	 * @param bool $disabledForUser﻿
+﻿	 */﻿
+﻿	public function testCanShare($expected, $sharingEnabled, $disabledForUser): void {﻿
+﻿		$this->config->method('getAppValue')﻿
+﻿			->willReturnMap([﻿
+﻿				['core', 'shareapi_enabled', 'yes', $sharingEnabled],﻿
+﻿			]);﻿
+﻿
+﻿		$manager = $this->createManagerMock()﻿
+﻿			->setMethods(['sharingDisabledForUser'])﻿
+﻿			->getMock();﻿
+﻿
+﻿		$manager->method('sharingDisabledForUser')﻿
+﻿			->with('user')﻿
+﻿			->willReturn($disabledForUser);﻿
+﻿
+﻿		$share = $this->manager->newShare();﻿
+﻿		$share->setSharedBy('user');﻿
+﻿
+﻿		$exception = false;﻿
+﻿		try {﻿
+﻿			$res = self::invokePrivate($manager, 'canShare', [$share]);﻿
+﻿		} catch (\Exception $e) {﻿
+﻿			$exception = true;﻿
+﻿		}﻿
+﻿
+﻿		$this->assertEquals($expected, !$exception);﻿
+﻿	}﻿
+﻿
+﻿	public function testCreateShareUser(): void {﻿
+﻿		$manager = $this->createManagerMock()﻿
+﻿			->setMethods(['canShare', 'generalCreateChecks', 'userCreateChecks', 'pathCreateChecks'])﻿
+﻿			->getMock();﻿
+﻿
+﻿		$shareOwner = $this->createMock(IUser::class);﻿
+﻿		$shareOwner->method('getUID')->willReturn('shareOwner');﻿
+﻿
+﻿		$storage = $this->createMock(Storage::class);﻿
+﻿		$path = $this->createMock(File::class);﻿
+﻿		$path->method('getOwner')->willReturn($shareOwner);﻿
+﻿		$path->method('getName')->willReturn('target');﻿
+﻿		$path->method('getStorage')->willReturn($storage);﻿
+﻿
+﻿		$share = $this->createShare(﻿
+﻿			null,﻿
+﻿			IShare::TYPE_USER,﻿
+﻿			$path,﻿
+﻿			'sharedWith',﻿
+﻿			'sharedBy',﻿
+﻿			null,﻿
+﻿			\OCP\Constants::PERMISSION_ALL);﻿
+﻿
+﻿		$manager->expects($this->once())﻿
+﻿			->method('canShare')﻿
+﻿			->with($share)﻿
+﻿			->willReturn(true);﻿
+﻿		$manager->expects($this->once())﻿
+﻿			->method('generalCreateChecks')﻿
+﻿			->with($share);﻿
+﻿		;﻿
+﻿		$manager->expects($this->once())﻿
+﻿			->method('userCreateChecks')﻿
+﻿			->with($share);﻿
+﻿		;﻿
+﻿		$manager->expects($this->once())﻿
+﻿			->method('pathCreateChecks')﻿
+﻿			->with($path);﻿
+﻿
+﻿		$this->defaultProvider﻿
+﻿			->expects($this->once())﻿
+﻿			->method('create')﻿
+﻿			->with($share)﻿
+﻿			->willReturnArgument(0);﻿
+﻿
+﻿		$share->expects($this->once())﻿
+﻿			->method('setShareOwner')﻿
+﻿			->with('shareOwner');﻿
+﻿		$share->expects($this->once())﻿
+﻿			->method('setTarget')﻿
+﻿			->with('/target');﻿
+﻿
+﻿		$manager->createShare($share);﻿
+﻿	}﻿
+﻿
+﻿	public function testCreateShareGroup(): void {﻿
+﻿		$manager = $this->createManagerMock()﻿
+﻿			->setMethods(['canShare', 'generalCreateChecks', 'groupCreateChecks', 'pathCreateChecks'])﻿
+﻿			->getMock();﻿
+﻿
+﻿		$shareOwner = $this->createMock(IUser::class);﻿
+﻿		$shareOwner->method('getUID')->willReturn('shareOwner');﻿
+﻿
+﻿		$storage = $this->createMock(Storage::class);﻿
+﻿		$path = $this->createMock(File::class);﻿
+﻿		$path->method('getOwner')->willReturn($shareOwner);﻿
+﻿		$path->method('getName')->willReturn('target');﻿
+﻿		$path->method('getStorage')->willReturn($storage);﻿
+﻿
+﻿		$share = $this->createShare(﻿
+﻿			null,﻿
+﻿			IShare::TYPE_GROUP,﻿
+﻿			$path,﻿
+﻿			'sharedWith',﻿
+﻿			'sharedBy',﻿
+﻿			null,﻿
+﻿			\OCP\Constants::PERMISSION_ALL);﻿
+﻿
+﻿		$manager->expects($this->once())﻿
+﻿			->method('canShare')﻿
+﻿			->with($share)﻿
+﻿			->willReturn(true);﻿
+﻿		$manager->expects($this->once())﻿
+﻿			->method('generalCreateChecks')﻿
+﻿			->with($share);﻿
+﻿		;﻿
+﻿		$manager->expects($this->once())﻿
+﻿			->method('groupCreateChecks')﻿
+﻿			->with($share);﻿
+﻿		;﻿
+﻿		$manager->expects($this->once())﻿
+﻿			->method('pathCreateChecks')﻿
+﻿			->with($path);﻿
+﻿
+﻿		$this->defaultProvider﻿
+﻿			->expects($this->once())﻿
+﻿			->method('create')﻿
+﻿			->with($share)﻿
+﻿			->willReturnArgument(0);﻿
+﻿
+﻿		$share->expects($this->once())﻿
+﻿			->method('setShareOwner')﻿
+﻿			->with('shareOwner');﻿
+﻿		$share->expects($this->once())﻿
+﻿			->method('setTarget')﻿
+﻿			->with('/target');﻿
+﻿
+﻿		$manager->createShare($share);﻿
+﻿	}﻿
+﻿
+﻿	public function testCreateShareLink(): void {﻿
+﻿		$manager = $this->createManagerMock()﻿
+﻿			->setMethods([﻿
+﻿				'canShare',﻿
+﻿				'generalCreateChecks',﻿
+﻿				'linkCreateChecks',﻿
+﻿				'pathCreateChecks',﻿
+﻿				'validateExpirationDateLink',﻿
+﻿				'verifyPassword',﻿
+﻿				'setLinkParent',﻿
+﻿			])﻿
+﻿			->getMock();﻿
+﻿
+﻿		$shareOwner = $this->createMock(IUser::class);﻿
+﻿		$shareOwner->method('getUID')->willReturn('shareOwner');﻿
+﻿
+﻿		$storage = $this->createMock(Storage::class);﻿
+﻿		$path = $this->createMock(File::class);﻿
+﻿		$path->method('getOwner')->willReturn($shareOwner);﻿
+﻿		$path->method('getName')->willReturn('target');﻿
+﻿		$path->method('getId')->willReturn(1);﻿
+﻿		$path->method('getStorage')->willReturn($storage);﻿
+﻿
+﻿		$date = new \DateTime();﻿
+﻿
+﻿		$share = $this->manager->newShare();﻿
+﻿		$share->setShareType(IShare::TYPE_LINK)﻿
+﻿			->setNode($path)﻿
+﻿			->setSharedBy('sharedBy')﻿
+﻿			->setPermissions(\OCP\Constants::PERMISSION_ALL)﻿
+﻿			->setExpirationDate($date)﻿
+﻿			->setPassword('password');﻿
+﻿
+﻿		$manager->expects($this->once())﻿
+﻿			->method('canShare')﻿
+﻿			->with($share)﻿
+﻿			->willReturn(true);﻿
+﻿		$manager->expects($this->once())﻿
+﻿			->method('generalCreateChecks')﻿
+﻿			->with($share);﻿
+﻿		;﻿
+﻿		$manager->expects($this->once())﻿
+﻿			->method('linkCreateChecks')﻿
+﻿			->with($share);﻿
+﻿		;﻿
+﻿		$manager->expects($this->once())﻿
+﻿			->method('pathCreateChecks')﻿
+﻿			->with($path);﻿
+﻿		$manager->expects($this->once())﻿
+﻿			->method('validateExpirationDateLink')﻿
+﻿			->with($share)﻿
+﻿			->willReturn($share);﻿
+﻿		$manager->expects($this->once())﻿
+﻿			->method('verifyPassword')﻿
+﻿			->with('password');﻿
+﻿		$manager->expects($this->once())﻿
+﻿			->method('setLinkParent')﻿
+﻿			->with($share);﻿
+﻿
+﻿		$this->hasher->expects($this->once())﻿
+﻿			->method('hash')﻿
+﻿			->with('password')﻿
+﻿			->willReturn('hashed');﻿
+﻿
+﻿		$this->secureRandom->method('generate')﻿
+﻿			->willReturn('token');﻿
+﻿
+﻿		$this->defaultProvider﻿
+﻿			->expects($this->once())﻿
+﻿			->method('create')﻿
+﻿			->with($share)﻿
+﻿			->willReturnCallback(function (Share $share) {﻿
+﻿				return $share->setId(42);﻿
+﻿			});﻿
+﻿
+﻿		$this->dispatcher->expects($this->exactly(2))﻿
+﻿			->method('dispatchTyped')﻿
+﻿			->withConsecutive(﻿
+﻿				// Pre share﻿
+﻿				[﻿
+﻿					$this->callback(function (BeforeShareCreatedEvent $e) use ($path, $date) {﻿
+﻿						$share = $e->getShare();﻿
+﻿
+﻿						return $share->getShareType() === IShare::TYPE_LINK &&﻿
+﻿							$share->getNode() === $path &&﻿
+﻿							$share->getSharedBy() === 'sharedBy' &&﻿
+﻿							$share->getPermissions() === \OCP\Constants::PERMISSION_ALL &&﻿
+﻿							$share->getExpirationDate() === $date &&﻿
+﻿							$share->getPassword() === 'hashed' &&﻿
+﻿							$share->getToken() === 'token';﻿
+﻿					})﻿
+﻿				],﻿
+﻿				// Post share﻿
+﻿				[﻿
+﻿					$this->callback(function (ShareCreatedEvent $e) use ($path, $date) {﻿
+﻿						$share = $e->getShare();﻿
+﻿
+﻿						return $share->getShareType() === IShare::TYPE_LINK &&﻿
+﻿							$share->getNode() === $path &&﻿
+﻿							$share->getSharedBy() === 'sharedBy' &&﻿
+﻿							$share->getPermissions() === \OCP\Constants::PERMISSION_ALL &&﻿
+﻿							$share->getExpirationDate() === $date &&﻿
+﻿							$share->getPassword() === 'hashed' &&﻿
+﻿							$share->getToken() === 'token' &&﻿
+﻿							$share->getId() === '42' &&﻿
+﻿							$share->getTarget() === '/target';﻿
+﻿					})﻿
+﻿				]﻿
+﻿			);﻿
+﻿
+﻿		/** @var IShare $share */﻿
+﻿		$share = $manager->createShare($share);﻿
+﻿
+﻿		$this->assertSame('shareOwner', $share->getShareOwner());﻿
+﻿		$this->assertEquals('/target', $share->getTarget());﻿
+﻿		$this->assertSame($date, $share->getExpirationDate());﻿
+﻿		$this->assertEquals('token', $share->getToken());﻿
+﻿		$this->assertEquals('hashed', $share->getPassword());﻿
+﻿	}﻿
+﻿
+﻿	public function testCreateShareMail(): void {﻿
+﻿		$manager = $this->createManagerMock()﻿
+﻿			->setMethods([﻿
+﻿				'canShare',﻿
+﻿				'generalCreateChecks',﻿
+﻿				'linkCreateChecks',﻿
+﻿				'pathCreateChecks',﻿
+﻿				'validateExpirationDateLink',﻿
+﻿				'verifyPassword',﻿
+﻿				'setLinkParent',﻿
+﻿			])﻿
+﻿			->getMock();﻿
+﻿
+﻿		$shareOwner = $this->createMock(IUser::class);﻿
+﻿		$shareOwner->method('getUID')->willReturn('shareOwner');﻿
+﻿
+﻿		$storage = $this->createMock(Storage::class);﻿
+﻿		$path = $this->createMock(File::class);﻿
+﻿		$path->method('getOwner')->willReturn($shareOwner);﻿
+﻿		$path->method('getName')->willReturn('target');﻿
+﻿		$path->method('getId')->willReturn(1);﻿
+﻿		$path->method('getStorage')->willReturn($storage);﻿
+﻿
+﻿		$share = $this->manager->newShare();﻿
+﻿		$share->setShareType(IShare::TYPE_EMAIL)﻿
+﻿			->setNode($path)﻿
+﻿			->setSharedBy('sharedBy')﻿
+﻿			->setPermissions(\OCP\Constants::PERMISSION_ALL);﻿
+﻿
+﻿		$manager->expects($this->once())﻿
+﻿			->method('canShare')﻿
+﻿			->with($share)﻿
+﻿			->willReturn(true);﻿
+﻿		$manager->expects($this->once())﻿
+﻿			->method('generalCreateChecks')﻿
+﻿			->with($share);﻿
+﻿
+﻿		$manager->expects($this->once())﻿
+﻿			->method('linkCreateChecks');﻿
+﻿		$manager->expects($this->once())﻿
+﻿			->method('pathCreateChecks')﻿
+﻿			->with($path);﻿
+﻿		$manager->expects($this->once())﻿
+﻿			->method('validateExpirationDateLink')﻿
+﻿			->with($share)﻿
+﻿			->willReturn($share);﻿
+﻿		$manager->expects($this->once())﻿
+﻿			->method('verifyPassword');﻿
+﻿		$manager->expects($this->once())﻿
+﻿			->method('setLinkParent');﻿
+﻿
+﻿		$this->secureRandom->method('generate')﻿
+﻿			->willReturn('token');﻿
+﻿
+﻿		$this->defaultProvider﻿
+﻿			->expects($this->once())﻿
+﻿			->method('create')﻿
+﻿			->with($share)﻿
+﻿			->willReturnCallback(function (Share $share) {﻿
+﻿				return $share->setId(42);﻿
+﻿			});﻿
+﻿
+﻿		$this->dispatcher->expects($this->exactly(2))﻿
+﻿			->method('dispatchTyped')﻿
+﻿			->withConsecutive(﻿
+﻿				[﻿
+﻿					$this->callback(function (BeforeShareCreatedEvent $e) use ($path) {﻿
+﻿						$share = $e->getShare();﻿
+﻿
+﻿						return $share->getShareType() === IShare::TYPE_EMAIL &&﻿
+﻿							$share->getNode() === $path &&﻿
+﻿							$share->getSharedBy() === 'sharedBy' &&﻿
+﻿							$share->getPermissions() === \OCP\Constants::PERMISSION_ALL &&﻿
+﻿							$share->getExpirationDate() === null &&﻿
+﻿							$share->getPassword() === null &&﻿
+﻿							$share->getToken() === 'token';﻿
+﻿					})﻿
+﻿				],﻿
+﻿				[﻿
+﻿					$this->callback(function (ShareCreatedEvent $e) use ($path) {﻿
+﻿						$share = $e->getShare();﻿
+﻿
+﻿						return $share->getShareType() === IShare::TYPE_EMAIL &&﻿
+﻿							$share->getNode() === $path &&﻿
+﻿							$share->getSharedBy() === 'sharedBy' &&﻿
+﻿							$share->getPermissions() === \OCP\Constants::PERMISSION_ALL &&﻿
+﻿							$share->getExpirationDate() === null &&﻿
+﻿							$share->getPassword() === null &&﻿
+﻿							$share->getToken() === 'token' &&﻿
+﻿							$share->getId() === '42' &&﻿
+﻿							$share->getTarget() === '/target';﻿
+﻿					})﻿
+﻿				],﻿
+﻿			);﻿
+﻿
+﻿		/** @var IShare $share */﻿
+﻿		$share = $manager->createShare($share);﻿
+﻿
+﻿		$this->assertSame('shareOwner', $share->getShareOwner());﻿
+﻿		$this->assertEquals('/target', $share->getTarget());﻿
+﻿		$this->assertEquals('token', $share->getToken());﻿
+﻿	}﻿
+﻿
+﻿
+﻿	public function testCreateShareHookError(): void {﻿
+﻿		$this->expectException(\Exception::class);﻿
+﻿		$this->expectExceptionMessage('I won\'t let you share');﻿
+﻿
+﻿		$manager = $this->createManagerMock()﻿
+﻿			->setMethods([﻿
+﻿				'canShare',﻿
+﻿				'generalCreateChecks',﻿
+﻿				'userCreateChecks',﻿
+﻿				'pathCreateChecks',﻿
+﻿			])﻿
+﻿			->getMock();﻿
+﻿
+﻿		$shareOwner = $this->createMock(IUser::class);﻿
+﻿		$shareOwner->method('getUID')->willReturn('shareOwner');﻿
+﻿
+﻿		$storage = $this->createMock(Storage::class);﻿
+﻿		$path = $this->createMock(File::class);﻿
+﻿		$path->method('getOwner')->willReturn($shareOwner);﻿
+﻿		$path->method('getName')->willReturn('target');﻿
+﻿		$path->method('getStorage')->willReturn($storage);﻿
+﻿
+﻿		$share = $this->createShare(﻿
+﻿			null,﻿
+﻿			IShare::TYPE_USER,﻿
+﻿			$path,﻿
+﻿			'sharedWith',﻿
+﻿			'sharedBy',﻿
+﻿			null,﻿
+﻿			\OCP\Constants::PERMISSION_ALL);﻿
+﻿
+﻿		$manager->expects($this->once())﻿
+﻿			->method('canShare')﻿
+﻿			->with($share)﻿
+﻿			->willReturn(true);﻿
+﻿		$manager->expects($this->once())﻿
+﻿			->method('generalCreateChecks')﻿
+﻿			->with($share);﻿
+﻿		;﻿
+﻿		$manager->expects($this->once())﻿
+﻿			->method('userCreateChecks')﻿
+﻿			->with($share);﻿
+﻿		;﻿
+﻿		$manager->expects($this->once())﻿
+﻿			->method('pathCreateChecks')﻿
+﻿			->with($path);﻿
+﻿
+﻿		$share->expects($this->once())﻿
+﻿			->method('setShareOwner')﻿
+﻿			->with('shareOwner');﻿
+﻿		$share->expects($this->once())﻿
+﻿			->method('setTarget')﻿
+﻿			->with('/target');﻿
+﻿
+﻿		// Pre share﻿
+﻿		$this->dispatcher->expects($this->once())﻿
+﻿			->method('dispatchTyped')﻿
+﻿			->with(﻿
+﻿				$this->isInstanceOf(BeforeShareCreatedEvent::class)﻿
+﻿			)->willReturnCallback(function (BeforeShareCreatedEvent $e) {﻿
+﻿				$e->setError('I won\'t let you share!');﻿
+﻿				$e->stopPropagation();﻿
+﻿			}﻿
+﻿			);﻿
+﻿
+﻿		$manager->createShare($share);﻿
+﻿	}﻿
+﻿
+﻿	public function testCreateShareOfIncomingFederatedShare(): void {﻿
+﻿		$manager = $this->createManagerMock()﻿
+﻿			->setMethods(['canShare', 'generalCreateChecks', 'userCreateChecks', 'pathCreateChecks'])﻿
+﻿			->getMock();﻿
+﻿
+﻿		$shareOwner = $this->createMock(IUser::class);﻿
+﻿		$shareOwner->method('getUID')->willReturn('shareOwner');﻿
+﻿
+﻿		$storage = $this->createMock(Storage::class);﻿
+﻿		$storage->method('instanceOfStorage')﻿
+﻿			->with(\OCA\Files_Sharing\External\Storage::class)﻿
+﻿			->willReturn(true);﻿
+﻿
+﻿		$storage2 = $this->createMock(Storage::class);﻿
+﻿		$storage2->method('instanceOfStorage')﻿
+﻿			->with(\OCA\Files_Sharing\External\Storage::class)﻿
+﻿			->willReturn(false);﻿
+﻿
+﻿		$path = $this->createMock(File::class);﻿
+﻿		$path->expects($this->never())->method('getOwner');﻿
+﻿		$path->method('getName')->willReturn('target');﻿
+﻿		$path->method('getStorage')->willReturn($storage);﻿
+﻿
+﻿		$parent = $this->createMock(Folder::class);﻿
+﻿		$parent->method('getStorage')->willReturn($storage);﻿
+﻿
+﻿		$parentParent = $this->createMock(Folder::class);﻿
+﻿		$parentParent->method('getStorage')->willReturn($storage2);﻿
+﻿		$parentParent->method('getOwner')->willReturn($shareOwner);﻿
+﻿
+﻿		$path->method('getParent')->willReturn($parent);﻿
+﻿		$parent->method('getParent')->willReturn($parentParent);﻿
+﻿
+﻿		$share = $this->createShare(﻿
+﻿			null,﻿
+﻿			IShare::TYPE_USER,﻿
+﻿			$path,﻿
+﻿			'sharedWith',﻿
+﻿			'sharedBy',﻿
+﻿			null,﻿
+﻿			\OCP\Constants::PERMISSION_ALL);﻿
+﻿
+﻿		$manager->expects($this->once())﻿
+﻿			->method('canShare')﻿
+﻿			->with($share)﻿
+﻿			->willReturn(true);﻿
+﻿		$manager->expects($this->once())﻿
+﻿			->method('generalCreateChecks')﻿
+﻿			->with($share);﻿
+﻿		;﻿
+﻿		$manager->expects($this->once())﻿
+﻿			->method('userCreateChecks')﻿
+﻿			->with($share);﻿
+﻿		;﻿
+﻿		$manager->expects($this->once())﻿
+﻿			->method('pathCreateChecks')﻿
+﻿			->with($path);﻿
+﻿
+﻿		$this->defaultProvider﻿
+﻿			->expects($this->once())﻿
+﻿			->method('create')﻿
+﻿			->with($share)﻿
+﻿			->willReturnArgument(0);﻿
+﻿
+﻿		$share->expects($this->once())﻿
+﻿			->method('setShareOwner')﻿
+﻿			->with('shareOwner');﻿
+﻿		$share->expects($this->once())﻿
+﻿			->method('setTarget')﻿
+﻿			->with('/target');﻿
+﻿
+﻿		$manager->createShare($share);﻿
+﻿	}﻿
+﻿
+﻿	public function testGetSharesBy(): void {﻿
+﻿		$share = $this->manager->newShare();﻿
+﻿
+﻿		$node = $this->createMock(Folder::class);﻿
+﻿
+﻿		$this->defaultProvider->expects($this->once())﻿
+﻿			->method('getSharesBy')﻿
+﻿			->with(﻿
+﻿				$this->equalTo('user'),﻿
+﻿				$this->equalTo(IShare::TYPE_USER),﻿
+﻿				$this->equalTo($node),﻿
+﻿				$this->equalTo(true),﻿
+﻿				$this->equalTo(1),﻿
+﻿				$this->equalTo(1)﻿
+﻿			)->willReturn([$share]);﻿
+﻿
+﻿		$shares = $this->manager->getSharesBy('user', IShare::TYPE_USER, $node, true, 1, 1);﻿
+﻿
+﻿		$this->assertCount(1, $shares);﻿
+﻿		$this->assertSame($share, $shares[0]);﻿
+﻿	}﻿
+﻿
+﻿	/**﻿
+﻿	 * Test to ensure we correctly remove expired link shares﻿
+﻿	 *﻿
+﻿	 * We have 8 Shares and we want the 3 first valid shares.﻿
+﻿	 * share 3-6 and 8 are expired. Thus at the end of this test we should﻿
+﻿	 * have received share 1,2 and 7. And from the manager. Share 3-6 should be﻿
+﻿	 * deleted (as they are evaluated). but share 8 should still be there.﻿
+﻿	 */﻿
+﻿	public function testGetSharesByExpiredLinkShares(): void {﻿
+﻿		$manager = $this->createManagerMock()﻿
+﻿			->setMethods(['deleteShare'])﻿
+﻿			->getMock();﻿
+﻿
+﻿		/** @var \OCP\Share\IShare[] $shares */﻿
+﻿		$shares = [];﻿
+﻿
+﻿		/*﻿
+﻿		 * This results in an array of 8 IShare elements﻿
+﻿		 */﻿
+﻿		for ($i = 0; $i < 8; $i++) {﻿
+﻿			$share = $this->manager->newShare();﻿
+﻿			$share->setId($i);﻿
+﻿			$shares[] = $share;﻿
+﻿		}﻿
+﻿
+﻿		$today = new \DateTime();﻿
+﻿		$today->setTime(0, 0, 0);﻿
+﻿
+﻿		/*﻿
+﻿		 * Set the expiration date to today for some shares﻿
+﻿		 */﻿
+﻿		$shares[2]->setExpirationDate($today);﻿
+﻿		$shares[3]->setExpirationDate($today);﻿
+﻿		$shares[4]->setExpirationDate($today);﻿
+﻿		$shares[5]->setExpirationDate($today);﻿
+﻿
+﻿		/** @var \OCP\Share\IShare[] $i */﻿
+﻿		$shares2 = [];﻿
+﻿		for ($i = 0; $i < 8; $i++) {﻿
+﻿			$shares2[] = clone $shares[$i];﻿
+﻿		}﻿
+﻿
+﻿		$node = $this->createMock(File::class);﻿
+﻿
+﻿		/*﻿
+﻿		 * Simulate the getSharesBy call.﻿
+﻿		 */﻿
+﻿		$this->defaultProvider﻿
+﻿			->method('getSharesBy')﻿
+﻿			->willReturnCallback(function ($uid, $type, $node, $reshares, $limit, $offset) use (&$shares2) {﻿
+﻿				return array_slice($shares2, $offset, $limit);﻿
+﻿			});﻿
+﻿
+﻿		/*﻿
+﻿		 * Simulate the deleteShare call.﻿
+﻿		 */﻿
+﻿		$manager->method('deleteShare')﻿
+﻿			->willReturnCallback(function ($share) use (&$shares2) {﻿
+﻿				for ($i = 0; $i < count($shares2); $i++) {﻿
+﻿					if ($shares2[$i]->getId() === $share->getId()) {﻿
+﻿						array_splice($shares2, $i, 1);﻿
+﻿						break;﻿
+﻿					}﻿
+﻿				}﻿
+﻿			});﻿
+﻿
+﻿		$res = $manager->getSharesBy('user', IShare::TYPE_LINK, $node, true, 3, 0);﻿
+﻿
+﻿		$this->assertCount(3, $res);﻿
+﻿		$this->assertEquals($shares[0]->getId(), $res[0]->getId());﻿
+﻿		$this->assertEquals($shares[1]->getId(), $res[1]->getId());﻿
+﻿		$this->assertEquals($shares[6]->getId(), $res[2]->getId());﻿
+﻿
+﻿		$this->assertCount(4, $shares2);﻿
+﻿		$this->assertEquals(0, $shares2[0]->getId());﻿
+﻿		$this->assertEquals(1, $shares2[1]->getId());﻿
+﻿		$this->assertEquals(6, $shares2[2]->getId());﻿
+﻿		$this->assertEquals(7, $shares2[3]->getId());﻿
+﻿		$this->assertSame($today, $shares[3]->getExpirationDate());﻿
+﻿	}﻿
+﻿
+﻿	public function testGetShareByToken(): void {﻿
+﻿		$this->config﻿
+﻿			->expects($this->exactly(2))﻿
+﻿			->method('getAppValue')﻿
+﻿			->willReturnMap([﻿
+﻿				['core', 'shareapi_allow_links', 'yes', 'yes'],﻿
+﻿				['files_sharing', 'hide_disabled_user_shares', 'no', 'no'],﻿
+﻿			]);﻿
+﻿
+﻿		$factory = $this->createMock(IProviderFactory::class);﻿
+﻿
+﻿		$manager = $this->createManager($factory);﻿
+﻿
+﻿		$share = $this->createMock(IShare::class);﻿
+﻿
+﻿		$factory->expects($this->once())﻿
+﻿			->method('getProviderForType')﻿
+﻿			->with(IShare::TYPE_LINK)﻿
+﻿			->willReturn($this->defaultProvider);﻿
+﻿
+﻿		$this->defaultProvider->expects($this->once())﻿
+﻿			->method('getShareByToken')﻿
+﻿			->with('token')﻿
+﻿			->willReturn($share);﻿
+﻿
+﻿		$ret = $manager->getShareByToken('token');﻿
+﻿		$this->assertSame($share, $ret);﻿
+﻿	}﻿
+﻿
+﻿	public function testGetShareByTokenRoom(): void {﻿
+﻿		$this->config﻿
+﻿			->expects($this->exactly(2))﻿
+﻿			->method('getAppValue')﻿
+﻿			->willReturnMap([﻿
+﻿				['core', 'shareapi_allow_links', 'yes', 'no'],﻿
+﻿				['files_sharing', 'hide_disabled_user_shares', 'no', 'no'],﻿
+﻿			]);﻿
+﻿
+﻿		$factory = $this->createMock(IProviderFactory::class);﻿
+﻿
+﻿		$manager = $this->createManager($factory);﻿
+﻿
+﻿		$share = $this->createMock(IShare::class);﻿
+﻿
+﻿		$roomShareProvider = $this->createMock(IShareProvider::class);﻿
+﻿
+﻿		$factory->expects($this->any())﻿
+﻿			->method('getProviderForType')﻿
+﻿			->willReturnCallback(function ($shareType) use ($roomShareProvider) {﻿
+﻿				if ($shareType !== IShare::TYPE_ROOM) {﻿
+﻿					throw new Exception\ProviderException();﻿
+﻿				}﻿
+﻿
+﻿				return $roomShareProvider;﻿
+﻿			});﻿
+﻿
+﻿		$roomShareProvider->expects($this->once())﻿
+﻿			->method('getShareByToken')﻿
+﻿			->with('token')﻿
+﻿			->willReturn($share);﻿
+﻿
+﻿		$ret = $manager->getShareByToken('token');﻿
+﻿		$this->assertSame($share, $ret);﻿
+﻿	}﻿
+﻿
+﻿	public function testGetShareByTokenWithException(): void {﻿
+﻿		$this->config﻿
+﻿			->expects($this->exactly(2))﻿
+﻿			->method('getAppValue')﻿
+﻿			->willReturnMap([﻿
+﻿				['core', 'shareapi_allow_links', 'yes', 'yes'],﻿
+﻿				['files_sharing', 'hide_disabled_user_shares', 'no', 'no'],﻿
+﻿			]);﻿
+﻿
+﻿		$factory = $this->createMock(IProviderFactory::class);﻿
+﻿
+﻿		$manager = $this->createManager($factory);﻿
+﻿
+﻿		$share = $this->createMock(IShare::class);﻿
+﻿
+﻿		$factory->expects($this->exactly(2))﻿
+﻿			->method('getProviderForType')﻿
+﻿			->withConsecutive(﻿
+﻿				[IShare::TYPE_LINK],﻿
+﻿				[IShare::TYPE_REMOTE]﻿
+﻿			)﻿
+﻿			->willReturn($this->defaultProvider);﻿
+﻿
+﻿		$this->defaultProvider->expects($this->exactly(2))﻿
+﻿			->method('getShareByToken')﻿
+﻿			->with('token')﻿
+﻿			->willReturnOnConsecutiveCalls(﻿
+﻿				$this->throwException(new ShareNotFound()),﻿
+﻿				$share﻿
+﻿			);﻿
+﻿
+﻿		$ret = $manager->getShareByToken('token');﻿
+﻿		$this->assertSame($share, $ret);﻿
+﻿	}﻿
+﻿
+﻿
+﻿	public function testGetShareByTokenHideDisabledUser(): void {﻿
+﻿		$this->expectException(\OCP\Share\Exceptions\ShareNotFound::class);﻿
+﻿		$this->expectExceptionMessage('The requested share comes from a disabled user');﻿
+﻿
+﻿		$this->config﻿
+﻿			->expects($this->exactly(2))﻿
+﻿			->method('getAppValue')﻿
+﻿			->willReturnMap([﻿
+﻿				['core', 'shareapi_allow_links', 'yes', 'yes'],﻿
+﻿				['files_sharing', 'hide_disabled_user_shares', 'no', 'yes'],﻿
+﻿			]);﻿
+﻿
+﻿		$this->l->expects($this->once())﻿
+﻿			->method('t')﻿
+﻿			->willReturnArgument(0);﻿
+﻿
+﻿		$manager = $this->createManagerMock()﻿
+﻿			->setMethods(['deleteShare'])﻿
+﻿			->getMock();﻿
+﻿
+﻿		$date = new \DateTime();﻿
+﻿		$date->setTime(0, 0, 0);﻿
+﻿		$date->add(new \DateInterval('P2D'));﻿
+﻿		$share = $this->manager->newShare();﻿
+﻿		$share->setExpirationDate($date);﻿
+﻿		$share->setShareOwner('owner');﻿
+﻿		$share->setSharedBy('sharedBy');﻿
+﻿
+﻿		$sharedBy = $this->createMock(IUser::class);﻿
+﻿		$owner = $this->createMock(IUser::class);﻿
+﻿
+﻿		$this->userManager->method('get')->willReturnMap([﻿
+﻿			['sharedBy', $sharedBy],﻿
+﻿			['owner', $owner],﻿
+﻿		]);﻿
+﻿
+﻿		$owner->expects($this->once())﻿
+﻿			->method('isEnabled')﻿
+﻿			->willReturn(true);﻿
+﻿		$sharedBy->expects($this->once())﻿
+﻿			->method('isEnabled')﻿
+﻿			->willReturn(false);﻿
+﻿
+﻿		$this->defaultProvider->expects($this->once())﻿
+﻿			->method('getShareByToken')﻿
+﻿			->with('expiredToken')﻿
+﻿			->willReturn($share);﻿
+﻿
+﻿		$manager->expects($this->never())﻿
+﻿			->method('deleteShare');﻿
+﻿
+﻿		$manager->getShareByToken('expiredToken');﻿
+﻿	}﻿
+﻿
+﻿
+﻿	public function testGetShareByTokenExpired(): void {﻿
+﻿		$this->expectException(\OCP\Share\Exceptions\ShareNotFound::class);﻿
+﻿		$this->expectExceptionMessage('The requested share does not exist anymore');﻿
+﻿
+﻿		$this->config﻿
+﻿			->expects($this->once())﻿
+﻿			->method('getAppValue')﻿
+﻿			->with('core', 'shareapi_allow_links', 'yes')﻿
+﻿			->willReturn('yes');﻿
+﻿
+﻿		$this->l->expects($this->once())﻿
+﻿			->method('t')﻿
+﻿			->willReturnArgument(0);﻿
+﻿
+﻿		$manager = $this->createManagerMock()﻿
+﻿			->setMethods(['deleteShare'])﻿
+﻿			->getMock();﻿
+﻿
+﻿		$date = new \DateTime();﻿
+﻿		$date->setTime(0, 0, 0);﻿
+﻿		$share = $this->manager->newShare();﻿
+﻿		$share->setExpirationDate($date);﻿
+﻿
+﻿		$this->defaultProvider->expects($this->once())﻿
+﻿			->method('getShareByToken')﻿
+﻿			->with('expiredToken')﻿
+﻿			->willReturn($share);﻿
+﻿
+﻿		$manager->expects($this->once())﻿
+﻿			->method('deleteShare')﻿
+﻿			->with($this->equalTo($share));﻿
+﻿
+﻿		$manager->getShareByToken('expiredToken');﻿
+﻿	}﻿
+﻿
+﻿	public function testGetShareByTokenNotExpired(): void {﻿
+﻿		$this->config﻿
+﻿			->expects($this->exactly(2))﻿
+﻿			->method('getAppValue')﻿
+﻿			->willReturnMap([﻿
+﻿				['core', 'shareapi_allow_links', 'yes', 'yes'],﻿
+﻿				['files_sharing', 'hide_disabled_user_shares', 'no', 'no'],﻿
+﻿			]);﻿
+﻿
+﻿		$date = new \DateTime();﻿
+﻿		$date->setTime(0, 0, 0);﻿
+﻿		$date->add(new \DateInterval('P2D'));﻿
+﻿		$share = $this->manager->newShare();﻿
+﻿		$share->setExpirationDate($date);﻿
+﻿
+﻿		$this->defaultProvider->expects($this->once())﻿
+﻿			->method('getShareByToken')﻿
+﻿			->with('expiredToken')﻿
+﻿			->willReturn($share);﻿
+﻿
+﻿		$res = $this->manager->getShareByToken('expiredToken');﻿
+﻿
+﻿		$this->assertSame($share, $res);﻿
+﻿	}﻿
+﻿
+﻿
+﻿	public function testGetShareByTokenWithPublicLinksDisabled(): void {﻿
+﻿		$this->expectException(\OCP\Share\Exceptions\ShareNotFound::class);﻿
+﻿
+﻿		$this->config﻿
+﻿			->expects($this->once())﻿
+﻿			->method('getAppValue')﻿
+﻿			->with('core', 'shareapi_allow_links', 'yes')﻿
+﻿			->willReturn('no');﻿
+﻿		$this->manager->getShareByToken('validToken');﻿
+﻿	}﻿
+﻿
+﻿	public function testGetShareByTokenPublicUploadDisabled(): void {﻿
+﻿		$this->config﻿
+﻿			->expects($this->exactly(3))﻿
+﻿			->method('getAppValue')﻿
+﻿			->willReturnMap([﻿
+﻿				['core', 'shareapi_allow_links', 'yes', 'yes'],﻿
+﻿				['core', 'shareapi_allow_public_upload', 'yes', 'no'],﻿
+﻿				['files_sharing', 'hide_disabled_user_shares', 'no', 'no'],﻿
+﻿			]);﻿
+﻿
+﻿		$share = $this->manager->newShare();﻿
+﻿		$share->setShareType(IShare::TYPE_LINK)﻿
+﻿			->setPermissions(\OCP\Constants::PERMISSION_READ | \OCP\Constants::PERMISSION_CREATE | \OCP\Constants::PERMISSION_UPDATE);﻿
+﻿		$share->setSharedWith('sharedWith');﻿
+﻿		$folder = $this->createMock(\OC\Files\Node\Folder::class);﻿
+﻿		$share->setNode($folder);﻿
+﻿
+﻿		$this->defaultProvider->expects($this->once())﻿
+﻿			->method('getShareByToken')﻿
+﻿			->willReturn('validToken')﻿
+﻿			->willReturn($share);﻿
+﻿
+﻿		$res = $this->manager->getShareByToken('validToken');﻿
+﻿
+﻿		$this->assertSame(\OCP\Constants::PERMISSION_READ, $res->getPermissions());﻿
+﻿	}﻿
+﻿
+﻿	public function testCheckPasswordNoLinkShare(): void {﻿
+﻿		$share = $this->createMock(IShare::class);﻿
+﻿		$share->method('getShareType')->willReturn(IShare::TYPE_USER);﻿
+﻿		$this->assertFalse($this->manager->checkPassword($share, 'password'));﻿
+﻿	}﻿
+﻿
+﻿	public function testCheckPasswordNoPassword(): void {﻿
+﻿		$share = $this->createMock(IShare::class);﻿
+﻿		$share->method('getShareType')->willReturn(IShare::TYPE_LINK);﻿
+﻿		$this->assertFalse($this->manager->checkPassword($share, 'password'));﻿
+﻿
+﻿		$share->method('getPassword')->willReturn('password');﻿
+﻿		$this->assertFalse($this->manager->checkPassword($share, null));﻿
+﻿	}﻿
+﻿
+﻿	public function testCheckPasswordInvalidPassword(): void {﻿
+﻿		$share = $this->createMock(IShare::class);﻿
+﻿		$share->method('getShareType')->willReturn(IShare::TYPE_LINK);﻿
+﻿		$share->method('getPassword')->willReturn('password');﻿
+﻿
+﻿		$this->hasher->method('verify')->with('invalidpassword', 'password', '')->willReturn(false);﻿
+﻿
+﻿		$this->assertFalse($this->manager->checkPassword($share, 'invalidpassword'));﻿
+﻿	}﻿
+﻿
+﻿	public function testCheckPasswordValidPassword(): void {﻿
+﻿		$share = $this->createMock(IShare::class);﻿
+﻿		$share->method('getShareType')->willReturn(IShare::TYPE_LINK);﻿
+﻿		$share->method('getPassword')->willReturn('passwordHash');﻿
+﻿
+﻿		$this->hasher->method('verify')->with('password', 'passwordHash', '')->willReturn(true);﻿
+﻿
+﻿		$this->assertTrue($this->manager->checkPassword($share, 'password'));﻿
+﻿	}﻿
+﻿
+﻿	public function testCheckPasswordUpdateShare(): void {﻿
+﻿		$share = $this->manager->newShare();﻿
+﻿		$share->setShareType(IShare::TYPE_LINK)﻿
+﻿			->setPassword('passwordHash');﻿
+﻿
+﻿		$this->hasher->method('verify')->with('password', 'passwordHash', '')﻿
+﻿			->willReturnCallback(function ($pass, $hash, &$newHash) {﻿
+﻿				$newHash = 'newHash';﻿
+﻿
+﻿				return true;﻿
+﻿			});﻿
+﻿
+﻿		$this->defaultProvider->expects($this->once())﻿
+﻿			->method('update')﻿
+﻿			->with($this->callback(function (\OCP\Share\IShare $share) {﻿
+﻿				return $share->getPassword() === 'newHash';﻿
+﻿			}));﻿
+﻿
+﻿		$this->assertTrue($this->manager->checkPassword($share, 'password'));﻿
+﻿	}﻿
+﻿
+﻿
+﻿	public function testUpdateShareCantChangeShareType(): void {﻿
+﻿		$this->expectException(\Exception::class);﻿
+﻿		$this->expectExceptionMessage('Cannot change share type');﻿
+﻿
+﻿		$manager = $this->createManagerMock()﻿
+﻿			->setMethods([﻿
+﻿				'canShare',﻿
+﻿				'getShareById'﻿
+﻿			])﻿
+﻿			->getMock();﻿
+﻿
+﻿		$originalShare = $this->manager->newShare();﻿
+﻿		$originalShare->setShareType(IShare::TYPE_GROUP);﻿
+﻿
+﻿		$manager->expects($this->once())->method('canShare')->willReturn(true);﻿
+﻿		$manager->expects($this->once())->method('getShareById')->with('foo:42')->willReturn($originalShare);﻿
+﻿
+﻿		$share = $this->manager->newShare();﻿
+﻿		$attrs = $this->manager->newShare()->newAttributes();﻿
+﻿		$attrs->setAttribute('app1', 'perm1', true);﻿
+﻿		$share->setProviderId('foo')﻿
+﻿			->setId('42')﻿
+﻿			->setShareType(IShare::TYPE_USER);﻿
+﻿
+﻿		$manager->updateShare($share);﻿
+﻿	}﻿
+﻿
+﻿
+﻿	public function testUpdateShareCantChangeRecipientForGroupShare(): void {﻿
+﻿		$this->expectException(\Exception::class);﻿
+﻿		$this->expectExceptionMessage('Can only update recipient on user shares');﻿
+﻿
+﻿		$manager = $this->createManagerMock()﻿
+﻿			->setMethods([﻿
+﻿				'canShare',﻿
+﻿				'getShareById'﻿
+﻿			])﻿
+﻿			->getMock();﻿
+﻿
+﻿		$originalShare = $this->manager->newShare();﻿
+﻿		$originalShare->setShareType(IShare::TYPE_GROUP)﻿
+﻿			->setSharedWith('origGroup');﻿
+﻿
+﻿		$manager->expects($this->once())->method('canShare')->willReturn(true);﻿
+﻿		$manager->expects($this->once())->method('getShareById')->with('foo:42')->willReturn($originalShare);﻿
+﻿
+﻿		$share = $this->manager->newShare();﻿
+﻿		$share->setProviderId('foo')﻿
+﻿			->setId('42')﻿
+﻿			->setShareType(IShare::TYPE_GROUP)﻿
+﻿			->setSharedWith('newGroup');﻿
+﻿
+﻿		$manager->updateShare($share);﻿
+﻿	}﻿
+﻿
+﻿
+﻿	public function testUpdateShareCantShareWithOwner(): void {﻿
+﻿		$this->expectException(\Exception::class);﻿
+﻿		$this->expectExceptionMessage('Cannot share with the share owner');﻿
+﻿
+﻿		$manager = $this->createManagerMock()﻿
+﻿			->setMethods([﻿
+﻿				'canShare',﻿
+﻿				'getShareById'﻿
+﻿			])﻿
+﻿			->getMock();﻿
+﻿
+﻿		$originalShare = $this->manager->newShare();﻿
+﻿		$originalShare->setShareType(IShare::TYPE_USER)﻿
+﻿			->setSharedWith('sharedWith');﻿
+﻿
+﻿		$manager->expects($this->once())->method('canShare')->willReturn(true);﻿
+﻿		$manager->expects($this->once())->method('getShareById')->with('foo:42')->willReturn($originalShare);﻿
+﻿
+﻿		$share = $this->manager->newShare();﻿
+﻿		$share->setProviderId('foo')﻿
+﻿			->setId('42')﻿
+﻿			->setShareType(IShare::TYPE_USER)﻿
+﻿			->setSharedWith('newUser')﻿
+﻿			->setShareOwner('newUser');﻿
+﻿
+﻿		$manager->updateShare($share);﻿
+﻿	}﻿
+﻿
+﻿	public function testUpdateShareUser(): void {﻿
+﻿		$this->userManager->expects($this->any())->method('userExists')->willReturn(true);﻿
+﻿
+﻿		$manager = $this->createManagerMock()﻿
+﻿			->setMethods([﻿
+﻿				'canShare',﻿
+﻿				'getShareById',﻿
+﻿				'generalCreateChecks',﻿
+﻿				'userCreateChecks',﻿
+﻿				'pathCreateChecks',﻿
+﻿			])﻿
+﻿			->getMock();﻿
+﻿
+﻿		$originalShare = $this->manager->newShare();﻿
+﻿		$originalShare->setShareType(IShare::TYPE_USER)﻿
+﻿			->setSharedWith('origUser')﻿
+﻿			->setPermissions(1);﻿
+﻿
+﻿		$node = $this->createMock(File::class);﻿
+﻿		$node->method('getId')->willReturn(100);﻿
+﻿		$node->method('getPath')->willReturn('/newUser/files/myPath');﻿
+﻿
+﻿		$manager->expects($this->once())->method('canShare')->willReturn(true);﻿
+﻿		$manager->expects($this->once())->method('getShareById')->with('foo:42')->willReturn($originalShare);﻿
+﻿
+﻿		$share = $this->manager->newShare();﻿
+﻿		$attrs = $this->manager->newShare()->newAttributes();﻿
+﻿		$attrs->setAttribute('app1', 'perm1', true);﻿
+﻿		$share->setProviderId('foo')﻿
+﻿			->setId('42')﻿
+﻿			->setShareType(IShare::TYPE_USER)﻿
+﻿			->setSharedWith('origUser')﻿
+﻿			->setShareOwner('newUser')﻿
+﻿			->setSharedBy('sharer')﻿
+﻿			->setPermissions(31)﻿
+﻿			->setAttributes($attrs)﻿
+﻿			->setNode($node);﻿
+﻿
+﻿		$this->defaultProvider->expects($this->once())﻿
+﻿			->method('update')﻿
+﻿			->with($share)﻿
+﻿			->willReturn($share);﻿
+﻿
+﻿		$hookListener = $this->getMockBuilder('Dummy')->setMethods(['post'])->getMock();﻿
+﻿		\OCP\Util::connectHook(\OCP\Share::class, 'post_set_expiration_date', $hookListener, 'post');﻿
+﻿		$hookListener->expects($this->never())->method('post');﻿
+﻿
+﻿		$this->rootFolder->method('getUserFolder')->with('newUser')->willReturnSelf();﻿
+﻿		$this->rootFolder->method('getRelativePath')->with('/newUser/files/myPath')->willReturn('/myPath');﻿
+﻿
+﻿		$hookListener2 = $this->getMockBuilder('Dummy')->setMethods(['post'])->getMock();﻿
+﻿		\OCP\Util::connectHook(\OCP\Share::class, 'post_update_permissions', $hookListener2, 'post');﻿
+﻿		$hookListener2->expects($this->once())->method('post')->with([﻿
+﻿			'itemType' => 'file',﻿
+﻿			'itemSource' => 100,﻿
+﻿			'shareType' => IShare::TYPE_USER,﻿
+﻿			'shareWith' => 'origUser',﻿
+﻿			'uidOwner' => 'sharer',﻿
+﻿			'permissions' => 31,﻿
+﻿			'path' => '/myPath',﻿
+﻿			'attributes' => $attrs->toArray(),﻿
+﻿		]);﻿
+﻿
+﻿		$manager->updateShare($share);﻿
+﻿	}﻿
+﻿
+﻿	public function testUpdateShareGroup(): void {﻿
+﻿		$manager = $this->createManagerMock()﻿
+﻿			->setMethods([﻿
+﻿				'canShare',﻿
+﻿				'getShareById',﻿
+﻿				'generalCreateChecks',﻿
+﻿				'groupCreateChecks',﻿
+﻿				'pathCreateChecks',﻿
+﻿			])﻿
+﻿			->getMock();﻿
+﻿
+﻿		$originalShare = $this->manager->newShare();﻿
+﻿		$originalShare->setShareType(IShare::TYPE_GROUP)﻿
+﻿			->setSharedWith('origUser')﻿
+﻿			->setPermissions(31);﻿
+﻿
+﻿		$manager->expects($this->once())->method('canShare')->willReturn(true);﻿
+﻿		$manager->expects($this->once())->method('getShareById')->with('foo:42')->willReturn($originalShare);﻿
+﻿
+﻿		$node = $this->createMock(File::class);﻿
+﻿
+﻿		$share = $this->manager->newShare();﻿
+﻿		$share->setProviderId('foo')﻿
+﻿			->setId('42')﻿
+﻿			->setShareType(IShare::TYPE_GROUP)﻿
+﻿			->setSharedWith('origUser')﻿
+﻿			->setShareOwner('owner')﻿
+﻿			->setNode($node)﻿
+﻿			->setPermissions(31);﻿
+﻿
+﻿		$this->defaultProvider->expects($this->once())﻿
+﻿			->method('update')﻿
+﻿			->with($share)﻿
+﻿			->willReturn($share);﻿
+﻿
+﻿		$hookListener = $this->getMockBuilder('Dummy')->setMethods(['post'])->getMock();﻿
+﻿		\OCP\Util::connectHook(\OCP\Share::class, 'post_set_expiration_date', $hookListener, 'post');﻿
+﻿		$hookListener->expects($this->never())->method('post');﻿
+﻿
+﻿		$hookListener2 = $this->getMockBuilder('Dummy')->setMethods(['post'])->getMock();﻿
+﻿		\OCP\Util::connectHook(\OCP\Share::class, 'post_update_permissions', $hookListener2, 'post');﻿
+﻿		$hookListener2->expects($this->never())->method('post');﻿
+﻿
+﻿		$manager->updateShare($share);﻿
+﻿	}﻿
+﻿
+﻿	public function testUpdateShareLink(): void {﻿
+﻿		$manager = $this->createManagerMock()﻿
+﻿			->setMethods([﻿
+﻿				'canShare',﻿
+﻿				'getShareById',﻿
+﻿				'generalCreateChecks',﻿
+﻿				'linkCreateChecks',﻿
+﻿				'pathCreateChecks',﻿
+﻿				'verifyPassword',﻿
+﻿				'validateExpirationDateLink',﻿
+﻿			])﻿
+﻿			->getMock();﻿
+﻿
+﻿		$originalShare = $this->manager->newShare();﻿
+﻿		$originalShare->setShareType(IShare::TYPE_LINK)﻿
+﻿			->setPermissions(15);﻿
+﻿
+﻿		$tomorrow = new \DateTime();﻿
+﻿		$tomorrow->setTime(0, 0, 0);﻿
+﻿		$tomorrow->add(new \DateInterval('P1D'));﻿
+﻿
+﻿		$file = $this->createMock(File::class);﻿
+﻿		$file->method('getId')->willReturn(100);﻿
+﻿
+﻿		$share = $this->manager->newShare();﻿
+﻿		$share->setProviderId('foo')﻿
+﻿			->setId('42')﻿
+﻿			->setShareType(IShare::TYPE_LINK)﻿
+﻿			->setToken('token')﻿
+﻿			->setSharedBy('owner')﻿
+﻿			->setShareOwner('owner')﻿
+﻿			->setPassword('password')﻿
+﻿			->setExpirationDate($tomorrow)﻿
+﻿			->setNode($file)﻿
+﻿			->setPermissions(15);﻿
+﻿
+﻿		$manager->expects($this->once())->method('canShare')->willReturn(true);﻿
+﻿		$manager->expects($this->once())->method('getShareById')->with('foo:42')->willReturn($originalShare);﻿
+﻿		$manager->expects($this->once())->method('validateExpirationDateLink')->with($share);﻿
+﻿		$manager->expects($this->once())->method('verifyPassword')->with('password');﻿
+﻿
+﻿		$this->hasher->expects($this->once())﻿
+﻿			->method('hash')﻿
+﻿			->with('password')﻿
+﻿			->willReturn('hashed');﻿
+﻿
+﻿		$this->defaultProvider->expects($this->once())﻿
+﻿			->method('update')﻿
+﻿			->with($share)﻿
+﻿			->willReturn($share);﻿
+﻿
+﻿		$hookListener = $this->getMockBuilder('Dummy')->setMethods(['post'])->getMock();﻿
+﻿		\OCP\Util::connectHook(\OCP\Share::class, 'post_set_expiration_date', $hookListener, 'post');﻿
+﻿		$hookListener->expects($this->once())->method('post')->with([﻿
+﻿			'itemType' => 'file',﻿
+﻿			'itemSource' => 100,﻿
+﻿			'date' => $tomorrow,﻿
+﻿			'uidOwner' => 'owner',﻿
+﻿		]);﻿
+﻿
+﻿		$hookListener2 = $this->getMockBuilder('Dummy')->setMethods(['post'])->getMock();﻿
+﻿		\OCP\Util::connectHook(\OCP\Share::class, 'post_update_password', $hookListener2, 'post');﻿
+﻿		$hookListener2->expects($this->once())->method('post')->with([﻿
+﻿			'itemType' => 'file',﻿
+﻿			'itemSource' => 100,﻿
+﻿			'uidOwner' => 'owner',﻿
+﻿			'token' => 'token',﻿
+﻿			'disabled' => false,﻿
+﻿		]);﻿
+﻿
+﻿		$hookListener3 = $this->getMockBuilder('Dummy')->setMethods(['post'])->getMock();﻿
+﻿		\OCP\Util::connectHook(\OCP\Share::class, 'post_update_permissions', $hookListener3, 'post');﻿
+﻿		$hookListener3->expects($this->never())->method('post');﻿
+﻿
+﻿
+﻿		$manager->updateShare($share);﻿
+﻿	}﻿
+﻿
+﻿	public function testUpdateShareLinkEnableSendPasswordByTalkWithNoPassword(): void {﻿
+﻿		$this->expectException(\InvalidArgumentException::class);﻿
+﻿		$this->expectExceptionMessage('Cannot enable sending the password by Talk with an empty password');﻿
+﻿
+﻿		$manager = $this->createManagerMock()﻿
+﻿			->setMethods([﻿
+﻿				'canShare',﻿
+﻿				'getShareById',﻿
+﻿				'generalCreateChecks',﻿
+﻿				'linkCreateChecks',﻿
+﻿				'pathCreateChecks',﻿
+﻿				'verifyPassword',﻿
+﻿				'validateExpirationDateLink',﻿
+﻿			])﻿
+﻿			->getMock();﻿
+﻿
+﻿		$originalShare = $this->manager->newShare();﻿
+﻿		$originalShare->setShareType(IShare::TYPE_LINK)﻿
+﻿			->setPermissions(15);﻿
+﻿
+﻿		$tomorrow = new \DateTime();﻿
+﻿		$tomorrow->setTime(0, 0, 0);﻿
+﻿		$tomorrow->add(new \DateInterval('P1D'));﻿
+﻿
+﻿		$file = $this->createMock(File::class);﻿
+﻿		$file->method('getId')->willReturn(100);﻿
+﻿
+﻿		$share = $this->manager->newShare();﻿
+﻿		$share->setProviderId('foo')﻿
+﻿			->setId('42')﻿
+﻿			->setShareType(IShare::TYPE_LINK)﻿
+﻿			->setToken('token')﻿
+﻿			->setSharedBy('owner')﻿
+﻿			->setShareOwner('owner')﻿
+﻿			->setPassword(null)﻿
+﻿			->setSendPasswordByTalk(true)﻿
+﻿			->setExpirationDate($tomorrow)﻿
+﻿			->setNode($file)﻿
+﻿			->setPermissions(15);﻿
+﻿
+﻿		$manager->expects($this->once())->method('canShare')->willReturn(true);﻿
+﻿		$manager->expects($this->once())->method('getShareById')->with('foo:42')->willReturn($originalShare);﻿
+﻿		$manager->expects($this->once())->method('generalCreateChecks')->with($share);﻿
+﻿		$manager->expects($this->once())->method('linkCreateChecks')->with($share);﻿
+﻿		$manager->expects($this->never())->method('verifyPassword');﻿
+﻿		$manager->expects($this->never())->method('pathCreateChecks');﻿
+﻿		$manager->expects($this->never())->method('validateExpirationDateLink');﻿
+﻿
+﻿		$this->hasher->expects($this->never())﻿
+﻿			->method('hash');﻿
+﻿
+﻿		$this->defaultProvider->expects($this->never())﻿
+﻿			->method('update');﻿
+﻿
+﻿		$hookListener = $this->getMockBuilder('Dummy')->setMethods(['post'])->getMock();﻿
+﻿		\OCP\Util::connectHook(\OCP\Share::class, 'post_set_expiration_date', $hookListener, 'post');﻿
+﻿		$hookListener->expects($this->never())->method('post');﻿
+﻿
+﻿		$hookListener2 = $this->getMockBuilder('Dummy')->setMethods(['post'])->getMock();﻿
+﻿		\OCP\Util::connectHook(\OCP\Share::class, 'post_update_password', $hookListener2, 'post');﻿
+﻿		$hookListener2->expects($this->never())->method('post');﻿
+﻿
+﻿		$hookListener3 = $this->getMockBuilder('Dummy')->setMethods(['post'])->getMock();﻿
+﻿		\OCP\Util::connectHook(\OCP\Share::class, 'post_update_permissions', $hookListener3, 'post');﻿
+﻿		$hookListener3->expects($this->never())->method('post');﻿
+﻿
+﻿		$manager->updateShare($share);﻿
+﻿	}﻿
+﻿
+﻿	public function testUpdateShareMail(): void {﻿
+﻿		$manager = $this->createManagerMock()﻿
+﻿			->setMethods([﻿
+﻿				'canShare',﻿
+﻿				'getShareById',﻿
+﻿				'generalCreateChecks',﻿
+﻿				'verifyPassword',﻿
+﻿				'pathCreateChecks',﻿
+﻿				'linkCreateChecks',﻿
+﻿				'validateExpirationDateLink',﻿
+﻿			])﻿
+﻿			->getMock();﻿
+﻿
+﻿		$originalShare = $this->manager->newShare();﻿
+﻿		$originalShare->setShareType(IShare::TYPE_EMAIL)﻿
+﻿			->setPermissions(\OCP\Constants::PERMISSION_ALL);﻿
+﻿
+﻿		$tomorrow = new \DateTime();﻿
+﻿		$tomorrow->setTime(0, 0, 0);﻿
+﻿		$tomorrow->add(new \DateInterval('P1D'));﻿
+﻿
+﻿		$file = $this->createMock(File::class);﻿
+﻿		$file->method('getId')->willReturn(100);﻿
+﻿
+﻿		$share = $this->manager->newShare();﻿
+﻿		$share->setProviderId('foo')﻿
+﻿			->setId('42')﻿
+﻿			->setShareType(IShare::TYPE_EMAIL)﻿
+﻿			->setToken('token')﻿
+﻿			->setSharedBy('owner')﻿
+﻿			->setShareOwner('owner')﻿
+﻿			->setPassword('password')﻿
+﻿			->setExpirationDate($tomorrow)﻿
+﻿			->setNode($file)﻿
+﻿			->setPermissions(\OCP\Constants::PERMISSION_ALL);﻿
+﻿
+﻿		$manager->expects($this->once())->method('canShare')->willReturn(true);﻿
+﻿		$manager->expects($this->once())->method('getShareById')->with('foo:42')->willReturn($originalShare);﻿
+﻿		$manager->expects($this->once())->method('generalCreateChecks')->with($share);﻿
+﻿		$manager->expects($this->once())->method('verifyPassword')->with('password');﻿
+﻿		$manager->expects($this->once())->method('pathCreateChecks')->with($file);﻿
+﻿		$manager->expects($this->once())->method('linkCreateChecks');﻿
+﻿		$manager->expects($this->once())->method('validateExpirationDateLink');﻿
+﻿
+﻿		$this->hasher->expects($this->once())﻿
+﻿			->method('hash')﻿
+﻿			->with('password')﻿
+﻿			->willReturn('hashed');﻿
+﻿
+﻿		$this->defaultProvider->expects($this->once())﻿
+﻿			->method('update')﻿
+﻿			->with($share, 'password')﻿
+﻿			->willReturn($share);﻿
+﻿
+﻿		$hookListener = $this->getMockBuilder('Dummy')->setMethods(['post'])->getMock();﻿
+﻿		\OCP\Util::connectHook(\OCP\Share::class, 'post_set_expiration_date', $hookListener, 'post');﻿
+﻿		$hookListener->expects($this->once())->method('post')->with([﻿
+﻿			'itemType' => 'file',﻿
+﻿			'itemSource' => 100,﻿
+﻿			'date' => $tomorrow,﻿
+﻿			'uidOwner' => 'owner',﻿
+﻿		]);﻿
+﻿
+﻿		$hookListener2 = $this->getMockBuilder('Dummy')->setMethods(['post'])->getMock();﻿
+﻿		\OCP\Util::connectHook(\OCP\Share::class, 'post_update_password', $hookListener2, 'post');﻿
+﻿		$hookListener2->expects($this->once())->method('post')->with([﻿
+﻿			'itemType' => 'file',﻿
+﻿			'itemSource' => 100,﻿
+﻿			'uidOwner' => 'owner',﻿
+﻿			'token' => 'token',﻿
+﻿			'disabled' => false,﻿
+﻿		]);﻿
+﻿
+﻿		$hookListener3 = $this->getMockBuilder('Dummy')->setMethods(['post'])->getMock();﻿
+﻿		\OCP\Util::connectHook(\OCP\Share::class, 'post_update_permissions', $hookListener3, 'post');﻿
+﻿		$hookListener3->expects($this->never())->method('post');﻿
+﻿
+﻿		$manager->updateShare($share);﻿
+﻿	}﻿
+﻿
+﻿	public function testUpdateShareMailEnableSendPasswordByTalk(): void {﻿
+﻿		$manager = $this->createManagerMock()﻿
+﻿			->setMethods([﻿
+﻿				'canShare',﻿
+﻿				'getShareById',﻿
+﻿				'generalCreateChecks',﻿
+﻿				'verifyPassword',﻿
+﻿				'pathCreateChecks',﻿
+﻿				'linkCreateChecks',﻿
+﻿				'validateExpirationDateLink',﻿
+﻿			])﻿
+﻿			->getMock();﻿
+﻿
+﻿		$originalShare = $this->manager->newShare();﻿
+﻿		$originalShare->setShareType(IShare::TYPE_EMAIL)﻿
+﻿			->setPermissions(\OCP\Constants::PERMISSION_ALL)﻿
+﻿			->setPassword(null)﻿
+﻿			->setSendPasswordByTalk(false);﻿
+﻿
+﻿		$tomorrow = new \DateTime();﻿
+﻿		$tomorrow->setTime(0, 0, 0);﻿
+﻿		$tomorrow->add(new \DateInterval('P1D'));﻿
+﻿
+﻿		$file = $this->createMock(File::class);﻿
+﻿		$file->method('getId')->willReturn(100);﻿
+﻿
+﻿		$share = $this->manager->newShare();﻿
+﻿		$share->setProviderId('foo')﻿
+﻿			->setId('42')﻿
+﻿			->setShareType(IShare::TYPE_EMAIL)﻿
+﻿			->setToken('token')﻿
+﻿			->setSharedBy('owner')﻿
+﻿			->setShareOwner('owner')﻿
+﻿			->setPassword('password')﻿
+﻿			->setSendPasswordByTalk(true)﻿
+﻿			->setExpirationDate($tomorrow)﻿
+﻿			->setNode($file)﻿
+﻿			->setPermissions(\OCP\Constants::PERMISSION_ALL);﻿
+﻿
+﻿		$manager->expects($this->once())->method('canShare')->willReturn(true);﻿
+﻿		$manager->expects($this->once())->method('getShareById')->with('foo:42')->willReturn($originalShare);﻿
+﻿		$manager->expects($this->once())->method('generalCreateChecks')->with($share);﻿
+﻿		$manager->expects($this->once())->method('verifyPassword')->with('password');﻿
+﻿		$manager->expects($this->once())->method('pathCreateChecks')->with($file);﻿
+﻿		$manager->expects($this->once())->method('linkCreateChecks');﻿
+﻿		$manager->expects($this->once())->method('validateExpirationDateLink');﻿
+﻿
+﻿		$this->hasher->expects($this->once())﻿
+﻿			->method('hash')﻿
+﻿			->with('password')﻿
+﻿			->willReturn('hashed');﻿
+﻿
+﻿		$this->defaultProvider->expects($this->once())﻿
+﻿			->method('update')﻿
+﻿			->with($share, 'password')﻿
+﻿			->willReturn($share);﻿
+﻿
+﻿		$hookListener = $this->getMockBuilder('Dummy')->setMethods(['post'])->getMock();﻿
+﻿		\OCP\Util::connectHook(\OCP\Share::class, 'post_set_expiration_date', $hookListener, 'post');﻿
+﻿		$hookListener->expects($this->once())->method('post')->with([﻿
+﻿			'itemType' => 'file',﻿
+﻿			'itemSource' => 100,﻿
+﻿			'date' => $tomorrow,﻿
+﻿			'uidOwner' => 'owner',﻿
+﻿		]);﻿
+﻿
+﻿		$hookListener2 = $this->getMockBuilder('Dummy')->setMethods(['post'])->getMock();﻿
+﻿		\OCP\Util::connectHook(\OCP\Share::class, 'post_update_password', $hookListener2, 'post');﻿
+﻿		$hookListener2->expects($this->once())->method('post')->with([﻿
+﻿			'itemType' => 'file',﻿
+﻿			'itemSource' => 100,﻿
+﻿			'uidOwner' => 'owner',﻿
+﻿			'token' => 'token',﻿
+﻿			'disabled' => false,﻿
+﻿		]);﻿
+﻿
+﻿		$hookListener3 = $this->getMockBuilder('Dummy')->setMethods(['post'])->getMock();﻿
+﻿		\OCP\Util::connectHook(\OCP\Share::class, 'post_update_permissions', $hookListener3, 'post');﻿
+﻿		$hookListener3->expects($this->never())->method('post');﻿
+﻿
+﻿		$manager->updateShare($share);﻿
+﻿	}﻿
+﻿
+﻿	public function testUpdateShareMailEnableSendPasswordByTalkWithDifferentPassword(): void {﻿
+﻿		$manager = $this->createManagerMock()﻿
+﻿			->setMethods([﻿
+﻿				'canShare',﻿
+﻿				'getShareById',﻿
+﻿				'generalCreateChecks',﻿
+﻿				'verifyPassword',﻿
+﻿				'pathCreateChecks',﻿
+﻿				'linkCreateChecks',﻿
+﻿				'validateExpirationDateLink',﻿
+﻿			])﻿
+﻿			->getMock();﻿
+﻿
+﻿		$originalShare = $this->manager->newShare();﻿
+﻿		$originalShare->setShareType(IShare::TYPE_EMAIL)﻿
+﻿			->setPermissions(\OCP\Constants::PERMISSION_ALL)﻿
+﻿			->setPassword('anotherPasswordHash')﻿
+﻿			->setSendPasswordByTalk(false);﻿
+﻿
+﻿		$tomorrow = new \DateTime();﻿
+﻿		$tomorrow->setTime(0, 0, 0);﻿
+﻿		$tomorrow->add(new \DateInterval('P1D'));﻿
+﻿
+﻿		$file = $this->createMock(File::class);﻿
+﻿		$file->method('getId')->willReturn(100);﻿
+﻿
+﻿		$share = $this->manager->newShare();﻿
+﻿		$share->setProviderId('foo')﻿
+﻿			->setId('42')﻿
+﻿			->setShareType(IShare::TYPE_EMAIL)﻿
+﻿			->setToken('token')﻿
+﻿			->setSharedBy('owner')﻿
+﻿			->setShareOwner('owner')﻿
+﻿			->setPassword('password')﻿
+﻿			->setSendPasswordByTalk(true)﻿
+﻿			->setExpirationDate($tomorrow)﻿
+﻿			->setNode($file)﻿
+﻿			->setPermissions(\OCP\Constants::PERMISSION_ALL);﻿
+﻿
+﻿		$manager->expects($this->once())->method('canShare')->willReturn(true);﻿
+﻿		$manager->expects($this->once())->method('getShareById')->with('foo:42')->willReturn($originalShare);﻿
+﻿		$manager->expects($this->once())->method('generalCreateChecks')->with($share);﻿
+﻿		$manager->expects($this->once())->method('verifyPassword')->with('password');﻿
+﻿		$manager->expects($this->once())->method('pathCreateChecks')->with($file);﻿
+﻿		$manager->expects($this->once())->method('linkCreateChecks');﻿
+﻿		$manager->expects($this->once())->method('validateExpirationDateLink');﻿
+﻿
+﻿		$this->hasher->expects($this->once())﻿
+﻿			->method('verify')﻿
+﻿			->with('password', 'anotherPasswordHash')﻿
+﻿			->willReturn(false);﻿
+﻿
+﻿		$this->hasher->expects($this->once())﻿
+﻿			->method('hash')﻿
+﻿			->with('password')﻿
+﻿			->willReturn('hashed');﻿
+﻿
+﻿		$this->defaultProvider->expects($this->once())﻿
+﻿			->method('update')﻿
+﻿			->with($share, 'password')﻿
+﻿			->willReturn($share);﻿
+﻿
+﻿		$hookListener = $this->getMockBuilder('Dummy')->setMethods(['post'])->getMock();﻿
+﻿		\OCP\Util::connectHook(\OCP\Share::class, 'post_set_expiration_date', $hookListener, 'post');﻿
+﻿		$hookListener->expects($this->once())->method('post')->with([﻿
+﻿			'itemType' => 'file',﻿
+﻿			'itemSource' => 100,﻿
+﻿			'date' => $tomorrow,﻿
+﻿			'uidOwner' => 'owner',﻿
+﻿		]);﻿
+﻿
+﻿		$hookListener2 = $this->getMockBuilder('Dummy')->setMethods(['post'])->getMock();﻿
+﻿		\OCP\Util::connectHook(\OCP\Share::class, 'post_update_password', $hookListener2, 'post');﻿
+﻿		$hookListener2->expects($this->once())->method('post')->with([﻿
+﻿			'itemType' => 'file',﻿
+﻿			'itemSource' => 100,﻿
+﻿			'uidOwner' => 'owner',﻿
+﻿			'token' => 'token',﻿
+﻿			'disabled' => false,﻿
+﻿		]);﻿
+﻿
+﻿		$hookListener3 = $this->getMockBuilder('Dummy')->setMethods(['post'])->getMock();﻿
+﻿		\OCP\Util::connectHook(\OCP\Share::class, 'post_update_permissions', $hookListener3, 'post');﻿
+﻿		$hookListener3->expects($this->never())->method('post');﻿
+﻿
+﻿		$manager->updateShare($share);﻿
+﻿	}﻿
+﻿
+﻿	public function testUpdateShareMailEnableSendPasswordByTalkWithNoPassword(): void {﻿
+﻿		$this->expectException(\InvalidArgumentException::class);﻿
+﻿		$this->expectExceptionMessage('Cannot enable sending the password by Talk with an empty password');﻿
+﻿
+﻿		$manager = $this->createManagerMock()﻿
+﻿			->setMethods([﻿
+﻿				'canShare',﻿
+﻿				'getShareById',﻿
+﻿				'generalCreateChecks',﻿
+﻿				'verifyPassword',﻿
+﻿				'pathCreateChecks',﻿
+﻿				'linkCreateChecks',﻿
+﻿				'validateExpirationDateLink',﻿
+﻿			])﻿
+﻿			->getMock();﻿
+﻿
+﻿		$originalShare = $this->manager->newShare();﻿
+﻿		$originalShare->setShareType(IShare::TYPE_EMAIL)﻿
+﻿			->setPermissions(\OCP\Constants::PERMISSION_ALL)﻿
+﻿			->setPassword(null)﻿
+﻿			->setSendPasswordByTalk(false);﻿
+﻿
+﻿		$tomorrow = new \DateTime();﻿
+﻿		$tomorrow->setTime(0, 0, 0);﻿
+﻿		$tomorrow->add(new \DateInterval('P1D'));﻿
+﻿
+﻿		$file = $this->createMock(File::class);﻿
+﻿		$file->method('getId')->willReturn(100);﻿
+﻿
+﻿		$share = $this->manager->newShare();﻿
+﻿		$share->setProviderId('foo')﻿
+﻿			->setId('42')﻿
+﻿			->setShareType(IShare::TYPE_EMAIL)﻿
+﻿			->setToken('token')﻿
+﻿			->setSharedBy('owner')﻿
+﻿			->setShareOwner('owner')﻿
+﻿			->setPassword(null)﻿
+﻿			->setSendPasswordByTalk(true)﻿
+﻿			->setExpirationDate($tomorrow)﻿
+﻿			->setNode($file)﻿
+﻿			->setPermissions(\OCP\Constants::PERMISSION_ALL);﻿
+﻿
+﻿		$manager->expects($this->once())->method('canShare')->willReturn(true);﻿
+﻿		$manager->expects($this->once())->method('getShareById')->with('foo:42')->willReturn($originalShare);﻿
+﻿		$manager->expects($this->once())->method('generalCreateChecks')->with($share);﻿
+﻿		$manager->expects($this->never())->method('verifyPassword');﻿
+﻿		$manager->expects($this->never())->method('pathCreateChecks');﻿
+﻿		$manager->expects($this->once())->method('linkCreateChecks');﻿
+﻿		$manager->expects($this->never())->method('validateExpirationDateLink');﻿
+﻿
+﻿		// If the password is empty, we have nothing to hash﻿
+﻿		$this->hasher->expects($this->never())﻿
+﻿			->method('hash');﻿
+﻿
+﻿		$this->defaultProvider->expects($this->never())﻿
+﻿			->method('update');﻿
+﻿
+﻿		$hookListener = $this->getMockBuilder('Dummy')->setMethods(['post'])->getMock();﻿
+﻿		\OCP\Util::connectHook(\OCP\Share::class, 'post_set_expiration_date', $hookListener, 'post');﻿
+﻿		$hookListener->expects($this->never())->method('post');﻿
+﻿
+﻿		$hookListener2 = $this->getMockBuilder('Dummy')->setMethods(['post'])->getMock();﻿
+﻿		\OCP\Util::connectHook(\OCP\Share::class, 'post_update_password', $hookListener2, 'post');﻿
+﻿		$hookListener2->expects($this->never())->method('post');﻿
+﻿
+﻿		$hookListener3 = $this->getMockBuilder('Dummy')->setMethods(['post'])->getMock();﻿
+﻿		\OCP\Util::connectHook(\OCP\Share::class, 'post_update_permissions', $hookListener3, 'post');﻿
+﻿		$hookListener3->expects($this->never())->method('post');﻿
+﻿
+﻿		$manager->updateShare($share);﻿
+﻿	}﻿
+﻿
+﻿
+﻿	public function testUpdateShareMailEnableSendPasswordByTalkRemovingPassword(): void {﻿
+﻿		$this->expectException(\InvalidArgumentException::class);﻿
+﻿		$this->expectExceptionMessage('Cannot enable sending the password by Talk with an empty password');﻿
+﻿
+﻿		$manager = $this->createManagerMock()﻿
+﻿			->setMethods([﻿
+﻿				'canShare',﻿
+﻿				'getShareById',﻿
+﻿				'generalCreateChecks',﻿
+﻿				'verifyPassword',﻿
+﻿				'pathCreateChecks',﻿
+﻿				'linkCreateChecks',﻿
+﻿				'validateExpirationDateLink',﻿
+﻿			])﻿
+﻿			->getMock();﻿
+﻿
+﻿		$originalShare = $this->manager->newShare();﻿
+﻿		$originalShare->setShareType(IShare::TYPE_EMAIL)﻿
+﻿			->setPermissions(\OCP\Constants::PERMISSION_ALL)﻿
+﻿			->setPassword('passwordHash')﻿
+﻿			->setSendPasswordByTalk(false);﻿
+﻿
+﻿		$tomorrow = new \DateTime();﻿
+﻿		$tomorrow->setTime(0, 0, 0);﻿
+﻿		$tomorrow->add(new \DateInterval('P1D'));﻿
+﻿
+﻿		$file = $this->createMock(File::class);﻿
+﻿		$file->method('getId')->willReturn(100);﻿
+﻿
+﻿		$share = $this->manager->newShare();﻿
+﻿		$share->setProviderId('foo')﻿
+﻿			->setId('42')﻿
+﻿			->setShareType(IShare::TYPE_EMAIL)﻿
+﻿			->setToken('token')﻿
+﻿			->setSharedBy('owner')﻿
+﻿			->setShareOwner('owner')﻿
+﻿			->setPassword(null)﻿
+﻿			->setSendPasswordByTalk(true)﻿
+﻿			->setExpirationDate($tomorrow)﻿
+﻿			->setNode($file)﻿
+﻿			->setPermissions(\OCP\Constants::PERMISSION_ALL);﻿
+﻿
+﻿		$manager->expects($this->once())->method('canShare')->willReturn(true);﻿
+﻿		$manager->expects($this->once())->method('getShareById')->with('foo:42')->willReturn($originalShare);﻿
+﻿		$manager->expects($this->once())->method('generalCreateChecks')->with($share);﻿
+﻿		$manager->expects($this->once())->method('verifyPassword');﻿
+﻿		$manager->expects($this->never())->method('pathCreateChecks');﻿
+﻿		$manager->expects($this->once())->method('linkCreateChecks');﻿
+﻿		$manager->expects($this->never())->method('validateExpirationDateLink');﻿
+﻿
+﻿		// If the password is empty, we have nothing to hash﻿
+﻿		$this->hasher->expects($this->never())﻿
+﻿			->method('hash');﻿
+﻿
+﻿		$this->defaultProvider->expects($this->never())﻿
+﻿			->method('update');﻿
+﻿
+﻿		$hookListener = $this->getMockBuilder('Dummy')->setMethods(['post'])->getMock();﻿
+﻿		\OCP\Util::connectHook(\OCP\Share::class, 'post_set_expiration_date', $hookListener, 'post');﻿
+﻿		$hookListener->expects($this->never())->method('post');﻿
+﻿
+﻿		$hookListener2 = $this->getMockBuilder('Dummy')->setMethods(['post'])->getMock();﻿
+﻿		\OCP\Util::connectHook(\OCP\Share::class, 'post_update_password', $hookListener2, 'post');﻿
+﻿		$hookListener2->expects($this->never())->method('post');﻿
+﻿
+﻿		$hookListener3 = $this->getMockBuilder('Dummy')->setMethods(['post'])->getMock();﻿
+﻿		\OCP\Util::connectHook(\OCP\Share::class, 'post_update_permissions', $hookListener3, 'post');﻿
+﻿		$hookListener3->expects($this->never())->method('post');﻿
+﻿
+﻿		$manager->updateShare($share);﻿
+﻿	}﻿
+﻿
+﻿
+﻿	public function testUpdateShareMailEnableSendPasswordByTalkRemovingPasswordWithEmptyString(): void {﻿
+﻿		$this->expectException(\InvalidArgumentException::class);﻿
+﻿		$this->expectExceptionMessage('Cannot enable sending the password by Talk with an empty password');﻿
+﻿
+﻿		$manager = $this->createManagerMock()﻿
+﻿			->setMethods([﻿
+﻿				'canShare',﻿
+﻿				'getShareById',﻿
+﻿				'generalCreateChecks',﻿
+﻿				'verifyPassword',﻿
+﻿				'pathCreateChecks',﻿
+﻿				'linkCreateChecks',﻿
+﻿				'validateExpirationDateLink',﻿
+﻿			])﻿
+﻿			->getMock();﻿
+﻿
+﻿		$originalShare = $this->manager->newShare();﻿
+﻿		$originalShare->setShareType(IShare::TYPE_EMAIL)﻿
+﻿			->setPermissions(\OCP\Constants::PERMISSION_ALL)﻿
+﻿			->setPassword('passwordHash')﻿
+﻿			->setSendPasswordByTalk(false);﻿
+﻿
+﻿		$tomorrow = new \DateTime();﻿
+﻿		$tomorrow->setTime(0, 0, 0);﻿
+﻿		$tomorrow->add(new \DateInterval('P1D'));﻿
+﻿
+﻿		$file = $this->createMock(File::class);﻿
+﻿		$file->method('getId')->willReturn(100);﻿
+﻿
+﻿		$share = $this->manager->newShare();﻿
+﻿		$share->setProviderId('foo')﻿
+﻿			->setId('42')﻿
+﻿			->setShareType(IShare::TYPE_EMAIL)﻿
+﻿			->setToken('token')﻿
+﻿			->setSharedBy('owner')﻿
+﻿			->setShareOwner('owner')﻿
+﻿			->setPassword('')﻿
+﻿			->setSendPasswordByTalk(true)﻿
+﻿			->setExpirationDate($tomorrow)﻿
+﻿			->setNode($file)﻿
+﻿			->setPermissions(\OCP\Constants::PERMISSION_ALL);﻿
+﻿
+﻿		$manager->expects($this->once())->method('canShare')->willReturn(true);﻿
+﻿		$manager->expects($this->once())->method('getShareById')->with('foo:42')->willReturn($originalShare);﻿
+﻿		$manager->expects($this->once())->method('generalCreateChecks')->with($share);﻿
+﻿		$manager->expects($this->once())->method('verifyPassword');﻿
+﻿		$manager->expects($this->never())->method('pathCreateChecks');﻿
+﻿		$manager->expects($this->once())->method('linkCreateChecks');﻿
+﻿		$manager->expects($this->never())->method('validateExpirationDateLink');﻿
+﻿
+﻿		// If the password is empty, we have nothing to hash﻿
+﻿		$this->hasher->expects($this->never())﻿
+﻿			->method('hash');﻿
+﻿
+﻿		$this->defaultProvider->expects($this->never())﻿
+﻿			->method('update');﻿
+﻿
+﻿		$hookListener = $this->getMockBuilder('Dummy')->setMethods(['post'])->getMock();﻿
+﻿		\OCP\Util::connectHook(\OCP\Share::class, 'post_set_expiration_date', $hookListener, 'post');﻿
+﻿		$hookListener->expects($this->never())->method('post');﻿
+﻿
+﻿		$hookListener2 = $this->getMockBuilder('Dummy')->setMethods(['post'])->getMock();﻿
+﻿		\OCP\Util::connectHook(\OCP\Share::class, 'post_update_password', $hookListener2, 'post');﻿
+﻿		$hookListener2->expects($this->never())->method('post');﻿
+﻿
+﻿		$hookListener3 = $this->getMockBuilder('Dummy')->setMethods(['post'])->getMock();﻿
+﻿		\OCP\Util::connectHook(\OCP\Share::class, 'post_update_permissions', $hookListener3, 'post');﻿
+﻿		$hookListener3->expects($this->never())->method('post');﻿
+﻿
+﻿		$manager->updateShare($share);﻿
+﻿	}﻿
+﻿
+﻿
+﻿	public function testUpdateShareMailEnableSendPasswordByTalkWithPreviousPassword(): void {﻿
+﻿		$this->expectException(\InvalidArgumentException::class);﻿
+﻿		$this->expectExceptionMessage('Cannot enable sending the password by Talk without setting a new password');﻿
+﻿
+﻿		$manager = $this->createManagerMock()﻿
+﻿			->setMethods([﻿
+﻿				'canShare',﻿
+﻿				'getShareById',﻿
+﻿				'generalCreateChecks',﻿
+﻿				'verifyPassword',﻿
+﻿				'pathCreateChecks',﻿
+﻿				'linkCreateChecks',﻿
+﻿				'validateExpirationDateLink',﻿
+﻿			])﻿
+﻿			->getMock();﻿
+﻿
+﻿		$originalShare = $this->manager->newShare();﻿
+﻿		$originalShare->setShareType(IShare::TYPE_EMAIL)﻿
+﻿			->setPermissions(\OCP\Constants::PERMISSION_ALL)﻿
+﻿			->setPassword('password')﻿
+﻿			->setSendPasswordByTalk(false);﻿
+﻿
+﻿		$tomorrow = new \DateTime();﻿
+﻿		$tomorrow->setTime(0, 0, 0);﻿
+﻿		$tomorrow->add(new \DateInterval('P1D'));﻿
+﻿
+﻿		$file = $this->createMock(File::class);﻿
+﻿		$file->method('getId')->willReturn(100);﻿
+﻿
+﻿		$share = $this->manager->newShare();﻿
+﻿		$share->setProviderId('foo')﻿
+﻿			->setId('42')﻿
+﻿			->setShareType(IShare::TYPE_EMAIL)﻿
+﻿			->setToken('token')﻿
+﻿			->setSharedBy('owner')﻿
+﻿			->setShareOwner('owner')﻿
+﻿			->setPassword('password')﻿
+﻿			->setSendPasswordByTalk(true)﻿
+﻿			->setExpirationDate($tomorrow)﻿
+﻿			->setNode($file)﻿
+﻿			->setPermissions(\OCP\Constants::PERMISSION_ALL);﻿
+﻿
+﻿		$manager->expects($this->once())->method('canShare')->willReturn(true);﻿
+﻿		$manager->expects($this->once())->method('getShareById')->with('foo:42')->willReturn($originalShare);﻿
+﻿		$manager->expects($this->once())->method('generalCreateChecks')->with($share);﻿
+﻿		$manager->expects($this->never())->method('verifyPassword');﻿
+﻿		$manager->expects($this->never())->method('pathCreateChecks');﻿
+﻿		$manager->expects($this->once())->method('linkCreateChecks');﻿
+﻿		$manager->expects($this->never())->method('validateExpirationDateLink');﻿
+﻿
+﻿		// If the old & new passwords are the same, we don't do anything﻿
+﻿		$this->hasher->expects($this->never())﻿
+﻿			->method('verify');﻿
+﻿		$this->hasher->expects($this->never())﻿
+﻿			->method('hash');﻿
+﻿
+﻿		$this->defaultProvider->expects($this->never())﻿
+﻿			->method('update');﻿
+﻿
+﻿		$hookListener = $this->getMockBuilder('Dummy')->setMethods(['post'])->getMock();﻿
+﻿		\OCP\Util::connectHook(\OCP\Share::class, 'post_set_expiration_date', $hookListener, 'post');﻿
+﻿		$hookListener->expects($this->never())->method('post');﻿
+﻿
+﻿		$hookListener2 = $this->getMockBuilder('Dummy')->setMethods(['post'])->getMock();﻿
+﻿		\OCP\Util::connectHook(\OCP\Share::class, 'post_update_password', $hookListener2, 'post');﻿
+﻿		$hookListener2->expects($this->never())->method('post');﻿
+﻿
+﻿		$hookListener3 = $this->getMockBuilder('Dummy')->setMethods(['post'])->getMock();﻿
+﻿		\OCP\Util::connectHook(\OCP\Share::class, 'post_update_permissions', $hookListener3, 'post');﻿
+﻿		$hookListener3->expects($this->never())->method('post');﻿
+﻿
+﻿		$manager->updateShare($share);﻿
+﻿	}﻿
+﻿
+﻿	public function testUpdateShareMailDisableSendPasswordByTalkWithPreviousPassword(): void {﻿
+﻿		$this->expectException(\InvalidArgumentException::class);﻿
+﻿		$this->expectExceptionMessage('Cannot disable sending the password by Talk without setting a new password');﻿
+﻿
+﻿		$manager = $this->createManagerMock()﻿
+﻿			->setMethods([﻿
+﻿				'canShare',﻿
+﻿				'getShareById',﻿
+﻿				'generalCreateChecks',﻿
+﻿				'verifyPassword',﻿
+﻿				'pathCreateChecks',﻿
+﻿				'linkCreateChecks',﻿
+﻿				'validateExpirationDateLink',﻿
+﻿			])﻿
+﻿			->getMock();﻿
+﻿
+﻿		$originalShare = $this->manager->newShare();﻿
+﻿		$originalShare->setShareType(IShare::TYPE_EMAIL)﻿
+﻿			->setPermissions(\OCP\Constants::PERMISSION_ALL)﻿
+﻿			->setPassword('passwordHash')﻿
+﻿			->setSendPasswordByTalk(true);﻿
+﻿
+﻿		$tomorrow = new \DateTime();﻿
+﻿		$tomorrow->setTime(0, 0, 0);﻿
+﻿		$tomorrow->add(new \DateInterval('P1D'));﻿
+﻿
+﻿		$file = $this->createMock(File::class);﻿
+﻿		$file->method('getId')->willReturn(100);﻿
+﻿
+﻿		$share = $this->manager->newShare();﻿
+﻿		$share->setProviderId('foo')﻿
+﻿			->setId('42')﻿
+﻿			->setShareType(IShare::TYPE_EMAIL)﻿
+﻿			->setToken('token')﻿
+﻿			->setSharedBy('owner')﻿
+﻿			->setShareOwner('owner')﻿
+﻿			->setPassword('passwordHash')﻿
+﻿			->setSendPasswordByTalk(false)﻿
+﻿			->setExpirationDate($tomorrow)﻿
+﻿			->setNode($file)﻿
+﻿			->setPermissions(\OCP\Constants::PERMISSION_ALL);﻿
+﻿
+﻿		$manager->expects($this->once())->method('canShare')->willReturn(true);﻿
+﻿		$manager->expects($this->once())->method('getShareById')->with('foo:42')->willReturn($originalShare);﻿
+﻿		$manager->expects($this->once())->method('generalCreateChecks')->with($share);﻿
+﻿		$manager->expects($this->never())->method('verifyPassword');﻿
+﻿		$manager->expects($this->never())->method('pathCreateChecks');﻿
+﻿		$manager->expects($this->once())->method('linkCreateChecks');﻿
+﻿		$manager->expects($this->never())->method('validateExpirationDateLink');﻿
+﻿
+﻿		// If the old & new passwords are the same, we don't do anything﻿
+﻿		$this->hasher->expects($this->never())﻿
+﻿			->method('verify');﻿
+﻿		$this->hasher->expects($this->never())﻿
+﻿			->method('hash');﻿
+﻿
+﻿		$this->defaultProvider->expects($this->never())﻿
+﻿			->method('update');﻿
+﻿
+﻿		$hookListener = $this->getMockBuilder('Dummy')->setMethods(['post'])->getMock();﻿
+﻿		\OCP\Util::connectHook(\OCP\Share::class, 'post_set_expiration_date', $hookListener, 'post');﻿
+﻿		$hookListener->expects($this->never())->method('post');﻿
+﻿
+﻿		$hookListener2 = $this->getMockBuilder('Dummy')->setMethods(['post'])->getMock();﻿
+﻿		\OCP\Util::connectHook(\OCP\Share::class, 'post_update_password', $hookListener2, 'post');﻿
+﻿		$hookListener2->expects($this->never())->method('post');﻿
+﻿
+﻿		$hookListener3 = $this->getMockBuilder('Dummy')->setMethods(['post'])->getMock();﻿
+﻿		\OCP\Util::connectHook(\OCP\Share::class, 'post_update_permissions', $hookListener3, 'post');﻿
+﻿		$hookListener3->expects($this->never())->method('post');﻿
+﻿
+﻿		$manager->updateShare($share);﻿
+﻿	}﻿
+﻿
+﻿	public function testUpdateShareMailDisableSendPasswordByTalkWithoutChangingPassword(): void {﻿
+﻿		$this->expectException(\InvalidArgumentException::class);﻿
+﻿		$this->expectExceptionMessage('Cannot disable sending the password by Talk without setting a new password');﻿
+﻿
+﻿		$manager = $this->createManagerMock()﻿
+﻿			->setMethods([﻿
+﻿				'canShare',﻿
+﻿				'getShareById',﻿
+﻿				'generalCreateChecks',﻿
+﻿				'verifyPassword',﻿
+﻿				'pathCreateChecks',﻿
+﻿				'linkCreateChecks',﻿
+﻿				'validateExpirationDateLink',﻿
+﻿			])﻿
+﻿			->getMock();﻿
+﻿
+﻿		$originalShare = $this->manager->newShare();﻿
+﻿		$originalShare->setShareType(IShare::TYPE_EMAIL)﻿
+﻿			->setPermissions(\OCP\Constants::PERMISSION_ALL)﻿
+﻿			->setPassword('passwordHash')﻿
+﻿			->setSendPasswordByTalk(true);﻿
+﻿
+﻿		$tomorrow = new \DateTime();﻿
+﻿		$tomorrow->setTime(0, 0, 0);﻿
+﻿		$tomorrow->add(new \DateInterval('P1D'));﻿
+﻿
+﻿		$file = $this->createMock(File::class);﻿
+﻿		$file->method('getId')->willReturn(100);﻿
+﻿
+﻿		$share = $this->manager->newShare();﻿
+﻿		$share->setProviderId('foo')﻿
+﻿			->setId('42')﻿
+﻿			->setShareType(IShare::TYPE_EMAIL)﻿
+﻿			->setToken('token')﻿
+﻿			->setSharedBy('owner')﻿
+﻿			->setShareOwner('owner')﻿
+﻿			->setPassword('passwordHash')﻿
+﻿			->setSendPasswordByTalk(false)﻿
+﻿			->setExpirationDate($tomorrow)﻿
+﻿			->setNode($file)﻿
+﻿			->setPermissions(\OCP\Constants::PERMISSION_ALL);﻿
+﻿
+﻿		$manager->expects($this->once())->method('canShare')->willReturn(true);﻿
+﻿		$manager->expects($this->once())->method('getShareById')->with('foo:42')->willReturn($originalShare);﻿
+﻿		$manager->expects($this->once())->method('generalCreateChecks')->with($share);﻿
+﻿		$manager->expects($this->never())->method('verifyPassword');﻿
+﻿		$manager->expects($this->never())->method('pathCreateChecks');﻿
+﻿		$manager->expects($this->once())->method('linkCreateChecks');﻿
+﻿		$manager->expects($this->never())->method('validateExpirationDateLink');﻿
+﻿
+﻿		// If the old & new passwords are the same, we don't do anything﻿
+﻿		$this->hasher->expects($this->never())﻿
+﻿			->method('verify');﻿
+﻿		$this->hasher->expects($this->never())﻿
+﻿			->method('hash');﻿
+﻿
+﻿		$this->defaultProvider->expects($this->never())﻿
+﻿			->method('update');﻿
+﻿
+﻿		$hookListener = $this->getMockBuilder('Dummy')->setMethods(['post'])->getMock();﻿
+﻿		\OCP\Util::connectHook(\OCP\Share::class, 'post_set_expiration_date', $hookListener, 'post');﻿
+﻿		$hookListener->expects($this->never())->method('post');﻿
+﻿
+﻿		$hookListener2 = $this->getMockBuilder('Dummy')->setMethods(['post'])->getMock();﻿
+﻿		\OCP\Util::connectHook(\OCP\Share::class, 'post_update_password', $hookListener2, 'post');﻿
+﻿		$hookListener2->expects($this->never())->method('post');﻿
+﻿
+﻿		$hookListener3 = $this->getMockBuilder('Dummy')->setMethods(['post'])->getMock();﻿
+﻿		\OCP\Util::connectHook(\OCP\Share::class, 'post_update_permissions', $hookListener3, 'post');﻿
+﻿		$hookListener3->expects($this->never())->method('post');﻿
+﻿
+﻿		$manager->updateShare($share);﻿
+﻿	}﻿
+﻿
+﻿	public function testMoveShareLink(): void {﻿
+﻿		$this->expectException(\InvalidArgumentException::class);﻿
+﻿		$this->expectExceptionMessage('Cannot change target of link share');﻿
+﻿
+﻿		$share = $this->manager->newShare();﻿
+﻿		$share->setShareType(IShare::TYPE_LINK);﻿
+﻿
+﻿		$recipient = $this->createMock(IUser::class);﻿
+﻿
+﻿		$this->manager->moveShare($share, $recipient);﻿
+﻿	}﻿
+﻿
+﻿
+﻿	public function testMoveShareUserNotRecipient(): void {﻿
+﻿		$this->expectException(\InvalidArgumentException::class);﻿
+﻿		$this->expectExceptionMessage('Invalid recipient');﻿
+﻿
+﻿		$share = $this->manager->newShare();﻿
+﻿		$share->setShareType(IShare::TYPE_USER);﻿
+﻿
+﻿		$share->setSharedWith('sharedWith');﻿
+﻿
+﻿		$this->manager->moveShare($share, 'recipient');﻿
+﻿	}﻿
+﻿
+﻿	public function testMoveShareUser(): void {﻿
+﻿		$share = $this->manager->newShare();﻿
+﻿		$share->setShareType(IShare::TYPE_USER)﻿
+﻿			->setId('42')﻿
+﻿			->setProviderId('foo');﻿
+﻿
+﻿		$share->setSharedWith('recipient');﻿
+﻿
+﻿		$this->defaultProvider->method('move')->with($share, 'recipient')->willReturnArgument(0);﻿
+﻿
+﻿		$this->manager->moveShare($share, 'recipient');﻿
+﻿		$this->addToAssertionCount(1);﻿
+﻿	}﻿
+﻿
+﻿
+﻿	public function testMoveShareGroupNotRecipient(): void {﻿
+﻿		$this->expectException(\InvalidArgumentException::class);﻿
+﻿		$this->expectExceptionMessage('Invalid recipient');﻿
+﻿
+﻿		$share = $this->manager->newShare();﻿
+﻿		$share->setShareType(IShare::TYPE_GROUP);﻿
+﻿
+﻿		$sharedWith = $this->createMock(IGroup::class);﻿
+﻿		$share->setSharedWith('shareWith');﻿
+﻿
+﻿		$recipient = $this->createMock(IUser::class);﻿
+﻿		$sharedWith->method('inGroup')->with($recipient)->willReturn(false);﻿
+﻿
+﻿		$this->groupManager->method('get')->with('shareWith')->willReturn($sharedWith);﻿
+﻿		$this->userManager->method('get')->with('recipient')->willReturn($recipient);﻿
+﻿
+﻿		$this->manager->moveShare($share, 'recipient');﻿
+﻿	}﻿
+﻿
+﻿
+﻿	public function testMoveShareGroupNull(): void {﻿
+﻿		$this->expectException(\InvalidArgumentException::class);﻿
+﻿		$this->expectExceptionMessage('Group "shareWith" does not exist');﻿
+﻿
+﻿		$share = $this->manager->newShare();﻿
+﻿		$share->setShareType(IShare::TYPE_GROUP);﻿
+﻿		$share->setSharedWith('shareWith');﻿
+﻿
+﻿		$recipient = $this->createMock(IUser::class);﻿
+﻿
+﻿		$this->groupManager->method('get')->with('shareWith')->willReturn(null);﻿
+﻿		$this->userManager->method('get')->with('recipient')->willReturn($recipient);﻿
+﻿
+﻿		$this->manager->moveShare($share, 'recipient');﻿
+﻿	}﻿
+﻿
+﻿	public function testMoveShareGroup(): void {﻿
+﻿		$share = $this->manager->newShare();﻿
+﻿		$share->setShareType(IShare::TYPE_GROUP)﻿
+﻿			->setId('42')﻿
+﻿			->setProviderId('foo');﻿
+﻿
+﻿		$group = $this->createMock(IGroup::class);﻿
+﻿		$share->setSharedWith('group');﻿
+﻿
+﻿		$recipient = $this->createMock(IUser::class);﻿
+﻿		$group->method('inGroup')->with($recipient)->willReturn(true);﻿
+﻿
+﻿		$this->groupManager->method('get')->with('group')->willReturn($group);﻿
+﻿		$this->userManager->method('get')->with('recipient')->willReturn($recipient);﻿
+﻿
+﻿		$this->defaultProvider->method('move')->with($share, 'recipient')->willReturnArgument(0);﻿
+﻿
+﻿		$this->manager->moveShare($share, 'recipient');﻿
+﻿		$this->addToAssertionCount(1);﻿
+﻿	}﻿
+﻿
+﻿	/**﻿
+﻿	 * @dataProvider dataTestShareProviderExists﻿
+﻿	 */﻿
+﻿	public function testShareProviderExists($shareType, $expected): void {﻿
+﻿		$factory = $this->getMockBuilder(\OCP\Share\IProviderFactory::class)->getMock();﻿
+﻿		$factory->expects($this->any())->method('getProviderForType')﻿
+﻿			->willReturnCallback(function ($id) {﻿
+﻿				if ($id === IShare::TYPE_USER) {﻿
+﻿					return true;﻿
+﻿				}﻿
+﻿				throw new Exception\ProviderException();﻿
+﻿			});﻿
+﻿
+﻿		$manager = $this->createManager($factory);﻿
+﻿		$this->assertSame($expected,﻿
+﻿			$manager->shareProviderExists($shareType)﻿
+﻿		);﻿
+﻿	}﻿
+﻿
+﻿	public function dataTestShareProviderExists() {﻿
+﻿		return [﻿
+﻿			[IShare::TYPE_USER, true],﻿
+﻿			[42, false],﻿
+﻿		];﻿
+﻿	}﻿
+﻿
+﻿	public function testGetSharesInFolder(): void {﻿
+﻿		$factory = new DummyFactory2($this->createMock(IServerContainer::class));﻿
+﻿
+﻿		$manager = $this->createManager($factory);﻿
+﻿
+﻿		$factory->setProvider($this->defaultProvider);﻿
+﻿		$extraProvider = $this->createMock(IShareProvider::class);﻿
+﻿		$factory->setSecondProvider($extraProvider);﻿
+﻿
+﻿		$share1 = $this->createMock(IShare::class);﻿
+﻿		$share2 = $this->createMock(IShare::class);﻿
+﻿		$share3 = $this->createMock(IShare::class);﻿
+﻿		$share4 = $this->createMock(IShare::class);﻿
+﻿
+﻿		$folder = $this->createMock(Folder::class);﻿
+﻿
+﻿		$this->defaultProvider->method('getSharesInFolder')﻿
+﻿			->with(﻿
+﻿				$this->equalTo('user'),﻿
+﻿				$this->equalTo($folder),﻿
+﻿				$this->equalTo(false)﻿
+﻿			)->willReturn([﻿
+﻿				1 => [$share1],﻿
+﻿				2 => [$share2],﻿
+﻿			]);﻿
+﻿
+﻿		$extraProvider->method('getSharesInFolder')﻿
+﻿			->with(﻿
+﻿				$this->equalTo('user'),﻿
+﻿				$this->equalTo($folder),﻿
+﻿				$this->equalTo(false)﻿
+﻿			)->willReturn([﻿
+﻿				2 => [$share3],﻿
+﻿				3 => [$share4],﻿
+﻿			]);﻿
+﻿
+﻿		$result = $manager->getSharesInFolder('user', $folder, false);﻿
+﻿
+﻿		$expects = [﻿
+﻿			1 => [$share1],﻿
+﻿			2 => [$share2, $share3],﻿
+﻿			3 => [$share4],﻿
+﻿		];﻿
+﻿
+﻿		$this->assertSame($expects, $result);﻿
+﻿	}﻿
+﻿
+﻿	public function testGetAccessList(): void {﻿
+﻿		$factory = new DummyFactory2($this->createMock(IServerContainer::class));﻿
+﻿
+﻿		$manager = $this->createManager($factory);﻿
+﻿
+﻿		$factory->setProvider($this->defaultProvider);﻿
+﻿		$extraProvider = $this->createMock(IShareProvider::class);﻿
+﻿		$factory->setSecondProvider($extraProvider);﻿
+﻿
+﻿		$nodeOwner = $this->createMock(IUser::class);﻿
+﻿		$nodeOwner->expects($this->once())﻿
+﻿			->method('getUID')﻿
+﻿			->willReturn('user1');﻿
+﻿
+﻿		$node = $this->createMock(Node::class);﻿
+﻿		$node->expects($this->once())﻿
+﻿			->method('getOwner')﻿
+﻿			->willReturn($nodeOwner);﻿
+﻿		$node->method('getId')﻿
+﻿			->willReturn(42);﻿
+﻿
+﻿		$userFolder = $this->createMock(Folder::class);﻿
+﻿		$file = $this->createMock(File::class);﻿
+﻿		$folder = $this->createMock(Folder::class);﻿
+﻿
+﻿		$owner = $this->createMock(IUser::class);﻿
+﻿		$owner->expects($this->once())﻿
+﻿			->method('getUID')﻿
+﻿			->willReturn('owner');﻿
+﻿
+﻿		$file->method('getParent')﻿
+﻿			->willReturn($folder);﻿
+﻿		$file->method('getPath')﻿
+﻿			->willReturn('/owner/files/folder/file');﻿
+﻿		$file->method('getOwner')﻿
+﻿			->willReturn($owner);﻿
+﻿		$file->method('getId')﻿
+﻿			->willReturn(23);﻿
+﻿		$folder->method('getParent')﻿
+﻿			->willReturn($userFolder);﻿
+﻿		$folder->method('getPath')﻿
+﻿			->willReturn('/owner/files/folder');﻿
+﻿		$userFolder->method('getFirstNodeById')﻿
+﻿			->with($this->equalTo(42))﻿
+﻿			->willReturn($file);﻿
+﻿		$userFolder->method('getPath')﻿
+﻿			->willReturn('/user1/files');﻿
+﻿
+﻿		$this->userManager->method('userExists')﻿
+﻿			->with($this->equalTo('user1'))﻿
+﻿			->willReturn(true);﻿
+﻿
+﻿		$this->defaultProvider->method('getAccessList')﻿
+﻿			->with(﻿
+﻿				$this->equalTo([$file, $folder]),﻿
+﻿				false﻿
+﻿			)﻿
+﻿			->willReturn([﻿
+﻿				'users' => [﻿
+﻿					'user1',﻿
+﻿					'user2',﻿
+﻿					'user3',﻿
+﻿					'123456',﻿
+﻿				],﻿
+﻿				'public' => true,﻿
+﻿			]);﻿
+﻿
+﻿		$extraProvider->method('getAccessList')﻿
+﻿			->with(﻿
+﻿				$this->equalTo([$file, $folder]),﻿
+﻿				false﻿
+﻿			)﻿
+﻿			->willReturn([﻿
+﻿				'users' => [﻿
+﻿					'user3',﻿
+﻿					'user4',﻿
+﻿					'user5',﻿
+﻿					'234567',﻿
+﻿				],﻿
+﻿				'remote' => true,﻿
+﻿			]);﻿
+﻿
+﻿		$this->rootFolder->method('getUserFolder')﻿
+﻿			->with($this->equalTo('user1'))﻿
+﻿			->willReturn($userFolder);﻿
+﻿
+﻿		$expected = [﻿
+﻿			'users' => ['owner', 'user1', 'user2', 'user3', '123456','user4', 'user5', '234567'],﻿
+﻿			'remote' => true,﻿
+﻿			'public' => true,﻿
+﻿		];﻿
+﻿
+﻿		$result = $manager->getAccessList($node, true, false);﻿
+﻿
+﻿		$this->assertSame($expected['public'], $result['public']);﻿
+﻿		$this->assertSame($expected['remote'], $result['remote']);﻿
+﻿		$this->assertSame($expected['users'], $result['users']);﻿
+﻿	}﻿
+﻿
+﻿	public function testGetAccessListWithCurrentAccess(): void {﻿
+﻿		$factory = new DummyFactory2($this->createMock(IServerContainer::class));﻿
+﻿
+﻿		$manager = $this->createManager($factory);﻿
+﻿
+﻿		$factory->setProvider($this->defaultProvider);﻿
+﻿		$extraProvider = $this->createMock(IShareProvider::class);﻿
+﻿		$factory->setSecondProvider($extraProvider);﻿
+﻿
+﻿		$nodeOwner = $this->createMock(IUser::class);﻿
+﻿		$nodeOwner->expects($this->once())﻿
+﻿			->method('getUID')﻿
+﻿			->willReturn('user1');﻿
+﻿
+﻿		$node = $this->createMock(Node::class);﻿
+﻿		$node->expects($this->once())﻿
+﻿			->method('getOwner')﻿
+﻿			->willReturn($nodeOwner);﻿
+﻿		$node->method('getId')﻿
+﻿			->willReturn(42);﻿
+﻿
+﻿		$userFolder = $this->createMock(Folder::class);﻿
+﻿		$file = $this->createMock(File::class);﻿
+﻿
+﻿		$owner = $this->createMock(IUser::class);﻿
+﻿		$owner->expects($this->once())﻿
+﻿			->method('getUID')﻿
+﻿			->willReturn('owner');﻿
+﻿		$folder = $this->createMock(Folder::class);﻿
+﻿
+﻿		$file->method('getParent')﻿
+﻿			->willReturn($folder);﻿
+﻿		$file->method('getPath')﻿
+﻿			->willReturn('/owner/files/folder/file');﻿
+﻿		$file->method('getOwner')﻿
+﻿			->willReturn($owner);﻿
+﻿		$file->method('getId')﻿
+﻿			->willReturn(23);﻿
+﻿		$folder->method('getParent')﻿
+﻿			->willReturn($userFolder);﻿
+﻿		$folder->method('getPath')﻿
+﻿			->willReturn('/owner/files/folder');﻿
+﻿		$userFolder->method('getFirstNodeById')﻿
+﻿			->with($this->equalTo(42))﻿
+﻿			->willReturn($file);﻿
+﻿		$userFolder->method('getPath')﻿
+﻿			->willReturn('/user1/files');﻿
+﻿
+﻿		$this->userManager->method('userExists')﻿
+﻿			->with($this->equalTo('user1'))﻿
+﻿			->willReturn(true);﻿
+﻿
+﻿		$this->defaultProvider->method('getAccessList')﻿
+﻿			->with(﻿
+﻿				$this->equalTo([$file, $folder]),﻿
+﻿				true﻿
+﻿			)﻿
+﻿			->willReturn([﻿
+﻿				'users' => [﻿
+﻿					'user1' => [],﻿
+﻿					'user2' => [],﻿
+﻿					'user3' => [],﻿
+﻿					'123456' => [],﻿
+﻿				],﻿
+﻿				'public' => true,﻿
+﻿			]);﻿
+﻿
+﻿		$extraProvider->method('getAccessList')﻿
+﻿			->with(﻿
+﻿				$this->equalTo([$file, $folder]),﻿
+﻿				true﻿
+﻿			)﻿
+﻿			->willReturn([﻿
+﻿				'users' => [﻿
+﻿					'user3' => [],﻿
+﻿					'user4' => [],﻿
+﻿					'user5' => [],﻿
+﻿					'234567' => [],﻿
+﻿				],﻿
+﻿				'remote' => [﻿
+﻿					'remote1',﻿
+﻿				],﻿
+﻿			]);﻿
+﻿
+﻿		$this->rootFolder->method('getUserFolder')﻿
+﻿			->with($this->equalTo('user1'))﻿
+﻿			->willReturn($userFolder);﻿
+﻿
+﻿		$expected = [﻿
+﻿			'users' => [﻿
+﻿				'owner' => [﻿
+﻿					'node_id' => 23,﻿
+﻿					'node_path' => '/folder/file'﻿
+﻿				]﻿
+﻿				, 'user1' => [], 'user2' => [], 'user3' => [], '123456' => [], 'user4' => [], 'user5' => [], '234567' => []],﻿
+﻿			'remote' => [﻿
+﻿				'remote1',﻿
+﻿			],﻿
+﻿			'public' => true,﻿
+﻿		];﻿
+﻿
+﻿		$result = $manager->getAccessList($node, true, true);﻿
+﻿
+﻿		$this->assertSame($expected['public'], $result['public']);﻿
+﻿		$this->assertSame($expected['remote'], $result['remote']);﻿
+﻿		$this->assertSame($expected['users'], $result['users']);﻿
+﻿	}﻿
+﻿
+﻿	public function testGetAllShares(): void {﻿
+﻿		$factory = new DummyFactory2($this->createMock(IServerContainer::class));﻿
+﻿
+﻿		$manager = $this->createManager($factory);﻿
+﻿
+﻿		$factory->setProvider($this->defaultProvider);﻿
+﻿		$extraProvider = $this->createMock(IShareProvider::class);﻿
+﻿		$factory->setSecondProvider($extraProvider);﻿
+﻿
+﻿		$share1 = $this->createMock(IShare::class);﻿
+﻿		$share2 = $this->createMock(IShare::class);﻿
+﻿		$share3 = $this->createMock(IShare::class);﻿
+﻿		$share4 = $this->createMock(IShare::class);﻿
+﻿
+﻿		$this->defaultProvider->method('getAllShares')﻿
+﻿			->willReturnCallback(function () use ($share1, $share2) {﻿
+﻿				yield $share1;﻿
+﻿				yield $share2;﻿
+﻿			});﻿
+﻿		$extraProvider->method('getAllShares')﻿
+﻿			->willReturnCallback(function () use ($share3, $share4) {﻿
+﻿				yield $share3;﻿
+﻿				yield $share4;﻿
+﻿			});﻿
+﻿
+﻿		// "yield from", used in "getAllShares()", does not reset the keys, so﻿
+﻿		// "use_keys" has to be disabled to collect all the values while﻿
+﻿		// ignoring the keys returned by the generator.﻿
+﻿		$result = iterator_to_array($manager->getAllShares(), $use_keys = false);﻿
+﻿
+﻿		$expects = [$share1, $share2, $share3, $share4];﻿
+﻿
+﻿		$this->assertSame($expects, $result);﻿
+﻿	}﻿
+﻿
+﻿	public function dataCurrentUserCanEnumerateTargetUser(): array {﻿
+﻿		return [﻿
+﻿			'Full match guest' => [true, true, false, false, false, false, false, true],﻿
+﻿			'Full match user' => [false, true, false, false, false, false, false, true],﻿
+﻿			'Enumeration off guest' => [true, false, false, false, false, false, false, false],﻿
+﻿			'Enumeration off user' => [false, false, false, false, false, false, false, false],﻿
+﻿			'Enumeration guest' => [true, false, true, false, false, false, false, true],﻿
+﻿			'Enumeration user' => [false, false, true, false, false, false, false, true],﻿
+﻿
+﻿			// Restricted enumerations guests never works﻿
+﻿			'Guest phone' => [true, false, true, true, false, false, false, false],﻿
+﻿			'Guest group' => [true, false, true, false, true, false, false, false],﻿
+﻿			'Guest both' => [true, false, true, true, true, false, false, false],﻿
+﻿
+﻿			// Restricted enumerations users﻿
+﻿			'User phone but not known' => [false, false, true, true, false, false, false, false],﻿
+﻿			'User phone known' => [false, false, true, true, false, true, false, true],﻿
+﻿			'User group but no match' => [false, false, true, false, true, false, false, false],﻿
+﻿			'User group with match' => [false, false, true, false, true, false, true, true],﻿
+﻿		];﻿
+﻿	}﻿
+﻿
+﻿	/**﻿
+﻿	 * @dataProvider dataCurrentUserCanEnumerateTargetUser﻿
+﻿	 * @param bool $expected﻿
+﻿	 */﻿
+﻿	public function testCurrentUserCanEnumerateTargetUser(bool $currentUserIsGuest, bool $allowEnumerationFullMatch, bool $allowEnumeration, bool $limitEnumerationToPhone, bool $limitEnumerationToGroups, bool $isKnownToUser, bool $haveCommonGroup, bool $expected): void {﻿
+﻿		/** @var IManager|MockObject $manager */﻿
+﻿		$manager = $this->createManagerMock()﻿
+﻿			->setMethods([﻿
+﻿				'allowEnumerationFullMatch',﻿
+﻿				'allowEnumeration',﻿
+﻿				'limitEnumerationToPhone',﻿
+﻿				'limitEnumerationToGroups',﻿
+﻿			])﻿
+﻿			->getMock();﻿
+﻿
+﻿		$manager->method('allowEnumerationFullMatch')﻿
+﻿			->willReturn($allowEnumerationFullMatch);﻿
+﻿		$manager->method('allowEnumeration')﻿
+﻿			->willReturn($allowEnumeration);﻿
+﻿		$manager->method('limitEnumerationToPhone')﻿
+﻿			->willReturn($limitEnumerationToPhone);﻿
+﻿		$manager->method('limitEnumerationToGroups')﻿
+﻿			->willReturn($limitEnumerationToGroups);﻿
+﻿
+﻿		$this->knownUserService->method('isKnownToUser')﻿
+﻿			->with('current', 'target')﻿
+﻿			->willReturn($isKnownToUser);﻿
+﻿
+﻿		$currentUser = null;﻿
+﻿		if (!$currentUserIsGuest) {﻿
+﻿			$currentUser = $this->createMock(IUser::class);﻿
+﻿			$currentUser->method('getUID')﻿
+﻿				->willReturn('current');﻿
+﻿		}﻿
+﻿		$targetUser = $this->createMock(IUser::class);﻿
+﻿		$targetUser->method('getUID')﻿
+﻿			->willReturn('target');﻿
+﻿
+﻿		if ($haveCommonGroup) {﻿
+﻿			$this->groupManager->method('getUserGroupIds')﻿
+﻿				->willReturnMap([﻿
+﻿					[$targetUser, ['gid1', 'gid2']],﻿
+﻿					[$currentUser, ['gid2', 'gid3']],﻿
+﻿				]);﻿
+﻿		} else {﻿
+﻿			$this->groupManager->method('getUserGroupIds')﻿
+﻿				->willReturnMap([﻿
+﻿					[$targetUser, ['gid1', 'gid2']],﻿
+﻿					[$currentUser, ['gid3', 'gid4']],﻿
+﻿				]);﻿
+﻿		}﻿
+﻿
+﻿		$this->assertSame($expected, $manager->currentUserCanEnumerateTargetUser($currentUser, $targetUser));﻿
+﻿	}﻿
+﻿}﻿
+﻿
+﻿class DummyFactory implements IProviderFactory {﻿
+﻿	/** @var IShareProvider */﻿
+﻿	protected $provider;﻿
+﻿
+﻿	public function __construct(\OCP\IServerContainer $serverContainer) {﻿
+﻿	}﻿
+﻿
+﻿	/**﻿
+﻿	 * @param IShareProvider $provider﻿
+﻿	 */﻿
+﻿	public function setProvider($provider) {﻿
+﻿		$this->provider = $provider;﻿
+﻿	}﻿
+﻿
+﻿	/**﻿
+﻿	 * @param string $id﻿
+﻿	 * @return IShareProvider﻿
+﻿	 */﻿
+﻿	public function getProvider($id) {﻿
+﻿		return $this->provider;﻿
+﻿	}﻿
+﻿
+﻿	/**﻿
+﻿	 * @param int $shareType﻿
+﻿	 * @return IShareProvider﻿
+﻿	 */﻿
+﻿	public function getProviderForType($shareType) {﻿
+﻿		return $this->provider;﻿
+﻿	}﻿
+﻿
+﻿	/**﻿
+﻿	 * @return IShareProvider[]﻿
+﻿	 */﻿
+﻿	public function getAllProviders() {﻿
+﻿		return [$this->provider];﻿
+﻿	}﻿
+﻿
+﻿	public function registerProvider(string $shareProvier): void {﻿
+﻿	}﻿
+﻿}﻿
+﻿
+﻿class DummyFactory2 extends DummyFactory {﻿
+﻿	/** @var IShareProvider */﻿
+﻿	private $provider2;﻿
+﻿
+﻿	/**﻿
+﻿	 * @param IShareProvider $provider﻿
+﻿	 */﻿
+﻿	public function setSecondProvider($provider) {﻿
+﻿		$this->provider2 = $provider;﻿
+﻿	}﻿
+﻿
+﻿	public function getAllProviders() {﻿
+﻿		return [$this->provider, $this->provider2];﻿
+﻿	}﻿
+﻿
+﻿	public function registerProvider(string $shareProvier): void {﻿
+﻿	}﻿
+﻿}﻿