<?php
/**
 * @copyright 2013 Thomas Tanghus (thomas@tanghus.net)
 * @copyright 2016 Lukas Reschke lukas@owncloud.com
 * @copyright 2022 Stanimir Bozhilov (stanimir@audriga.com)
 *
 * This file is licensed under the Affero General Public License version 3 or
 * later.
 * See the COPYING-README file.
 */

namespace Test\AppFramework\Http;

use OC\AppFramework\Http\Request;
use OC\Security\CSRF\CsrfToken;
use OC\Security\CSRF\CsrfTokenManager;
use OCP\IConfig;
use OCP\IRequestId;

/**
 * Class RequestTest
 *
 * @package OC\AppFramework\Http
 */
class RequestTest extends \Test\TestCase {
	/** @var string */
	protected $stream = 'fakeinput://data';
	/** @var IRequestId */
	protected $requestId;
	/** @var IConfig */
	protected $config;
	/** @var CsrfTokenManager */
	protected $csrfTokenManager;

	protected function setUp(): void {
		parent::setUp();

		if (in_array('fakeinput', stream_get_wrappers())) {
			stream_wrapper_unregister('fakeinput');
		}
		stream_wrapper_register('fakeinput', 'Test\AppFramework\Http\RequestStream');

		$this->requestId = $this->createMock(IRequestId::class);
		$this->config = $this->createMock(IConfig::class);
		$this->csrfTokenManager = $this->getMockBuilder(CsrfTokenManager::class)
			->disableOriginalConstructor()
			->getMock();
	}

	protected function tearDown(): void {
		stream_wrapper_unregister('fakeinput');
		parent::tearDown();
	}

	public function testRequestAccessors() {
		$vars = [
			'get' => ['name' => 'John Q. Public', 'nickname' => 'Joey'],
			'method' => 'GET',
		];

		$request = new Request(
			$vars,
			$this->requestId,
			$this->config,
			$this->csrfTokenManager,
			$this->stream
		);

		// Countable
		$this->assertSame(2, count($request));
		// Array access
		$this->assertSame('Joey', $request['nickname']);
		// "Magic" accessors
		$this->assertSame('Joey', $request->{'nickname'});
		$this->assertTrue(isset($request['nickname']));
		$this->assertTrue(isset($request->{'nickname'}));
		$this->assertFalse(isset($request->{'flickname'}));
		// Only testing 'get', but same approach for post, files etc.
		$this->assertSame('Joey', $request->get['nickname']);
		// Always returns null if variable not set.
		$this->assertSame(null, $request->{'flickname'});
	}

	// urlParams has precedence over POST which has precedence over GET
	public function testPrecedence() {
		$vars = [
			'get' => ['name' => 'John Q. Public', 'nickname' => 'Joey'],
			'post' => ['name' => 'Jane Doe', 'nickname' => 'Janey'],
			'urlParams' => ['user' => 'jw', 'name' => 'Johnny Weissmüller'],
			'method' => 'GET'
		];

		$request = new Request(
			$vars,
			$this->requestId,
			$this->config,
			$this->csrfTokenManager,
			$this->stream
		);

		$this->assertSame(3, count($request));
		$this->assertSame('Janey', $request->{'nickname'});
		$this->assertSame('Johnny Weissmüller', $request->{'name'});
	}



	public function testImmutableArrayAccess() {
		$this->expectException(\RuntimeException::class);

		$vars = [
			'get' => ['name' => 'John Q. Public', 'nickname' => 'Joey'],
			'method' => 'GET'
		];

		$request = new Request(
			$vars,
			$this->requestId,
			$this->config,
			$this->csrfTokenManager,
			$this->stream
		);

		$request['nickname'] = 'Janey';
	}


	public function testImmutableMagicAccess() {
		$this->expectException(\RuntimeException::class);

		$vars = [
			'get' => ['name' => 'John Q. Public', 'nickname' => 'Joey'],
			'method' => 'GET'
		];

		$request = new Request(
			$vars,
			$this->requestId,
			$this->config,
			$this->csrfTokenManager,
			$this->stream
		);

		$request->{'nickname'} = 'Janey';
	}


	public function testGetTheMethodRight() {
		$this->expectException(\LogicException::class);

		$vars = [
			'get' => ['name' => 'John Q. Public', 'nickname' => 'Joey'],
			'method' => 'GET',
		];

		$request = new Request(
			$vars,
			$this->requestId,
			$this->config,
			$this->csrfTokenManager,
			$this->stream
		);

		$request->post;
	}

	public function testTheMethodIsRight() {
		$vars = [
			'get' => ['name' => 'John Q. Public', 'nickname' => 'Joey'],
			'method' => 'GET',
		];

		$request = new Request(
			$vars,
			$this->requestId,
			$this->config,
			$this->csrfTokenManager,
			$this->stream
		);

		$this->assertSame('GET', $request->method);
		$result = $request->get;
		$this->assertSame('John Q. Public', $result['name']);
		$this->assertSame('Joey', $result['nickname']);
	}

	public function testJsonPost() {
		global $data;
		$data = '{"name": "John Q. Public", "nickname": "Joey"}';
		$vars = [
			'method' => 'POST',
			'server' => ['CONTENT_TYPE' => 'application/json; utf-8']
		];

		$request = new Request(
			$vars,
			$this->requestId,
			$this->config,
			$this->csrfTokenManager,
			$this->stream
		);

		$this->assertSame('POST', $request->method);
		$result = $request->post;
		$this->assertSame('John Q. Public', $result['name']);
		$this->assertSame('Joey', $result['nickname']);
		$this->assertSame('Joey', $request->params['nickname']);
		$this->assertSame('Joey', $request['nickname']);
	}

<<<<<<< HEAD
	public function testScimJsonPost() {
		global $data;
		$data = '{"userName":"testusername", "displayName":"Example User"}';
		$vars = [
			'method' => 'POST',
			'server' => ['CONTENT_TYPE' => 'application/scim+json; utf-8']
		];

		$request = new Request(
			$vars,
			$this->requestId,
			$this->config,
			$this->csrfTokenManager,
			$this->stream
		);

		$this->assertSame('POST', $request->method);
		$result = $request->post;
		$this->assertSame('testusername', $result['userName']);
		$this->assertSame('Example User', $result['displayName']);
		$this->assertSame('Example User', $request->params['displayName']);
		$this->assertSame('Example User', $request['displayName']);
	}

	public function testCustomJsonPost() {
		global $data;
		$data = '{"propertyA":"sometestvalue", "propertyB":"someothertestvalue"}';

		// Note: the content type used here is fictional and intended to check if the regex for JSON content types works fine
		$vars = [
			'method' => 'POST',
			'server' => ['CONTENT_TYPE' => 'application/custom-type+json; utf-8']
		];

		$request = new Request(
			$vars,
			$this->requestId,
			$this->config,
			$this->csrfTokenManager,
			$this->stream
		);

		$this->assertSame('POST', $request->method);
		$result = $request->post;
		$this->assertSame('sometestvalue', $result['propertyA']);
		$this->assertSame('someothertestvalue', $result['propertyB']);
	}

	public function testNotJsonPost() {
=======
	public function notJsonDataProvider() {
		return [
			['this is not valid json'],
			['"just a string"'],
			['{"just a string"}'],
		];
	}

	/**
	 * @dataProvider notJsonDataProvider
	 */
	public function testNotJsonPost($testData) {
>>>>>>> e12aaa29
		global $data;
		$data = $testData;
		$vars = [
			'method' => 'POST',
			'server' => ['CONTENT_TYPE' => 'application/json; utf-8']
		];

		$request = new Request(
			$vars,
			$this->requestId,
			$this->config,
			$this->csrfTokenManager,
			$this->stream
		);

		$this->assertEquals('POST', $request->method);
		$result = $request->post;
		// ensure there's no error attempting to decode the content
	}

	public function testNotScimJsonPost() {
		global $data;
		$data = 'this is not valid scim json';
		$vars = [
			'method' => 'POST',
			'server' => ['CONTENT_TYPE' => 'application/scim+json; utf-8']
		];

		$request = new Request(
			$vars,
			$this->requestId,
			$this->config,
			$this->csrfTokenManager,
			$this->stream
		);

		$this->assertEquals('POST', $request->method);
		$result = $request->post;
		// ensure there's no error attempting to decode the content
	}

	public function testNotCustomJsonPost() {
		global $data;
		$data = 'this is not valid json';
		$vars = [
			'method' => 'POST',
			'server' => ['CONTENT_TYPE' => 'application/custom-type+json; utf-8']
		];

		$request = new Request(
			$vars,
			$this->requestId,
			$this->config,
			$this->csrfTokenManager,
			$this->stream
		);

		$this->assertEquals('POST', $request->method);
		$result = $request->post;
		// ensure there's no error attempting to decode the content
	}

	public function testPatch() {
		global $data;
		$data = http_build_query(['name' => 'John Q. Public', 'nickname' => 'Joey'], '', '&');

		$vars = [
			'method' => 'PATCH',
			'server' => ['CONTENT_TYPE' => 'application/x-www-form-urlencoded'],
		];

		$request = new Request(
			$vars,
			$this->requestId,
			$this->config,
			$this->csrfTokenManager,
			$this->stream
		);

		$this->assertSame('PATCH', $request->method);
		$result = $request->patch;

		$this->assertSame('John Q. Public', $result['name']);
		$this->assertSame('Joey', $result['nickname']);
	}

	public function testJsonPatchAndPut() {
		global $data;

		// PUT content
		$data = '{"name": "John Q. Public", "nickname": "Joey"}';
		$vars = [
			'method' => 'PUT',
			'server' => ['CONTENT_TYPE' => 'application/json; utf-8'],
		];

		$request = new Request(
			$vars,
			$this->requestId,
			$this->config,
			$this->csrfTokenManager,
			$this->stream
		);

		$this->assertSame('PUT', $request->method);
		$result = $request->put;

		$this->assertSame('John Q. Public', $result['name']);
		$this->assertSame('Joey', $result['nickname']);

		// PATCH content
		$data = '{"name": "John Q. Public", "nickname": null}';
		$vars = [
			'method' => 'PATCH',
			'server' => ['CONTENT_TYPE' => 'application/json; utf-8'],
		];

		$request = new Request(
			$vars,
			$this->requestId,
			$this->config,
			$this->csrfTokenManager,
			$this->stream
		);

		$this->assertSame('PATCH', $request->method);
		$result = $request->patch;

		$this->assertSame('John Q. Public', $result['name']);
		$this->assertSame(null, $result['nickname']);
	}

	public function testScimJsonPatchAndPut() {
		global $data;

		// PUT content
		$data = '{"userName": "sometestusername", "displayName": "Example User"}';
		$vars = [
			'method' => 'PUT',
			'server' => ['CONTENT_TYPE' => 'application/scim+json; utf-8'],
		];

		$request = new Request(
			$vars,
			$this->requestId,
			$this->config,
			$this->csrfTokenManager,
			$this->stream
		);

		$this->assertSame('PUT', $request->method);
		$result = $request->put;

		$this->assertSame('sometestusername', $result['userName']);
		$this->assertSame('Example User', $result['displayName']);

		// PATCH content
		$data = '{"userName": "sometestusername", "displayName": null}';
		$vars = [
			'method' => 'PATCH',
			'server' => ['CONTENT_TYPE' => 'application/scim+json; utf-8'],
		];

		$request = new Request(
			$vars,
			$this->requestId,
			$this->config,
			$this->csrfTokenManager,
			$this->stream
		);

		$this->assertSame('PATCH', $request->method);
		$result = $request->patch;

		$this->assertSame('sometestusername', $result['userName']);
		$this->assertSame(null, $result['displayName']);
	}

	public function testCustomJsonPatchAndPut() {
		global $data;

		// PUT content
		$data = '{"propertyA": "sometestvalue", "propertyB": "someothertestvalue"}';
		$vars = [
			'method' => 'PUT',
			'server' => ['CONTENT_TYPE' => 'application/custom-type+json; utf-8'],
		];

		$request = new Request(
			$vars,
			$this->requestId,
			$this->config,
			$this->csrfTokenManager,
			$this->stream
		);

		$this->assertSame('PUT', $request->method);
		$result = $request->put;

		$this->assertSame('sometestvalue', $result['propertyA']);
		$this->assertSame('someothertestvalue', $result['propertyB']);

		// PATCH content
		$data = '{"propertyA": "sometestvalue", "propertyB": null}';
		$vars = [
			'method' => 'PATCH',
			'server' => ['CONTENT_TYPE' => 'application/custom-type+json; utf-8'],
		];

		$request = new Request(
			$vars,
			$this->requestId,
			$this->config,
			$this->csrfTokenManager,
			$this->stream
		);

		$this->assertSame('PATCH', $request->method);
		$result = $request->patch;

		$this->assertSame('sometestvalue', $result['propertyA']);
		$this->assertSame(null, $result['propertyB']);
	}

	public function testPutStream() {
		global $data;
		$data = file_get_contents(__DIR__ . '/../../../data/testimage.png');

		$vars = [
			'put' => $data,
			'method' => 'PUT',
			'server' => [
				'CONTENT_TYPE' => 'image/png',
				'CONTENT_LENGTH' => (string)strlen($data)
			],
		];

		$request = new Request(
			$vars,
			$this->requestId,
			$this->config,
			$this->csrfTokenManager,
			$this->stream
		);

		$this->assertSame('PUT', $request->method);
		$resource = $request->put;
		$contents = stream_get_contents($resource);
		$this->assertSame($data, $contents);

		try {
			$resource = $request->put;
		} catch (\LogicException $e) {
			return;
		}
		$this->fail('Expected LogicException.');
	}


	public function testSetUrlParameters() {
		$vars = [
			'post' => [],
			'method' => 'POST',
			'urlParams' => ['id' => '2'],
		];

		$request = new Request(
			$vars,
			$this->requestId,
			$this->config,
			$this->csrfTokenManager,
			$this->stream
		);

		$newParams = ['id' => '3', 'test' => 'test2'];
		$request->setUrlParameters($newParams);
		$this->assertSame('test2', $request->getParam('test'));
		$this->assertEquals('3', $request->getParam('id'));
		$this->assertEquals('3', $request->getParams()['id']);
	}

	public function testGetRemoteAddressWithoutTrustedRemote() {
		$this->config
			->expects($this->once())
			->method('getSystemValue')
			->with('trusted_proxies')
			->willReturn([]);

		$request = new Request(
			[
				'server' => [
					'REMOTE_ADDR' => '10.0.0.2',
					'HTTP_X_FORWARDED' => '10.4.0.5, 10.4.0.4',
					'HTTP_X_FORWARDED_FOR' => '192.168.0.233'
				],
			],
			$this->requestId,
			$this->config,
			$this->csrfTokenManager,
			$this->stream
		);

		$this->assertSame('10.0.0.2', $request->getRemoteAddress());
	}

	public function testGetRemoteAddressWithNoTrustedHeader() {
		$this->config
			->expects($this->exactly(2))
			->method('getSystemValue')
			->withConsecutive(
				['trusted_proxies'],
				['forwarded_for_headers'],
			)->willReturnOnConsecutiveCalls(
				['10.0.0.2'],
				[]
			);

		$request = new Request(
			[
				'server' => [
					'REMOTE_ADDR' => '10.0.0.2',
					'HTTP_X_FORWARDED' => '10.4.0.5, 10.4.0.4',
					'HTTP_X_FORWARDED_FOR' => '192.168.0.233'
				],
			],
			$this->requestId,
			$this->config,
			$this->csrfTokenManager,
			$this->stream
		);

		$this->assertSame('10.0.0.2', $request->getRemoteAddress());
	}

	public function testGetRemoteAddressWithSingleTrustedRemote() {
		$this->config
			->expects($this->exactly(2))
			->method('getSystemValue')
			->withConsecutive(
				['trusted_proxies'],
				['forwarded_for_headers'],
			)-> willReturnOnConsecutiveCalls(
				['10.0.0.2'],
				['HTTP_X_FORWARDED'],
			);

		$request = new Request(
			[
				'server' => [
					'REMOTE_ADDR' => '10.0.0.2',
					'HTTP_X_FORWARDED' => '10.4.0.5, 10.4.0.4',
					'HTTP_X_FORWARDED_FOR' => '192.168.0.233'
				],
			],
			$this->requestId,
			$this->config,
			$this->csrfTokenManager,
			$this->stream
		);

		$this->assertSame('10.4.0.5', $request->getRemoteAddress());
	}

	public function testGetRemoteAddressIPv6WithSingleTrustedRemote() {
		$this->config
			->expects($this->exactly(2))
			->method('getSystemValue')
			->withConsecutive(
				['trusted_proxies'],
				['forwarded_for_headers'],
			)-> willReturnOnConsecutiveCalls(
				['2001:db8:85a3:8d3:1319:8a2e:370:7348'],
				['HTTP_X_FORWARDED'],
			);

		$request = new Request(
			[
				'server' => [
					'REMOTE_ADDR' => '2001:db8:85a3:8d3:1319:8a2e:370:7348',
					'HTTP_X_FORWARDED' => '10.4.0.5, 10.4.0.4',
					'HTTP_X_FORWARDED_FOR' => '192.168.0.233'
				],
			],
			$this->requestId,
			$this->config,
			$this->csrfTokenManager,
			$this->stream
		);

		$this->assertSame('10.4.0.5', $request->getRemoteAddress());
	}

	public function testGetRemoteAddressVerifyPriorityHeader() {
		$this->config
			->expects($this->exactly(2))
			->method('getSystemValue')
			->withConsecutive(
				['trusted_proxies'],
				['forwarded_for_headers'],
			)-> willReturnOnConsecutiveCalls(
				['10.0.0.2'],
				[
					'HTTP_CLIENT_IP',
					'HTTP_X_FORWARDED_FOR',
					'HTTP_X_FORWARDED',
				],
			);

		$request = new Request(
			[
				'server' => [
					'REMOTE_ADDR' => '10.0.0.2',
					'HTTP_X_FORWARDED' => '10.4.0.5, 10.4.0.4',
					'HTTP_X_FORWARDED_FOR' => '192.168.0.233'
				],
			],
			$this->requestId,
			$this->config,
			$this->csrfTokenManager,
			$this->stream
		);

		$this->assertSame('192.168.0.233', $request->getRemoteAddress());
	}

	public function testGetRemoteAddressIPv6VerifyPriorityHeader() {
		$this->config
			->expects($this->exactly(2))
			->method('getSystemValue')
			->withConsecutive(
				['trusted_proxies'],
				['forwarded_for_headers'],
			)-> willReturnOnConsecutiveCalls(
				['2001:db8:85a3:8d3:1319:8a2e:370:7348'],
				[
					'HTTP_CLIENT_IP',
					'HTTP_X_FORWARDED_FOR',
					'HTTP_X_FORWARDED'
				],
			);

		$request = new Request(
			[
				'server' => [
					'REMOTE_ADDR' => '2001:db8:85a3:8d3:1319:8a2e:370:7348',
					'HTTP_X_FORWARDED' => '10.4.0.5, 10.4.0.4',
					'HTTP_X_FORWARDED_FOR' => '192.168.0.233'
				],
			],
			$this->requestId,
			$this->config,
			$this->csrfTokenManager,
			$this->stream
		);

		$this->assertSame('192.168.0.233', $request->getRemoteAddress());
	}

	public function testGetRemoteAddressWithMatchingCidrTrustedRemote() {
		$this->config
			->expects($this->exactly(2))
			->method('getSystemValue')
			->withConsecutive(
				['trusted_proxies'],
				['forwarded_for_headers'],
			)-> willReturnOnConsecutiveCalls(
				['192.168.2.0/24'],
				['HTTP_X_FORWARDED_FOR'],
			);

		$request = new Request(
			[
				'server' => [
					'REMOTE_ADDR' => '192.168.2.99',
					'HTTP_X_FORWARDED' => '10.4.0.5, 10.4.0.4',
					'HTTP_X_FORWARDED_FOR' => '192.168.0.233'
				],
			],
			$this->requestId,
			$this->config,
			$this->csrfTokenManager,
			$this->stream
		);

		$this->assertSame('192.168.0.233', $request->getRemoteAddress());
	}

	public function testGetRemoteAddressWithNotMatchingCidrTrustedRemote() {
		$this->config
			->expects($this->once())
			->method('getSystemValue')
			->with('trusted_proxies')
			->willReturn(['192.168.2.0/24']);

		$request = new Request(
			[
				'server' => [
					'REMOTE_ADDR' => '192.168.3.99',
					'HTTP_X_FORWARDED' => '10.4.0.5, 10.4.0.4',
					'HTTP_X_FORWARDED_FOR' => '192.168.0.233'
				],
			],
			$this->requestId,
			$this->config,
			$this->csrfTokenManager,
			$this->stream
		);

		$this->assertSame('192.168.3.99', $request->getRemoteAddress());
	}

	public function testGetRemoteIpv6AddressWithMatchingIpv6CidrTrustedRemote() {
		$this->config
			->expects($this->exactly(2))
			->method('getSystemValue')
			->withConsecutive(
				['trusted_proxies'],
				['forwarded_for_headers']
			)->willReturnOnConsecutiveCalls(
				['2001:db8:85a3:8d3:1319:8a20::/95'],
				['HTTP_X_FORWARDED_FOR']
			);

		$request = new Request(
			[
				'server' => [
					'REMOTE_ADDR' => '2001:db8:85a3:8d3:1319:8a21:370:7348',
					'HTTP_X_FORWARDED' => '10.4.0.5, 10.4.0.4',
					'HTTP_X_FORWARDED_FOR' => '192.168.0.233'
				],
			],
			$this->requestId,
			$this->config,
			$this->csrfTokenManager,
			$this->stream
		);

		$this->assertSame('192.168.0.233', $request->getRemoteAddress());
	}

	public function testGetRemoteAddressIpv6WithNotMatchingCidrTrustedRemote() {
		$this->config
			->expects($this->once())
			->method('getSystemValue')
			->with('trusted_proxies')
			->willReturn(['fd::/8']);

		$request = new Request(
			[
				'server' => [
					'REMOTE_ADDR' => '2001:db8:85a3:8d3:1319:8a2e:370:7348',
					'HTTP_X_FORWARDED' => '10.4.0.5, 10.4.0.4',
					'HTTP_X_FORWARDED_FOR' => '192.168.0.233'
				],
			],
			$this->requestId,
			$this->config,
			$this->csrfTokenManager,
			$this->stream
		);

		$this->assertSame('2001:db8:85a3:8d3:1319:8a2e:370:7348', $request->getRemoteAddress());
	}

	public function testGetRemoteAddressIpv6WithInvalidTrustedProxy() {
		$this->config
			->expects($this->once())
			->method('getSystemValue')
			->with('trusted_proxies')
			->willReturn(['fx::/8']);

		$request = new Request(
			[
				'server' => [
					'REMOTE_ADDR' => '2001:db8:85a3:8d3:1319:8a2e:370:7348',
					'HTTP_X_FORWARDED' => '10.4.0.5, 10.4.0.4',
					'HTTP_X_FORWARDED_FOR' => '192.168.0.233'
				],
			],
			$this->requestId,
			$this->config,
			$this->csrfTokenManager,
			$this->stream
		);

		$this->assertSame('2001:db8:85a3:8d3:1319:8a2e:370:7348', $request->getRemoteAddress());
	}

	public function testGetRemoteAddressWithXForwardedForIPv6() {
		$this->config
			->expects($this->exactly(2))
			->method('getSystemValue')
			->withConsecutive(
				['trusted_proxies'],
				['forwarded_for_headers'],
			)-> willReturnOnConsecutiveCalls(
				['192.168.2.0/24'],
				['HTTP_X_FORWARDED_FOR'],
			);

		$request = new Request(
			[
				'server' => [
					'REMOTE_ADDR' => '192.168.2.99',
					'HTTP_X_FORWARDED_FOR' => '[2001:db8:85a3:8d3:1319:8a2e:370:7348]',
				],
			],
			$this->requestId,
			$this->config,
			$this->csrfTokenManager,
			$this->stream
		);

		$this->assertSame('2001:db8:85a3:8d3:1319:8a2e:370:7348', $request->getRemoteAddress());
	}

	/**
	 * @return array
	 */
	public function httpProtocolProvider() {
		return [
			// Valid HTTP 1.0
			['HTTP/1.0', 'HTTP/1.0'],
			['http/1.0', 'HTTP/1.0'],
			['HTTp/1.0', 'HTTP/1.0'],

			// Valid HTTP 1.1
			['HTTP/1.1', 'HTTP/1.1'],
			['http/1.1', 'HTTP/1.1'],
			['HTTp/1.1', 'HTTP/1.1'],

			// Valid HTTP 2.0
			['HTTP/2', 'HTTP/2'],
			['http/2', 'HTTP/2'],
			['HTTp/2', 'HTTP/2'],

			// Invalid
			['HTTp/394', 'HTTP/1.1'],
			['InvalidProvider/1.1', 'HTTP/1.1'],
			[null, 'HTTP/1.1'],
			['', 'HTTP/1.1'],

		];
	}

	/**
	 * @dataProvider httpProtocolProvider
	 *
	 * @param mixed $input
	 * @param string $expected
	 */
	public function testGetHttpProtocol($input, $expected) {
		$request = new Request(
			[
				'server' => [
					'SERVER_PROTOCOL' => $input,
				],
			],
			$this->requestId,
			$this->config,
			$this->csrfTokenManager,
			$this->stream
		);

		$this->assertSame($expected, $request->getHttpProtocol());
	}

	public function testGetServerProtocolWithOverride() {
		$this->config
			->expects($this->exactly(3))
			->method('getSystemValue')
			->willReturnMap([
				['overwriteprotocol', '', 'customProtocol'],
				['overwritecondaddr', '', ''],
			]);

		$request = new Request(
			[],
			$this->requestId,
			$this->config,
			$this->csrfTokenManager,
			$this->stream
		);

		$this->assertSame('customProtocol', $request->getServerProtocol());
	}

	public function testGetServerProtocolWithProtoValid() {
		$this->config
			->method('getSystemValue')
			->willReturnCallback(function ($key, $default) {
				if ($key === 'trusted_proxies') {
					return ['1.2.3.4'];
				}

				return $default;
			});

		$requestHttps = new Request(
			[
				'server' => [
					'HTTP_X_FORWARDED_PROTO' => 'HtTpS',
					'REMOTE_ADDR' => '1.2.3.4',
				],
			],
			$this->requestId,
			$this->config,
			$this->csrfTokenManager,
			$this->stream
		);
		$requestHttp = new Request(
			[
				'server' => [
					'HTTP_X_FORWARDED_PROTO' => 'HTTp',
					'REMOTE_ADDR' => '1.2.3.4',
				],
			],
			$this->requestId,
			$this->config,
			$this->csrfTokenManager,
			$this->stream
		);


		$this->assertSame('https', $requestHttps->getServerProtocol());
		$this->assertSame('http', $requestHttp->getServerProtocol());
	}

	public function testGetServerProtocolWithHttpsServerValueOn() {
		$this->config
			->method('getSystemValue')
			->willReturnCallback(function ($key, $default) {
				return $default;
			});

		$request = new Request(
			[
				'server' => [
					'HTTPS' => 'on'
				],
			],
			$this->requestId,
			$this->config,
			$this->csrfTokenManager,
			$this->stream
		);
		$this->assertSame('https', $request->getServerProtocol());
	}

	public function testGetServerProtocolWithHttpsServerValueOff() {
		$this->config
			->method('getSystemValue')
			->willReturnCallback(function ($key, $default) {
				return $default;
			});

		$request = new Request(
			[
				'server' => [
					'HTTPS' => 'off'
				],
			],
			$this->requestId,
			$this->config,
			$this->csrfTokenManager,
			$this->stream
		);
		$this->assertSame('http', $request->getServerProtocol());
	}

	public function testGetServerProtocolWithHttpsServerValueEmpty() {
		$this->config
			->method('getSystemValue')
			->willReturnCallback(function ($key, $default) {
				return $default;
			});

		$request = new Request(
			[
				'server' => [
					'HTTPS' => ''
				],
			],
			$this->requestId,
			$this->config,
			$this->csrfTokenManager,
			$this->stream
		);
		$this->assertSame('http', $request->getServerProtocol());
	}

	public function testGetServerProtocolDefault() {
		$this->config
			->method('getSystemValue')
			->willReturnCallback(function ($key, $default) {
				return $default;
			});

		$request = new Request(
			[],
			$this->requestId,
			$this->config,
			$this->csrfTokenManager,
			$this->stream
		);
		$this->assertSame('http', $request->getServerProtocol());
	}

	public function testGetServerProtocolBehindLoadBalancers() {
		$this->config
			->method('getSystemValue')
			->willReturnCallback(function ($key, $default) {
				if ($key === 'trusted_proxies') {
					return ['1.2.3.4'];
				}

				return $default;
			});

		$request = new Request(
			[
				'server' => [
					'HTTP_X_FORWARDED_PROTO' => 'https,http,http',
					'REMOTE_ADDR' => '1.2.3.4',
				],
			],
			$this->requestId,
			$this->config,
			$this->csrfTokenManager,
			$this->stream
		);

		$this->assertSame('https', $request->getServerProtocol());
	}

	/**
	 * @dataProvider userAgentProvider
	 * @param string $testAgent
	 * @param array $userAgent
	 * @param bool $matches
	 */
	public function testUserAgent($testAgent, $userAgent, $matches) {
		$request = new Request(
			[
				'server' => [
					'HTTP_USER_AGENT' => $testAgent,
				]
			],
			$this->requestId,
			$this->config,
			$this->csrfTokenManager,
			$this->stream
		);

		$this->assertSame($matches, $request->isUserAgent($userAgent));
	}

	/**
	 * @dataProvider userAgentProvider
	 * @param string $testAgent
	 * @param array $userAgent
	 * @param bool $matches
	 */
	public function testUndefinedUserAgent($testAgent, $userAgent, $matches) {
		$request = new Request(
			[],
			$this->requestId,
			$this->config,
			$this->csrfTokenManager,
			$this->stream
		);

		$this->assertFalse($request->isUserAgent($userAgent));
	}

	/**
	 * @return array
	 */
	public function userAgentProvider() {
		return [
			[
				'Mozilla/4.0 (compatible; MSIE 8.0; Windows NT 5.1; Trident/4.0)',
				[
					Request::USER_AGENT_IE
				],
				true,
			],
			[
				'Mozilla/5.0 (X11; Linux i686; rv:24.0) Gecko/20100101 Firefox/24.0',
				[
					Request::USER_AGENT_IE
				],
				false,
			],
			[
				'Mozilla/5.0 (X11; Linux x86_64) AppleWebKit/537.36 (KHTML, like Gecko) Chrome/53.0.2785.143 Safari/537.36',
				[
					Request::USER_AGENT_CHROME
				],
				true,
			],
			[
				'Mozilla/5.0 (X11; Linux x86_64) AppleWebKit/537.36 (KHTML, like Gecko) Ubuntu Chromium/53.0.2785.143 Chrome/53.0.2785.143 Safari/537.36',
				[
					Request::USER_AGENT_CHROME
				],
				true,
			],
			[
				'Mozilla/5.0 (Linux; Android 4.4; Nexus 4 Build/KRT16S) AppleWebKit/537.36 (KHTML, like Gecko) Chrome/31.0.1650.59 Mobile Safari/537.36',
				[
					Request::USER_AGENT_ANDROID_MOBILE_CHROME
				],
				true,
			],
			[
				'Mozilla/4.0 (compatible; MSIE 8.0; Windows NT 5.1; Trident/4.0)',
				[
					Request::USER_AGENT_ANDROID_MOBILE_CHROME
				],
				false,
			],
			[
				'Mozilla/4.0 (compatible; MSIE 8.0; Windows NT 5.1; Trident/4.0)',
				[
					Request::USER_AGENT_IE,
					Request::USER_AGENT_ANDROID_MOBILE_CHROME,
				],
				true,
			],
			[
				'Mozilla/5.0 (Linux; Android 4.4; Nexus 4 Build/KRT16S) AppleWebKit/537.36 (KHTML, like Gecko) Chrome/31.0.1650.59 Mobile Safari/537.36',
				[
					Request::USER_AGENT_IE,
					Request::USER_AGENT_ANDROID_MOBILE_CHROME,
				],
				true,
			],
			[
				'Mozilla/5.0 (X11; Linux i686; rv:24.0) Gecko/20100101 Firefox/24.0',
				[
					Request::USER_AGENT_FREEBOX
				],
				false,
			],
			[
				'Mozilla/5.0',
				[
					Request::USER_AGENT_FREEBOX
				],
				true,
			],
			[
				'Fake Mozilla/5.0',
				[
					Request::USER_AGENT_FREEBOX
				],
				false,
			],
			[
				'Mozilla/5.0 (Android) ownCloud-android/2.0.0',
				[
					Request::USER_AGENT_CLIENT_ANDROID
				],
				true,
			],
			[
				'Mozilla/5.0 (Android) Nextcloud-android/2.0.0',
				[
					Request::USER_AGENT_CLIENT_ANDROID
				],
				true,
			],
			[
				'Mozilla/5.0 (X11; Linux x86_64) AppleWebKit/537.36 (KHTML, like Gecko) Chrome/78.0.3904.99 Safari/537.36 Vivaldi/2.9.1705.41',
				[
					Request::USER_AGENT_CHROME
				],
				true
			],
			[
				'Mozilla/5.0 (Windows NT 10.0; Win64; x64) AppleWebKit/537.36 (KHTML, like Gecko) Chrome/75.0.3770.38 Safari/537.36 Brave/75',
				[
					Request::USER_AGENT_CHROME
				],
				true
			],
			[
				'Mozilla/5.0 (Windows NT 10.0; WOW64) AppleWebKit/537.36 (KHTML, like Gecko) Chrome/63.0.3239.132 Safari/537.36 OPR/50.0.2762.67',
				[
					Request::USER_AGENT_CHROME
				],
				true
			]
		];
	}

	public function testInsecureServerHostServerNameHeader() {
		$request = new Request(
			[
				'server' => [
					'SERVER_NAME' => 'from.server.name:8080',
				]
			],
			$this->requestId,
			$this->config,
			$this->csrfTokenManager,
			$this->stream
		);

		$this->assertSame('from.server.name:8080', $request->getInsecureServerHost());
	}

	public function testInsecureServerHostHttpHostHeader() {
		$request = new Request(
			[
				'server' => [
					'SERVER_NAME' => 'from.server.name:8080',
					'HTTP_HOST' => 'from.host.header:8080',
				]
			],
			$this->requestId,
			$this->config,
			$this->csrfTokenManager,
			$this->stream
		);

		$this->assertSame('from.host.header:8080', $request->getInsecureServerHost());
	}

	public function testInsecureServerHostHttpFromForwardedHeaderSingle() {
		$this->config
			->method('getSystemValue')
			->willReturnCallback(function ($key, $default) {
				if ($key === 'trusted_proxies') {
					return ['1.2.3.4'];
				}

				return $default;
			});

		$request = new Request(
			[
				'server' => [
					'SERVER_NAME' => 'from.server.name:8080',
					'HTTP_HOST' => 'from.host.header:8080',
					'HTTP_X_FORWARDED_HOST' => 'from.forwarded.host:8080',
					'REMOTE_ADDR' => '1.2.3.4',
				]
			],
			$this->requestId,
			$this->config,
			$this->csrfTokenManager,
			$this->stream
		);

		$this->assertSame('from.forwarded.host:8080', $request->getInsecureServerHost());
	}

	public function testInsecureServerHostHttpFromForwardedHeaderStacked() {
		$this->config
			->method('getSystemValue')
			->willReturnCallback(function ($key, $default) {
				if ($key === 'trusted_proxies') {
					return ['1.2.3.4'];
				}

				return $default;
			});

		$request = new Request(
			[
				'server' => [
					'SERVER_NAME' => 'from.server.name:8080',
					'HTTP_HOST' => 'from.host.header:8080',
					'HTTP_X_FORWARDED_HOST' => 'from.forwarded.host2:8080,another.one:9000',
					'REMOTE_ADDR' => '1.2.3.4',
				]
			],
			$this->requestId,
			$this->config,
			$this->csrfTokenManager,
			$this->stream
		);

		$this->assertSame('from.forwarded.host2:8080', $request->getInsecureServerHost());
	}

	public function testGetServerHostWithOverwriteHost() {
		$this->config
			->method('getSystemValue')
			->willReturnCallback(function ($key, $default) {
				if ($key === 'overwritecondaddr') {
					return '';
				} elseif ($key === 'overwritehost') {
					return 'my.overwritten.host';
				}

				return $default;
			});

		$request = new Request(
			[],
			$this->requestId,
			$this->config,
			$this->csrfTokenManager,
			$this->stream
		);

		$this->assertSame('my.overwritten.host', $request->getServerHost());
	}

	public function testGetServerHostWithTrustedDomain() {
		$this->config
			->method('getSystemValue')
			->willReturnCallback(function ($key, $default) {
				if ($key === 'trusted_proxies') {
					return ['1.2.3.4'];
				} elseif ($key === 'trusted_domains') {
					return ['my.trusted.host'];
				}

				return $default;
			});

		$request = new Request(
			[
				'server' => [
					'HTTP_X_FORWARDED_HOST' => 'my.trusted.host',
					'REMOTE_ADDR' => '1.2.3.4',
				],
			],
			$this->requestId,
			$this->config,
			$this->csrfTokenManager,
			$this->stream
		);

		$this->assertSame('my.trusted.host', $request->getServerHost());
	}

	public function testGetServerHostWithUntrustedDomain() {
		$this->config
			->method('getSystemValue')
			->willReturnCallback(function ($key, $default) {
				if ($key === 'trusted_proxies') {
					return ['1.2.3.4'];
				} elseif ($key === 'trusted_domains') {
					return ['my.trusted.host'];
				}

				return $default;
			});

		$request = new Request(
			[
				'server' => [
					'HTTP_X_FORWARDED_HOST' => 'my.untrusted.host',
					'REMOTE_ADDR' => '1.2.3.4',
				],
			],
			$this->requestId,
			$this->config,
			$this->csrfTokenManager,
			$this->stream
		);

		$this->assertSame('my.trusted.host', $request->getServerHost());
	}

	public function testGetServerHostWithNoTrustedDomain() {
		$this->config
			->method('getSystemValue')
			->willReturnCallback(function ($key, $default) {
				if ($key === 'trusted_proxies') {
					return ['1.2.3.4'];
				}
				return $default;
			});

		$request = new Request(
			[
				'server' => [
					'HTTP_X_FORWARDED_HOST' => 'my.untrusted.host',
					'REMOTE_ADDR' => '1.2.3.4',
				],
			],
			$this->requestId,
			$this->config,
			$this->csrfTokenManager,
			$this->stream
		);

		$this->assertSame('', $request->getServerHost());
	}

	/**
	 * @return array
	 */
	public function dataGetServerHostTrustedDomain() {
		return [
			'is array' => ['my.trusted.host', ['my.trusted.host']],
			'is array but undefined index 0' => ['my.trusted.host', [2 => 'my.trusted.host']],
			'is string' => ['my.trusted.host', 'my.trusted.host'],
			'is null' => ['', null],
		];
	}

	/**
	 * @dataProvider dataGetServerHostTrustedDomain
	 * @param $expected
	 * @param $trustedDomain
	 */
	public function testGetServerHostTrustedDomain($expected, $trustedDomain) {
		$this->config
			->method('getSystemValue')
			->willReturnCallback(function ($key, $default) use ($trustedDomain) {
				if ($key === 'trusted_proxies') {
					return ['1.2.3.4'];
				}
				if ($key === 'trusted_domains') {
					return $trustedDomain;
				}
				return $default;
			});

		$request = new Request(
			[
				'server' => [
					'HTTP_X_FORWARDED_HOST' => 'my.untrusted.host',
					'REMOTE_ADDR' => '1.2.3.4',
				],
			],
			$this->requestId,
			$this->config,
			$this->csrfTokenManager,
			$this->stream
		);

		$this->assertSame($expected, $request->getServerHost());
	}

	public function testGetOverwriteHostDefaultNull() {
		$this->config
			->expects($this->once())
			->method('getSystemValue')
			->with('overwritehost')
			->willReturn('');
		$request = new Request(
			[],
			$this->requestId,
			$this->config,
			$this->csrfTokenManager,
			$this->stream
		);

		$this->assertNull(self::invokePrivate($request, 'getOverwriteHost'));
	}

	public function testGetOverwriteHostWithOverwrite() {
		$this->config
			->expects($this->exactly(3))
			->method('getSystemValue')
			->willReturnMap([
				['overwritehost', '', 'www.owncloud.org'],
				['overwritecondaddr', '', ''],
			]);

		$request = new Request(
			[],
			$this->requestId,
			$this->config,
			$this->csrfTokenManager,
			$this->stream
		);

		$this->assertSame('www.owncloud.org', self::invokePrivate($request, 'getOverwriteHost'));
	}


	public function testGetPathInfoNotProcessible() {
		$this->expectException(\Exception::class);
		$this->expectExceptionMessage('The requested uri(/foo.php) cannot be processed by the script \'/var/www/index.php\')');

		$request = new Request(
			[
				'server' => [
					'REQUEST_URI' => '/foo.php',
					'SCRIPT_NAME' => '/var/www/index.php',
				]
			],
			$this->requestId,
			$this->config,
			$this->csrfTokenManager,
			$this->stream
		);

		$request->getPathInfo();
	}


	public function testGetRawPathInfoNotProcessible() {
		$this->expectException(\Exception::class);
		$this->expectExceptionMessage('The requested uri(/foo.php) cannot be processed by the script \'/var/www/index.php\')');

		$request = new Request(
			[
				'server' => [
					'REQUEST_URI' => '/foo.php',
					'SCRIPT_NAME' => '/var/www/index.php',
				]
			],
			$this->requestId,
			$this->config,
			$this->csrfTokenManager,
			$this->stream
		);

		$request->getRawPathInfo();
	}

	/**
	 * @dataProvider genericPathInfoProvider
	 * @param string $requestUri
	 * @param string $scriptName
	 * @param string $expected
	 */
	public function testGetPathInfoWithoutSetEnvGeneric($requestUri, $scriptName, $expected) {
		$request = new Request(
			[
				'server' => [
					'REQUEST_URI' => $requestUri,
					'SCRIPT_NAME' => $scriptName,
				]
			],
			$this->requestId,
			$this->config,
			$this->csrfTokenManager,
			$this->stream
		);

		$this->assertSame($expected, $request->getPathInfo());
	}

	/**
	 * @dataProvider genericPathInfoProvider
	 * @param string $requestUri
	 * @param string $scriptName
	 * @param string $expected
	 */
	public function testGetRawPathInfoWithoutSetEnvGeneric($requestUri, $scriptName, $expected) {
		$request = new Request(
			[
				'server' => [
					'REQUEST_URI' => $requestUri,
					'SCRIPT_NAME' => $scriptName,
				]
			],
			$this->requestId,
			$this->config,
			$this->csrfTokenManager,
			$this->stream
		);

		$this->assertSame($expected, $request->getRawPathInfo());
	}

	/**
	 * @dataProvider rawPathInfoProvider
	 * @param string $requestUri
	 * @param string $scriptName
	 * @param string $expected
	 */
	public function testGetRawPathInfoWithoutSetEnv($requestUri, $scriptName, $expected) {
		$request = new Request(
			[
				'server' => [
					'REQUEST_URI' => $requestUri,
					'SCRIPT_NAME' => $scriptName,
				]
			],
			$this->requestId,
			$this->config,
			$this->csrfTokenManager,
			$this->stream
		);

		$this->assertSame($expected, $request->getRawPathInfo());
	}

	/**
	 * @dataProvider pathInfoProvider
	 * @param string $requestUri
	 * @param string $scriptName
	 * @param string $expected
	 */
	public function testGetPathInfoWithoutSetEnv($requestUri, $scriptName, $expected) {
		$request = new Request(
			[
				'server' => [
					'REQUEST_URI' => $requestUri,
					'SCRIPT_NAME' => $scriptName,
				]
			],
			$this->requestId,
			$this->config,
			$this->csrfTokenManager,
			$this->stream
		);

		$this->assertSame($expected, $request->getPathInfo());
	}

	/**
	 * @return array
	 */
	public function genericPathInfoProvider() {
		return [
			['/core/index.php?XDEBUG_SESSION_START=14600', '/core/index.php', ''],
			['/index.php/apps/files/', 'index.php', '/apps/files/'],
			['/index.php/apps/files/../&amp;/&?someQueryParameter=QueryParam', 'index.php', '/apps/files/../&amp;/&'],
			['/remote.php/漢字編碼方法 / 汉字编码方法', 'remote.php', '/漢字編碼方法 / 汉字编码方法'],
			['///removeTrailin//gSlashes///', 'remote.php', '/removeTrailin/gSlashes/'],
			['/', '/', ''],
			['', '', ''],
		];
	}

	/**
	 * @return array
	 */
	public function rawPathInfoProvider() {
		return [
			['/foo%2Fbar/subfolder', '', 'foo%2Fbar/subfolder'],
		];
	}

	/**
	 * @return array
	 */
	public function pathInfoProvider() {
		return [
			['/foo%2Fbar/subfolder', '', 'foo/bar/subfolder'],
		];
	}

	public function testGetRequestUriWithoutOverwrite() {
		$this->config
			->expects($this->once())
			->method('getSystemValue')
			->with('overwritewebroot')
			->willReturn('');

		$request = new Request(
			[
				'server' => [
					'REQUEST_URI' => '/test.php'
				]
			],
			$this->requestId,
			$this->config,
			$this->csrfTokenManager,
			$this->stream
		);

		$this->assertSame('/test.php', $request->getRequestUri());
	}

	public function providesGetRequestUriWithOverwriteData() {
		return [
			['/scriptname.php/some/PathInfo', '/owncloud/', ''],
			['/scriptname.php/some/PathInfo', '/owncloud/', '123'],
		];
	}

	/**
	 * @dataProvider providesGetRequestUriWithOverwriteData
	 */
	public function testGetRequestUriWithOverwrite($expectedUri, $overwriteWebRoot, $overwriteCondAddr) {
		$this->config
			->expects($this->exactly(2))
			->method('getSystemValue')
			->willReturnMap([
				['overwritewebroot', '', $overwriteWebRoot],
				['overwritecondaddr', '', $overwriteCondAddr],
			]);

		$request = $this->getMockBuilder('\OC\AppFramework\Http\Request')
			->setMethods(['getScriptName'])
			->setConstructorArgs([
				[
					'server' => [
						'REQUEST_URI' => '/test.php/some/PathInfo',
						'SCRIPT_NAME' => '/test.php',
					]
				],
				$this->requestId,
				$this->config,
				$this->csrfTokenManager,
				$this->stream
			])
			->getMock();
		$request
			->expects($this->once())
			->method('getScriptName')
			->willReturn('/scriptname.php');

		$this->assertSame($expectedUri, $request->getRequestUri());
	}

	public function testPassesCSRFCheckWithGet() {
		/** @var Request $request */
		$request = $this->getMockBuilder('\OC\AppFramework\Http\Request')
			->setMethods(['getScriptName'])
			->setConstructorArgs([
				[
					'get' => [
						'requesttoken' => 'AAAHGxsTCTc3BgMQESAcNR0OAR0=:MyTotalSecretShareds',
					],
					'cookies' => [
						'nc_sameSiteCookiestrict' => 'true',
						'nc_sameSiteCookielax' => 'true',
					],
				],
				$this->requestId,
				$this->config,
				$this->csrfTokenManager,
				$this->stream
			])
			->getMock();
		$token = new CsrfToken('AAAHGxsTCTc3BgMQESAcNR0OAR0=:MyTotalSecretShareds');
		$this->csrfTokenManager
			->expects($this->once())
			->method('isTokenValid')
			->with($token)
			->willReturn(true);

		$this->assertTrue($request->passesCSRFCheck());
	}

	public function testPassesCSRFCheckWithPost() {
		/** @var Request $request */
		$request = $this->getMockBuilder('\OC\AppFramework\Http\Request')
			->setMethods(['getScriptName'])
			->setConstructorArgs([
				[
					'post' => [
						'requesttoken' => 'AAAHGxsTCTc3BgMQESAcNR0OAR0=:MyTotalSecretShareds',
					],
					'cookies' => [
						'nc_sameSiteCookiestrict' => 'true',
						'nc_sameSiteCookielax' => 'true',
					],
				],
				$this->requestId,
				$this->config,
				$this->csrfTokenManager,
				$this->stream
			])
			->getMock();
		$token = new CsrfToken('AAAHGxsTCTc3BgMQESAcNR0OAR0=:MyTotalSecretShareds');
		$this->csrfTokenManager
			->expects($this->once())
			->method('isTokenValid')
			->with($token)
			->willReturn(true);

		$this->assertTrue($request->passesCSRFCheck());
	}

	public function testPassesCSRFCheckWithHeader() {
		/** @var Request $request */
		$request = $this->getMockBuilder('\OC\AppFramework\Http\Request')
			->setMethods(['getScriptName'])
			->setConstructorArgs([
				[
					'server' => [
						'HTTP_REQUESTTOKEN' => 'AAAHGxsTCTc3BgMQESAcNR0OAR0=:MyTotalSecretShareds',
					],
					'cookies' => [
						'nc_sameSiteCookiestrict' => 'true',
						'nc_sameSiteCookielax' => 'true',
					],
				],
				$this->requestId,
				$this->config,
				$this->csrfTokenManager,
				$this->stream
			])
			->getMock();
		$token = new CsrfToken('AAAHGxsTCTc3BgMQESAcNR0OAR0=:MyTotalSecretShareds');
		$this->csrfTokenManager
			->expects($this->once())
			->method('isTokenValid')
			->with($token)
			->willReturn(true);

		$this->assertTrue($request->passesCSRFCheck());
	}

	public function testPassesCSRFCheckWithGetAndWithoutCookies() {
		/** @var Request $request */
		$request = $this->getMockBuilder('\OC\AppFramework\Http\Request')
			->setMethods(['getScriptName'])
			->setConstructorArgs([
				[
					'get' => [
						'requesttoken' => 'AAAHGxsTCTc3BgMQESAcNR0OAR0=:MyTotalSecretShareds',
					],
				],
				$this->requestId,
				$this->config,
				$this->csrfTokenManager,
				$this->stream
			])
			->getMock();
		$this->csrfTokenManager
			->expects($this->once())
			->method('isTokenValid')
			->willReturn(true);

		$this->assertTrue($request->passesCSRFCheck());
	}

	public function testPassesCSRFCheckWithPostAndWithoutCookies() {
		/** @var Request $request */
		$request = $this->getMockBuilder('\OC\AppFramework\Http\Request')
			->setMethods(['getScriptName'])
			->setConstructorArgs([
				[
					'post' => [
						'requesttoken' => 'AAAHGxsTCTc3BgMQESAcNR0OAR0=:MyTotalSecretShareds',
					],
				],
				$this->requestId,
				$this->config,
				$this->csrfTokenManager,
				$this->stream
			])
			->getMock();
		$this->csrfTokenManager
			->expects($this->once())
			->method('isTokenValid')
			->willReturn(true);

		$this->assertTrue($request->passesCSRFCheck());
	}

	public function testPassesCSRFCheckWithHeaderAndWithoutCookies() {
		/** @var Request $request */
		$request = $this->getMockBuilder('\OC\AppFramework\Http\Request')
			->setMethods(['getScriptName'])
			->setConstructorArgs([
				[
					'server' => [
						'HTTP_REQUESTTOKEN' => 'AAAHGxsTCTc3BgMQESAcNR0OAR0=:MyTotalSecretShareds',
					],
				],
				$this->requestId,
				$this->config,
				$this->csrfTokenManager,
				$this->stream
			])
			->getMock();
		$this->csrfTokenManager
			->expects($this->once())
			->method('isTokenValid')
			->willReturn(true);

		$this->assertTrue($request->passesCSRFCheck());
	}

	public function testFailsCSRFCheckWithHeaderAndNotAllChecksPassing() {
		/** @var Request $request */
		$request = $this->getMockBuilder('\OC\AppFramework\Http\Request')
			->setMethods(['getScriptName'])
			->setConstructorArgs([
				[
					'server' => [
						'HTTP_REQUESTTOKEN' => 'AAAHGxsTCTc3BgMQESAcNR0OAR0=:MyTotalSecretShareds',
					],
					'cookies' => [
						session_name() => 'asdf',
						'nc_sameSiteCookiestrict' => 'true',
					],
				],
				$this->requestId,
				$this->config,
				$this->csrfTokenManager,
				$this->stream
			])
			->getMock();
		$this->csrfTokenManager
			->expects($this->never())
			->method('isTokenValid');

		$this->assertFalse($request->passesCSRFCheck());
	}

	public function testPassesStrictCookieCheckWithAllCookiesAndStrict() {
		/** @var Request $request */
		$request = $this->getMockBuilder('\OC\AppFramework\Http\Request')
			->setMethods(['getScriptName', 'getCookieParams'])
			->setConstructorArgs([
				[
					'server' => [
						'HTTP_REQUESTTOKEN' => 'AAAHGxsTCTc3BgMQESAcNR0OAR0=:MyTotalSecretShareds',
					],
					'cookies' => [
						session_name() => 'asdf',
						'__Host-nc_sameSiteCookiestrict' => 'true',
						'__Host-nc_sameSiteCookielax' => 'true',
					],
				],
				$this->requestId,
				$this->config,
				$this->csrfTokenManager,
				$this->stream
			])
			->getMock();
		$request
			->expects($this->any())
			->method('getCookieParams')
			->willReturn([
				'secure' => true,
				'path' => '/',
			]);

		$this->assertTrue($request->passesStrictCookieCheck());
	}

	public function testFailsStrictCookieCheckWithAllCookiesAndMissingStrict() {
		/** @var Request $request */
		$request = $this->getMockBuilder('\OC\AppFramework\Http\Request')
			->setMethods(['getScriptName', 'getCookieParams'])
			->setConstructorArgs([
				[
					'server' => [
						'HTTP_REQUESTTOKEN' => 'AAAHGxsTCTc3BgMQESAcNR0OAR0=:MyTotalSecretShareds',
					],
					'cookies' => [
						session_name() => 'asdf',
						'nc_sameSiteCookiestrict' => 'true',
						'nc_sameSiteCookielax' => 'true',
					],
				],
				$this->requestId,
				$this->config,
				$this->csrfTokenManager,
				$this->stream
			])
			->getMock();
		$request
			->expects($this->any())
			->method('getCookieParams')
			->willReturn([
				'secure' => true,
				'path' => '/',
			]);

		$this->assertFalse($request->passesStrictCookieCheck());
	}

	public function testGetCookieParams() {
		/** @var Request $request */
		$request = $this->getMockBuilder(Request::class)
			->setMethods(['getScriptName'])
			->setConstructorArgs([
				[],
				$this->requestId,
				$this->config,
				$this->csrfTokenManager,
				$this->stream
			])
			->getMock();
		$actual = $request->getCookieParams();
		$this->assertSame(session_get_cookie_params(), $actual);
	}

	public function testPassesStrictCookieCheckWithAllCookies() {
		/** @var Request $request */
		$request = $this->getMockBuilder('\OC\AppFramework\Http\Request')
			->setMethods(['getScriptName'])
			->setConstructorArgs([
				[
					'server' => [
						'HTTP_REQUESTTOKEN' => 'AAAHGxsTCTc3BgMQESAcNR0OAR0=:MyTotalSecretShareds',
					],
					'cookies' => [
						session_name() => 'asdf',
						'nc_sameSiteCookiestrict' => 'true',
						'nc_sameSiteCookielax' => 'true',
					],
				],
				$this->requestId,
				$this->config,
				$this->csrfTokenManager,
				$this->stream
			])
			->getMock();

		$this->assertTrue($request->passesStrictCookieCheck());
	}

	public function testPassesStrictCookieCheckWithRandomCookies() {
		/** @var Request $request */
		$request = $this->getMockBuilder('\OC\AppFramework\Http\Request')
			->setMethods(['getScriptName'])
			->setConstructorArgs([
				[
					'server' => [
						'HTTP_REQUESTTOKEN' => 'AAAHGxsTCTc3BgMQESAcNR0OAR0=:MyTotalSecretShareds',
					],
					'cookies' => [
						'RandomCookie' => 'asdf',
					],
				],
				$this->requestId,
				$this->config,
				$this->csrfTokenManager,
				$this->stream
			])
			->getMock();

		$this->assertTrue($request->passesStrictCookieCheck());
	}

	public function testFailsStrictCookieCheckWithSessionCookie() {
		/** @var Request $request */
		$request = $this->getMockBuilder('\OC\AppFramework\Http\Request')
			->setMethods(['getScriptName'])
			->setConstructorArgs([
				[
					'server' => [
						'HTTP_REQUESTTOKEN' => 'AAAHGxsTCTc3BgMQESAcNR0OAR0=:MyTotalSecretShareds',
					],
					'cookies' => [
						session_name() => 'asdf',
					],
				],
				$this->requestId,
				$this->config,
				$this->csrfTokenManager,
				$this->stream
			])
			->getMock();

		$this->assertFalse($request->passesStrictCookieCheck());
	}

	public function testFailsStrictCookieCheckWithRememberMeCookie() {
		/** @var Request $request */
		$request = $this->getMockBuilder('\OC\AppFramework\Http\Request')
			->setMethods(['getScriptName'])
			->setConstructorArgs([
				[
					'server' => [
						'HTTP_REQUESTTOKEN' => 'AAAHGxsTCTc3BgMQESAcNR0OAR0=:MyTotalSecretShareds',
					],
					'cookies' => [
						'nc_token' => 'asdf',
					],
				],
				$this->requestId,
				$this->config,
				$this->csrfTokenManager,
				$this->stream
			])
			->getMock();

		$this->assertFalse($request->passesStrictCookieCheck());
	}

	public function testFailsCSRFCheckWithPostAndWithCookies() {
		/** @var Request $request */
		$request = $this->getMockBuilder('\OC\AppFramework\Http\Request')
			->setMethods(['getScriptName'])
			->setConstructorArgs([
				[
					'post' => [
						'requesttoken' => 'AAAHGxsTCTc3BgMQESAcNR0OAR0=:MyTotalSecretShareds',
					],
					'cookies' => [
						session_name() => 'asdf',
						'foo' => 'bar',
					],
				],
				$this->requestId,
				$this->config,
				$this->csrfTokenManager,
				$this->stream
			])
			->getMock();
		$this->csrfTokenManager
			->expects($this->never())
			->method('isTokenValid');

		$this->assertFalse($request->passesCSRFCheck());
	}

	public function testFailStrictCookieCheckWithOnlyLaxCookie() {
		/** @var Request $request */
		$request = $this->getMockBuilder('\OC\AppFramework\Http\Request')
			->setMethods(['getScriptName'])
			->setConstructorArgs([
				[
					'server' => [
						'HTTP_REQUESTTOKEN' => 'AAAHGxsTCTc3BgMQESAcNR0OAR0=:MyTotalSecretShareds',
					],
					'cookies' => [
						session_name() => 'asdf',
						'nc_sameSiteCookielax' => 'true',
					],
				],
				$this->requestId,
				$this->config,
				$this->csrfTokenManager,
				$this->stream
			])
			->getMock();

		$this->assertFalse($request->passesStrictCookieCheck());
	}

	public function testFailStrictCookieCheckWithOnlyStrictCookie() {
		/** @var Request $request */
		$request = $this->getMockBuilder('\OC\AppFramework\Http\Request')
			->setMethods(['getScriptName'])
			->setConstructorArgs([
				[
					'server' => [
						'HTTP_REQUESTTOKEN' => 'AAAHGxsTCTc3BgMQESAcNR0OAR0=:MyTotalSecretShareds',
					],
					'cookies' => [
						session_name() => 'asdf',
						'nc_sameSiteCookiestrict' => 'true',
					],
				],
				$this->requestId,
				$this->config,
				$this->csrfTokenManager,
				$this->stream
			])
			->getMock();

		$this->assertFalse($request->passesStrictCookieCheck());
	}

	public function testPassesLaxCookieCheck() {
		/** @var Request $request */
		$request = $this->getMockBuilder('\OC\AppFramework\Http\Request')
			->setMethods(['getScriptName'])
			->setConstructorArgs([
				[
					'server' => [
						'HTTP_REQUESTTOKEN' => 'AAAHGxsTCTc3BgMQESAcNR0OAR0=:MyTotalSecretShareds',
					],
					'cookies' => [
						session_name() => 'asdf',
						'nc_sameSiteCookielax' => 'true',
					],
				],
				$this->requestId,
				$this->config,
				$this->csrfTokenManager,
				$this->stream
			])
			->getMock();

		$this->assertTrue($request->passesLaxCookieCheck());
	}

	public function testFailsLaxCookieCheckWithOnlyStrictCookie() {
		/** @var Request $request */
		$request = $this->getMockBuilder('\OC\AppFramework\Http\Request')
			->setMethods(['getScriptName'])
			->setConstructorArgs([
				[
					'server' => [
						'HTTP_REQUESTTOKEN' => 'AAAHGxsTCTc3BgMQESAcNR0OAR0=:MyTotalSecretShareds',
					],
					'cookies' => [
						session_name() => 'asdf',
						'nc_sameSiteCookiestrict' => 'true',
					],
				],
				$this->requestId,
				$this->config,
				$this->csrfTokenManager,
				$this->stream
			])
			->getMock();

		$this->assertFalse($request->passesLaxCookieCheck());
	}

	public function testSkipCookieCheckForOCSRequests() {
		/** @var Request $request */
		$request = $this->getMockBuilder('\OC\AppFramework\Http\Request')
			->setMethods(['getScriptName'])
			->setConstructorArgs([
				[
					'server' => [
						'HTTP_REQUESTTOKEN' => 'AAAHGxsTCTc3BgMQESAcNR0OAR0=:MyTotalSecretShareds',
						'HTTP_OCS_APIREQUEST' => 'true',
					],
					'cookies' => [
						session_name() => 'asdf',
						'nc_sameSiteCookiestrict' => 'false',
					],
				],
				$this->requestId,
				$this->config,
				$this->csrfTokenManager,
				$this->stream
			])
			->getMock();

		$this->assertTrue($request->passesStrictCookieCheck());
	}

	/**
	 * @return array
	 */
	public function invalidTokenDataProvider() {
		return [
			['InvalidSentToken'],
			['InvalidSentToken:InvalidSecret'],
			[''],
		];
	}

	/**
	 * @dataProvider invalidTokenDataProvider
	 * @param string $invalidToken
	 */
	public function testPassesCSRFCheckWithInvalidToken($invalidToken) {
		/** @var Request $request */
		$request = $this->getMockBuilder('\OC\AppFramework\Http\Request')
			->setMethods(['getScriptName'])
			->setConstructorArgs([
				[
					'server' => [
						'HTTP_REQUESTTOKEN' => $invalidToken,
					],
				],
				$this->requestId,
				$this->config,
				$this->csrfTokenManager,
				$this->stream
			])
			->getMock();

		$token = new CsrfToken($invalidToken);
		$this->csrfTokenManager
			->expects($this->any())
			->method('isTokenValid')
			->with($token)
			->willReturn(false);

		$this->assertFalse($request->passesCSRFCheck());
	}

	public function testPassesCSRFCheckWithoutTokenFail() {
		/** @var Request $request */
		$request = $this->getMockBuilder('\OC\AppFramework\Http\Request')
			->setMethods(['getScriptName'])
			->setConstructorArgs([
				[],
				$this->requestId,
				$this->config,
				$this->csrfTokenManager,
				$this->stream
			])
			->getMock();

		$this->assertFalse($request->passesCSRFCheck());
	}
}<|MERGE_RESOLUTION|>--- conflicted
+++ resolved
@@ -208,7 +208,6 @@
 		$this->assertSame('Joey', $request['nickname']);
 	}
 
-<<<<<<< HEAD
 	public function testScimJsonPost() {
 		global $data;
 		$data = '{"userName":"testusername", "displayName":"Example User"}';
@@ -257,8 +256,6 @@
 		$this->assertSame('someothertestvalue', $result['propertyB']);
 	}
 
-	public function testNotJsonPost() {
-=======
 	public function notJsonDataProvider() {
 		return [
 			['this is not valid json'],
@@ -271,7 +268,6 @@
 	 * @dataProvider notJsonDataProvider
 	 */
 	public function testNotJsonPost($testData) {
->>>>>>> e12aaa29
 		global $data;
 		$data = $testData;
 		$vars = [
