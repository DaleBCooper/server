--- conflicted
+++ resolved
@@ -1,266 +1,255 @@
-<?php
-
-declare(strict_types=1);
-
-/**
- * SPDX-FileCopyrightText: 2016-2024 Nextcloud GmbH and Nextcloud contributors
- * SPDX-FileCopyrightText: 2016 ownCloud, Inc.
- * SPDX-License-Identifier: AGPL-3.0-or-later
- */
-
-namespace Test\AppFramework\Utility;
-
-use OC\AppFramework\Utility\SimpleContainer;
-use Psr\Container\NotFoundExceptionInterface;
-
-interface TestInterface {
-}
-
-class ClassEmptyConstructor implements IInterfaceConstructor {
-}
-
-class ClassSimpleConstructor implements IInterfaceConstructor {
-	public $test;
-	public function __construct($test) {
-		$this->test = $test;
-	}
-}
-
-class ClassComplexConstructor {
-	public $class;
-	public $test;
-	public function __construct(ClassSimpleConstructor $class, $test) {
-		$this->class = $class;
-		$this->test = $test;
-	}
-}
-
-class ClassNullableUntypedConstructorArg {
-	public function __construct($class) {
-	}
-}
-class ClassNullableTypedConstructorArg {
-	public $class;
-	public function __construct(?\Some\Class $class) {
-		$this->class = $class;
-	}
-}
-
-interface IInterfaceConstructor {
-}
-class ClassInterfaceConstructor {
-	public $class;
-	public $test;
-	public function __construct(IInterfaceConstructor $class, $test) {
-		$this->class = $class;
-		$this->test = $test;
-	}
-}
-
-
-class SimpleContainerTest extends \Test\TestCase {
-	private $container;
-
-	protected function setUp(): void {
-		$this->container = new SimpleContainer();
-	}
-
-
-
-	public function testRegister(): void {
-		$this->container->registerParameter('test', 'abc');
-		$this->assertEquals('abc', $this->container->query('test'));
-	}
-
-
-	/**
-	 * Test querying a class that is not registered without autoload enabled
-	 */
-	public function testNothingRegistered(): void {
-		try {
-			$this->container->query('something really hard', false);
-			$this->fail('Expected `QueryException` exception was not thrown');
-		} catch (\Throwable $exception) {
-			$this->assertInstanceOf(\OCP\AppFramework\QueryException::class, $exception);
-			$this->assertInstanceOf(NotFoundExceptionInterface::class, $exception);
-		}
-	}
-
-
-	/**
-	 * Test querying a class that is not registered with autoload enabled
-	 */
-	public function testNothingRegistered_autoload(): void {
-		try {
-			$this->container->query('something really hard');
-			$this->fail('Expected `QueryException` exception was not thrown');
-		} catch (\Throwable $exception) {
-			$this->assertInstanceOf(\OCP\AppFramework\QueryException::class, $exception);
-			$this->assertInstanceOf(NotFoundExceptionInterface::class, $exception);
-		}
-	}
-
-
-
-	public function testNotAClass(): void {
-		$this->expectException(\OCP\AppFramework\QueryException::class);
-
-		$this->container->query(\Test\AppFramework\Utility\TestInterface::class);
-	}
-
-
-<<<<<<< HEAD
-	public function testNoConstructorClass() {
-		$object = $this->container->query(\Test\AppFramework\Utility\ClassEmptyConstructor::class);
-=======
-	public function testNoConstructorClass(): void {
-		$object = $this->container->query('Test\AppFramework\Utility\ClassEmptyConstructor');
->>>>>>> 0a7b4b59
-		$this->assertTrue($object instanceof ClassEmptyConstructor);
-	}
-
-
-<<<<<<< HEAD
-	public function testInstancesOnlyOnce() {
-		$object = $this->container->query(\Test\AppFramework\Utility\ClassEmptyConstructor::class);
-		$object2 = $this->container->query(\Test\AppFramework\Utility\ClassEmptyConstructor::class);
-=======
-	public function testInstancesOnlyOnce(): void {
-		$object = $this->container->query('Test\AppFramework\Utility\ClassEmptyConstructor');
-		$object2 = $this->container->query('Test\AppFramework\Utility\ClassEmptyConstructor');
->>>>>>> 0a7b4b59
-		$this->assertSame($object, $object2);
-	}
-
-	public function testConstructorSimple(): void {
-		$this->container->registerParameter('test', 'abc');
-		$object = $this->container->query(
-			\Test\AppFramework\Utility\ClassSimpleConstructor::class
-		);
-		$this->assertTrue($object instanceof ClassSimpleConstructor);
-		$this->assertEquals('abc', $object->test);
-	}
-
-
-	public function testConstructorComplex(): void {
-		$this->container->registerParameter('test', 'abc');
-		$object = $this->container->query(
-			\Test\AppFramework\Utility\ClassComplexConstructor::class
-		);
-		$this->assertTrue($object instanceof ClassComplexConstructor);
-		$this->assertEquals('abc', $object->class->test);
-		$this->assertEquals('abc', $object->test);
-	}
-
-
-	public function testConstructorComplexInterface(): void {
-		$this->container->registerParameter('test', 'abc');
-		$this->container->registerService(
-			\Test\AppFramework\Utility\IInterfaceConstructor::class, function ($c) {
-				return $c->query(\Test\AppFramework\Utility\ClassSimpleConstructor::class);
-			});
-		$object = $this->container->query(
-			\Test\AppFramework\Utility\ClassInterfaceConstructor::class
-		);
-		$this->assertTrue($object instanceof ClassInterfaceConstructor);
-		$this->assertEquals('abc', $object->class->test);
-		$this->assertEquals('abc', $object->test);
-	}
-
-
-	public function testOverrideService(): void {
-		$this->container->registerService(
-			\Test\AppFramework\Utility\IInterfaceConstructor::class, function ($c) {
-				return $c->query(\Test\AppFramework\Utility\ClassSimpleConstructor::class);
-			});
-		$this->container->registerService(
-			\Test\AppFramework\Utility\IInterfaceConstructor::class, function ($c) {
-				return $c->query(\Test\AppFramework\Utility\ClassEmptyConstructor::class);
-			});
-		$object = $this->container->query(
-			\Test\AppFramework\Utility\IInterfaceConstructor::class
-		);
-		$this->assertTrue($object instanceof ClassEmptyConstructor);
-	}
-
-	public function testRegisterAliasParamter(): void {
-		$this->container->registerParameter('test', 'abc');
-		$this->container->registerAlias('test1', 'test');
-		$this->assertEquals('abc', $this->container->query('test1'));
-	}
-
-	public function testRegisterAliasService(): void {
-		$this->container->registerService('test', function () {
-			return new \StdClass;
-		}, true);
-		$this->container->registerAlias('test1', 'test');
-		$this->assertSame(
-			$this->container->query('test'), $this->container->query('test'));
-		$this->assertSame(
-			$this->container->query('test1'), $this->container->query('test1'));
-		$this->assertSame(
-			$this->container->query('test'), $this->container->query('test1'));
-	}
-
-	public function sanitizeNameProvider() {
-		return [
-			['ABC\\Foo', 'ABC\\Foo'],
-			['\\ABC\\Foo', '\\ABC\\Foo'],
-			['\\ABC\\Foo', 'ABC\\Foo'],
-			['ABC\\Foo', '\\ABC\\Foo'],
-		];
-	}
-
-	/**
-	 * @dataProvider sanitizeNameProvider
-	 */
-	public function testSanitizeName($register, $query): void {
-		$this->container->registerService($register, function () {
-			return 'abc';
-		});
-		$this->assertEquals('abc', $this->container->query($query));
-	}
-
-
-	public function testConstructorComplexNoTestParameterFound(): void {
-		$this->expectException(\OCP\AppFramework\QueryException::class);
-
-		$object = $this->container->query(
-			\Test\AppFramework\Utility\ClassComplexConstructor::class
-		);
-	}
-
-	public function testRegisterFactory(): void {
-		$this->container->registerService('test', function () {
-			return new \StdClass();
-		}, false);
-		$this->assertNotSame(
-			$this->container->query('test'), $this->container->query('test'));
-	}
-
-	public function testRegisterAliasFactory(): void {
-		$this->container->registerService('test', function () {
-			return new \StdClass();
-		}, false);
-		$this->container->registerAlias('test1', 'test');
-		$this->assertNotSame(
-			$this->container->query('test'), $this->container->query('test'));
-		$this->assertNotSame(
-			$this->container->query('test1'), $this->container->query('test1'));
-		$this->assertNotSame(
-			$this->container->query('test'), $this->container->query('test1'));
-	}
-
-	public function testQueryUntypedNullable(): void {
-		$this->expectException(\OCP\AppFramework\QueryException::class);
-
-		$this->container->query(ClassNullableUntypedConstructorArg::class);
-	}
-
-	public function testQueryTypedNullable(): void {
-		/** @var ClassNullableTypedConstructorArg $service */
-		$service = $this->container->query(ClassNullableTypedConstructorArg::class);
-
-		self::assertNull($service->class);
-	}
-}+﻿<?php﻿
+﻿
+﻿declare(strict_types=1);﻿
+﻿
+﻿/**﻿
+﻿ * SPDX-FileCopyrightText: 2016-2024 Nextcloud GmbH and Nextcloud contributors﻿
+﻿ * SPDX-FileCopyrightText: 2016 ownCloud, Inc.﻿
+﻿ * SPDX-License-Identifier: AGPL-3.0-or-later﻿
+﻿ */﻿
+﻿
+﻿namespace Test\AppFramework\Utility;﻿
+﻿
+﻿use OC\AppFramework\Utility\SimpleContainer;﻿
+﻿use Psr\Container\NotFoundExceptionInterface;﻿
+﻿
+﻿interface TestInterface {﻿
+﻿}﻿
+﻿
+﻿class ClassEmptyConstructor implements IInterfaceConstructor {﻿
+﻿}﻿
+﻿
+﻿class ClassSimpleConstructor implements IInterfaceConstructor {﻿
+﻿	public $test;﻿
+﻿	public function __construct($test) {﻿
+﻿		$this->test = $test;﻿
+﻿	}﻿
+﻿}﻿
+﻿
+﻿class ClassComplexConstructor {﻿
+﻿	public $class;﻿
+﻿	public $test;﻿
+﻿	public function __construct(ClassSimpleConstructor $class, $test) {﻿
+﻿		$this->class = $class;﻿
+﻿		$this->test = $test;﻿
+﻿	}﻿
+﻿}﻿
+﻿
+﻿class ClassNullableUntypedConstructorArg {﻿
+﻿	public function __construct($class) {﻿
+﻿	}﻿
+﻿}﻿
+﻿class ClassNullableTypedConstructorArg {﻿
+﻿	public $class;﻿
+﻿	public function __construct(?\Some\Class $class) {﻿
+﻿		$this->class = $class;﻿
+﻿	}﻿
+﻿}﻿
+﻿
+﻿interface IInterfaceConstructor {﻿
+﻿}﻿
+﻿class ClassInterfaceConstructor {﻿
+﻿	public $class;﻿
+﻿	public $test;﻿
+﻿	public function __construct(IInterfaceConstructor $class, $test) {﻿
+﻿		$this->class = $class;﻿
+﻿		$this->test = $test;﻿
+﻿	}﻿
+﻿}﻿
+﻿
+﻿
+﻿class SimpleContainerTest extends \Test\TestCase {﻿
+﻿	private $container;﻿
+﻿
+﻿	protected function setUp(): void {﻿
+﻿		$this->container = new SimpleContainer();﻿
+﻿	}﻿
+﻿
+﻿
+﻿
+﻿	public function testRegister(): void {﻿
+﻿		$this->container->registerParameter('test', 'abc');﻿
+﻿		$this->assertEquals('abc', $this->container->query('test'));﻿
+﻿	}﻿
+﻿
+﻿
+﻿	/**﻿
+﻿	 * Test querying a class that is not registered without autoload enabled﻿
+﻿	 */﻿
+﻿	public function testNothingRegistered(): void {﻿
+﻿		try {﻿
+﻿			$this->container->query('something really hard', false);﻿
+﻿			$this->fail('Expected `QueryException` exception was not thrown');﻿
+﻿		} catch (\Throwable $exception) {﻿
+﻿			$this->assertInstanceOf(\OCP\AppFramework\QueryException::class, $exception);﻿
+﻿			$this->assertInstanceOf(NotFoundExceptionInterface::class, $exception);﻿
+﻿		}﻿
+﻿	}﻿
+﻿
+﻿
+﻿	/**﻿
+﻿	 * Test querying a class that is not registered with autoload enabled﻿
+﻿	 */﻿
+﻿	public function testNothingRegistered_autoload(): void {﻿
+﻿		try {﻿
+﻿			$this->container->query('something really hard');﻿
+﻿			$this->fail('Expected `QueryException` exception was not thrown');﻿
+﻿		} catch (\Throwable $exception) {﻿
+﻿			$this->assertInstanceOf(\OCP\AppFramework\QueryException::class, $exception);﻿
+﻿			$this->assertInstanceOf(NotFoundExceptionInterface::class, $exception);﻿
+﻿		}﻿
+﻿	}﻿
+﻿
+﻿
+﻿
+﻿	public function testNotAClass(): void {﻿
+﻿		$this->expectException(\OCP\AppFramework\QueryException::class);﻿
+﻿
+﻿		$this->container->query(\Test\AppFramework\Utility\TestInterface::class);﻿
+﻿	}﻿
+﻿
+﻿
+﻿	public function testNoConstructorClass(): void {﻿
+﻿		$object = $this->container->query(\Test\AppFramework\Utility\ClassEmptyConstructor::class);﻿
+﻿		$this->assertTrue($object instanceof ClassEmptyConstructor);﻿
+﻿	}﻿
+﻿
+﻿
+﻿	public function testInstancesOnlyOnce(): void {﻿
+﻿		$object = $this->container->query(\Test\AppFramework\Utility\ClassEmptyConstructor::class);﻿
+﻿		$object2 = $this->container->query(\Test\AppFramework\Utility\ClassEmptyConstructor::class);﻿
+﻿		$this->assertSame($object, $object2);﻿
+﻿	}﻿
+﻿
+﻿	public function testConstructorSimple(): void {﻿
+﻿		$this->container->registerParameter('test', 'abc');﻿
+﻿		$object = $this->container->query(﻿
+﻿			\Test\AppFramework\Utility\ClassSimpleConstructor::class﻿
+﻿		);﻿
+﻿		$this->assertTrue($object instanceof ClassSimpleConstructor);﻿
+﻿		$this->assertEquals('abc', $object->test);﻿
+﻿	}﻿
+﻿
+﻿
+﻿	public function testConstructorComplex(): void {﻿
+﻿		$this->container->registerParameter('test', 'abc');﻿
+﻿		$object = $this->container->query(﻿
+﻿			\Test\AppFramework\Utility\ClassComplexConstructor::class﻿
+﻿		);﻿
+﻿		$this->assertTrue($object instanceof ClassComplexConstructor);﻿
+﻿		$this->assertEquals('abc', $object->class->test);﻿
+﻿		$this->assertEquals('abc', $object->test);﻿
+﻿	}﻿
+﻿
+﻿
+﻿	public function testConstructorComplexInterface(): void {﻿
+﻿		$this->container->registerParameter('test', 'abc');﻿
+﻿		$this->container->registerService(﻿
+﻿			\Test\AppFramework\Utility\IInterfaceConstructor::class, function ($c) {﻿
+﻿				return $c->query(\Test\AppFramework\Utility\ClassSimpleConstructor::class);﻿
+﻿			});﻿
+﻿		$object = $this->container->query(﻿
+﻿			\Test\AppFramework\Utility\ClassInterfaceConstructor::class﻿
+﻿		);﻿
+﻿		$this->assertTrue($object instanceof ClassInterfaceConstructor);﻿
+﻿		$this->assertEquals('abc', $object->class->test);﻿
+﻿		$this->assertEquals('abc', $object->test);﻿
+﻿	}﻿
+﻿
+﻿
+﻿	public function testOverrideService(): void {﻿
+﻿		$this->container->registerService(﻿
+﻿			\Test\AppFramework\Utility\IInterfaceConstructor::class, function ($c) {﻿
+﻿				return $c->query(\Test\AppFramework\Utility\ClassSimpleConstructor::class);﻿
+﻿			});﻿
+﻿		$this->container->registerService(﻿
+﻿			\Test\AppFramework\Utility\IInterfaceConstructor::class, function ($c) {﻿
+﻿				return $c->query(\Test\AppFramework\Utility\ClassEmptyConstructor::class);﻿
+﻿			});﻿
+﻿		$object = $this->container->query(﻿
+﻿			\Test\AppFramework\Utility\IInterfaceConstructor::class﻿
+﻿		);﻿
+﻿		$this->assertTrue($object instanceof ClassEmptyConstructor);﻿
+﻿	}﻿
+﻿
+﻿	public function testRegisterAliasParamter(): void {﻿
+﻿		$this->container->registerParameter('test', 'abc');﻿
+﻿		$this->container->registerAlias('test1', 'test');﻿
+﻿		$this->assertEquals('abc', $this->container->query('test1'));﻿
+﻿	}﻿
+﻿
+﻿	public function testRegisterAliasService(): void {﻿
+﻿		$this->container->registerService('test', function () {﻿
+﻿			return new \StdClass;﻿
+﻿		}, true);﻿
+﻿		$this->container->registerAlias('test1', 'test');﻿
+﻿		$this->assertSame(﻿
+﻿			$this->container->query('test'), $this->container->query('test'));﻿
+﻿		$this->assertSame(﻿
+﻿			$this->container->query('test1'), $this->container->query('test1'));﻿
+﻿		$this->assertSame(﻿
+﻿			$this->container->query('test'), $this->container->query('test1'));﻿
+﻿	}﻿
+﻿
+﻿	public function sanitizeNameProvider() {﻿
+﻿		return [﻿
+﻿			['ABC\\Foo', 'ABC\\Foo'],﻿
+﻿			['\\ABC\\Foo', '\\ABC\\Foo'],﻿
+﻿			['\\ABC\\Foo', 'ABC\\Foo'],﻿
+﻿			['ABC\\Foo', '\\ABC\\Foo'],﻿
+﻿		];﻿
+﻿	}﻿
+﻿
+﻿	/**﻿
+﻿	 * @dataProvider sanitizeNameProvider﻿
+﻿	 */﻿
+﻿	public function testSanitizeName($register, $query): void {﻿
+﻿		$this->container->registerService($register, function () {﻿
+﻿			return 'abc';﻿
+﻿		});﻿
+﻿		$this->assertEquals('abc', $this->container->query($query));﻿
+﻿	}﻿
+﻿
+﻿
+﻿	public function testConstructorComplexNoTestParameterFound(): void {﻿
+﻿		$this->expectException(\OCP\AppFramework\QueryException::class);﻿
+﻿
+﻿		$object = $this->container->query(﻿
+﻿			\Test\AppFramework\Utility\ClassComplexConstructor::class﻿
+﻿		);﻿
+﻿	}﻿
+﻿
+﻿	public function testRegisterFactory(): void {﻿
+﻿		$this->container->registerService('test', function () {﻿
+﻿			return new \StdClass();﻿
+﻿		}, false);﻿
+﻿		$this->assertNotSame(﻿
+﻿			$this->container->query('test'), $this->container->query('test'));﻿
+﻿	}﻿
+﻿
+﻿	public function testRegisterAliasFactory(): void {﻿
+﻿		$this->container->registerService('test', function () {﻿
+﻿			return new \StdClass();﻿
+﻿		}, false);﻿
+﻿		$this->container->registerAlias('test1', 'test');﻿
+﻿		$this->assertNotSame(﻿
+﻿			$this->container->query('test'), $this->container->query('test'));﻿
+﻿		$this->assertNotSame(﻿
+﻿			$this->container->query('test1'), $this->container->query('test1'));﻿
+﻿		$this->assertNotSame(﻿
+﻿			$this->container->query('test'), $this->container->query('test1'));﻿
+﻿	}﻿
+﻿
+﻿	public function testQueryUntypedNullable(): void {﻿
+﻿		$this->expectException(\OCP\AppFramework\QueryException::class);﻿
+﻿
+﻿		$this->container->query(ClassNullableUntypedConstructorArg::class);﻿
+﻿	}﻿
+﻿
+﻿	public function testQueryTypedNullable(): void {﻿
+﻿		/** @var ClassNullableTypedConstructorArg $service */﻿
+﻿		$service = $this->container->query(ClassNullableTypedConstructorArg::class);﻿
+﻿
+﻿		self::assertNull($service->class);﻿
+﻿	}﻿
+﻿}﻿