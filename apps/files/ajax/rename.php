<?php

// Init owncloud


OCP\JSON::checkLoggedIn();
OCP\JSON::callCheck();

// Get data
$dir = stripslashes($_GET["dir"]);
$file = stripslashes($_GET["file"]);
$newname = stripslashes($_GET["newname"]);

<<<<<<< HEAD
if (($dir != '' || $file != 'Shared')) {
	$targetFile = \OC\Files\Filesystem::normalizePath($dir . '/' . $newname);
	$sourceFile = \OC\Files\Filesystem::normalizePath($dir . '/' . $file);
	if(\OC\Files\Filesystem::rename($sourceFile, $targetFile)) {
		OCP\JSON::success(array("data" => array( "dir" => $dir, "file" => $file, "newname" => $newname )));
	} else {
		OCP\JSON::error(array("data" => array( "message" => "Unable to rename file" )));
	}
}else{
=======
// Delete
if( $newname !== '.' and OC_Files::move( $dir, $file, $dir, $newname )) {
	OCP\JSON::success(array("data" => array( "dir" => $dir, "file" => $file, "newname" => $newname )));
}
else{
>>>>>>> 0b007235
	OCP\JSON::error(array("data" => array( "message" => "Unable to rename file" )));
}<|MERGE_RESOLUTION|>--- conflicted
+++ resolved
@@ -11,8 +11,7 @@
 $file = stripslashes($_GET["file"]);
 $newname = stripslashes($_GET["newname"]);
 
-<<<<<<< HEAD
-if (($dir != '' || $file != 'Shared')) {
+if (($dir != '' || $file != 'Shared') and $newname !== '.') {
 	$targetFile = \OC\Files\Filesystem::normalizePath($dir . '/' . $newname);
 	$sourceFile = \OC\Files\Filesystem::normalizePath($dir . '/' . $file);
 	if(\OC\Files\Filesystem::rename($sourceFile, $targetFile)) {
@@ -21,12 +20,5 @@
 		OCP\JSON::error(array("data" => array( "message" => "Unable to rename file" )));
 	}
 }else{
-=======
-// Delete
-if( $newname !== '.' and OC_Files::move( $dir, $file, $dir, $newname )) {
-	OCP\JSON::success(array("data" => array( "dir" => $dir, "file" => $file, "newname" => $newname )));
-}
-else{
->>>>>>> 0b007235
 	OCP\JSON::error(array("data" => array( "message" => "Unable to rename file" )));
 }