--- conflicted
+++ resolved
@@ -152,13 +152,6 @@
 	}
 
 	/**
-<<<<<<< HEAD
-	 * @param string $target
-	 */
-	public static function getSource($target) {
-		if ($target == '') {
-			return false;
-=======
 	 * @brief resolve reshares to return the correct source item
 	 * @param array $source
 	 * @return array source item
@@ -178,7 +171,6 @@
 			}
 		} else {
 			$fileOwner = $source['uid_owner'];
->>>>>>> c591cf08
 		}
 		if (isset($fileOwner)) {
 			$source['fileOwner'] = $fileOwner;
@@ -189,8 +181,13 @@
 		return $source;
 	}
 
+	/**
+	 * @param string $target
+	 * @param string $mountPoint
+	 * @param string $itemType
+	 * @return array|false source item
+	 */
 	public static function getSource($target, $mountPoint, $itemType) {
-
 		if ($itemType === 'folder') {
 			$source = \OCP\Share::getItemSharedWith('folder', $mountPoint, \OC_Share_Backend_File::FORMAT_SHARED_STORAGE);
 			if ($source && $target !== '') {
