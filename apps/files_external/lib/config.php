--- conflicted
+++ resolved
@@ -39,27 +39,17 @@
 	*/
 	public static function getBackends() {
 		return array(
-<<<<<<< HEAD
-			'\OC\Files\Storage\Local' => array('backend' => 'Local', 'configuration' => array('datadir' => 'Location')),
-			'\OC\Files\Storage\AmazonS3' => array('backend' => 'Amazon S3', 'configuration' => array('key' => 'Key', 'secret' => '*Secret', 'bucket' => 'Bucket')),
-			'\OC\Files\Storage\Dropbox' => array('backend' => 'Dropbox', 'configuration' => array('configured' => '#configured','app_key' => 'App key', 'app_secret' => 'App secret', 'token' => '#token', 'token_secret' => '#token_secret'), 'custom' => 'dropbox'),
-			'\OC\Files\Storage\FTP' => array('backend' => 'FTP', 'configuration' => array('host' => 'URL', 'user' => 'Username', 'password' => '*Password', 'root' => '&Root', 'secure' => '!Secure ftps://')),
-			'\OC\Files\Storage\Google' => array('backend' => 'Google Drive', 'configuration' => array('configured' => '#configured', 'token' => '#token', 'token_secret' => '#token secret'), 'custom' => 'google'),
-			'\OC\Files\Storage\SWIFT' => array('backend' => 'OpenStack Swift', 'configuration' => array('host' => 'URL', 'user' => 'Username', 'token' => '*Token', 'root' => '&Root', 'secure' => '!Secure ftps://')),
-			'\OC\Files\Storage\SMB' => array('backend' => 'SMB', 'configuration' => array('host' => 'URL', 'user' => 'Username', 'password' => '*Password', 'share' => 'Share', 'root' => '&Root')),
-			'\OC\Files\Storage\DAV' => array('backend' => 'WebDAV', 'configuration' => array('host' => 'URL', 'user' => 'Username', 'password' => '*Password', 'root' => '&Root', 'secure' => '!Secure https://'))
-=======
-			'OC_Filestorage_Local' => array(
+			'\OC\Files\Storage\Local' => array(
 				'backend' => 'Local',
 				'configuration' => array(
 					'datadir' => 'Location')),
-			'OC_Filestorage_AmazonS3' => array(
+			'\OC\Files\Storage\AmazonS3' => array(
 				'backend' => 'Amazon S3',
 				'configuration' => array(
 					'key' => 'Key',
 					'secret' => '*Secret',
 					'bucket' => 'Bucket')),
-			'OC_Filestorage_Dropbox' => array(
+			'\OC\Files\Storage\Dropbox' => array(
 				'backend' => 'Dropbox',
 				'configuration' => array(
 					'configured' => '#configured',
@@ -68,46 +58,45 @@
 					'token' => '#token',
 					'token_secret' => '#token_secret'),
 				'custom' => 'dropbox'),
-			'OC_Filestorage_FTP' => array(
-				'backend' => 'FTP',
-				'configuration' => array(
-					'host' => 'URL',
+			'\OC\Files\Storage\FTP' => array(
+				'backend' => 'FTP', 
+				'configuration' => array(
+					'host' => 'URL', 
 					'user' => 'Username',
 					'password' => '*Password',
 					'root' => '&Root',
 					'secure' => '!Secure ftps://')),
-			'OC_Filestorage_Google' => array(
+			'\OC\Files\Storage\Google' => array(
 				'backend' => 'Google Drive',
 				'configuration' => array(
-					'configured' => '#configured',
+					'configured' => '#configured', 
 					'token' => '#token',
 					'token_secret' => '#token secret'),
 				'custom' => 'google'),
-			'OC_Filestorage_SWIFT' => array(
+			'\OC\Files\Storage\SWIFT' => array(
 				'backend' => 'OpenStack Swift',
 				'configuration' => array(
-					'host' => 'URL',
+					'host' => 'URL', 
 					'user' => 'Username',
 					'token' => '*Token',
-					'root' => '&Root',
+					'root' => '&Root', 
 					'secure' => '!Secure ftps://')),
-			'OC_Filestorage_SMB' => array(
-				'backend' => 'SMB',
-				'configuration' => array(
-					'host' => 'URL',
+			'\OC\Files\Storage\SMB' => array(
+				'backend' => 'SMB', 
+				'configuration' => array(
+					'host' => 'URL', 
 					'user' => 'Username',
 					'password' => '*Password',
 					'share' => 'Share',
 					'root' => '&Root')),
-			'OC_Filestorage_DAV' => array(
+			'\OC\Files\Storage\DAV' => array(
 				'backend' => 'WebDAV',
 				'configuration' => array(
-					'host' => 'URL',
+					'host' => 'URL', 
 					'user' => 'Username',
-					'password' => '*Password',
-					'root' => '&Root',
+					'password' => '*Password', 
+					'root' => '&Root', 
 					'secure' => '!Secure https://'))
->>>>>>> 4cb760a9
 		);
 	}
 
