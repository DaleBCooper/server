--- conflicted
+++ resolved
@@ -171,11 +171,8 @@
 					cronInfo: {
 						diffInSeconds: 0
 					},
-<<<<<<< HEAD
-					isMemoryLimitSufficient: true
-=======
+					isMemoryLimitSufficient: true,
 					appDirsWithDifferentOwner: []
->>>>>>> 6d749bf0
 				})
 			);
 
@@ -223,11 +220,8 @@
 					cronInfo: {
 						diffInSeconds: 0
 					},
-<<<<<<< HEAD
-					isMemoryLimitSufficient: true
-=======
+					isMemoryLimitSufficient: true,
 					appDirsWithDifferentOwner: []
->>>>>>> 6d749bf0
 				})
 			);
 
@@ -276,11 +270,8 @@
 					cronInfo: {
 						diffInSeconds: 0
 					},
-<<<<<<< HEAD
-					isMemoryLimitSufficient: true
-=======
+					isMemoryLimitSufficient: true,
 					appDirsWithDifferentOwner: []
->>>>>>> 6d749bf0
 				})
 			);
 
@@ -327,11 +318,8 @@
 					cronInfo: {
 						diffInSeconds: 0
 					},
-<<<<<<< HEAD
-					isMemoryLimitSufficient: true
-=======
+					isMemoryLimitSufficient: true,
 					appDirsWithDifferentOwner: []
->>>>>>> 6d749bf0
 				})
 			);
 
@@ -376,11 +364,8 @@
 					cronInfo: {
 						diffInSeconds: 0
 					},
-<<<<<<< HEAD
-					isMemoryLimitSufficient: true
-=======
+					isMemoryLimitSufficient: true,
 					appDirsWithDifferentOwner: []
->>>>>>> 6d749bf0
 				})
 			);
 
@@ -425,6 +410,7 @@
 					cronInfo: {
 						diffInSeconds: 0
 					},
+					isMemoryLimitSufficient: true,
 					appDirsWithDifferentOwner: [
 						'/some/path'
 					]
@@ -472,11 +458,8 @@
 					cronInfo: {
 						diffInSeconds: 0
 					},
-<<<<<<< HEAD
-					isMemoryLimitSufficient: true
-=======
+					isMemoryLimitSufficient: true,
 					appDirsWithDifferentOwner: []
->>>>>>> 6d749bf0
 				})
 			);
 
@@ -521,11 +504,8 @@
 					cronInfo: {
 						diffInSeconds: 0
 					},
-<<<<<<< HEAD
-					isMemoryLimitSufficient: true
-=======
+					isMemoryLimitSufficient: true,
 					appDirsWithDifferentOwner: []
->>>>>>> 6d749bf0
 				})
 			);
 
@@ -570,6 +550,7 @@
 					cronInfo: {
 						diffInSeconds: 0
 					},
+					appDirsWithDifferentOwner: [],
 					isMemoryLimitSufficient: false
 				})
 			);
@@ -636,11 +617,8 @@
 					cronInfo: {
 						diffInSeconds: 0
 					},
-<<<<<<< HEAD
-					isMemoryLimitSufficient: true
-=======
+					isMemoryLimitSufficient: true,
 					appDirsWithDifferentOwner: []
->>>>>>> 6d749bf0
 				})
 			);
 
@@ -686,11 +664,8 @@
 					cronInfo: {
 						diffInSeconds: 0
 					},
-<<<<<<< HEAD
-					isMemoryLimitSufficient: true
-=======
+					isMemoryLimitSufficient: true,
 					appDirsWithDifferentOwner: []
->>>>>>> 6d749bf0
 				})
 			);
 
@@ -736,11 +711,8 @@
 					cronInfo: {
 						diffInSeconds: 0
 					},
-<<<<<<< HEAD
-					isMemoryLimitSufficient: true
-=======
+					isMemoryLimitSufficient: true,
 					appDirsWithDifferentOwner: []
->>>>>>> 6d749bf0
 				})
 			);
 
@@ -786,11 +758,8 @@
 					cronInfo: {
 						diffInSeconds: 0
 					},
-<<<<<<< HEAD
-					isMemoryLimitSufficient: true
-=======
+					isMemoryLimitSufficient: true,
 					appDirsWithDifferentOwner: []
->>>>>>> 6d749bf0
 				})
 			);
 
