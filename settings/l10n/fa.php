--- conflicted
+++ resolved
@@ -1,9 +1,6 @@
 <?php $TRANSLATIONS = array(
-<<<<<<< HEAD
-=======
 "Email saved" => "ایمیل ذخیره شد",
 "Invalid email" => "ایمیل غیر قابل قبول",
->>>>>>> 46d6fd15
 "OpenID Changed" => "OpenID تغییر کرد",
 "Invalid request" => "درخواست غیر قابل قبول",
 "Language changed" => "زبان تغییر کرد",
