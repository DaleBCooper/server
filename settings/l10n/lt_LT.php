--- conflicted
+++ resolved
@@ -1,10 +1,7 @@
 <?php $TRANSLATIONS = array(
-<<<<<<< HEAD
-=======
 "Unable to load list from App Store" => "Neįmanoma įkelti sąrašo iš Programų Katalogo",
 "Email saved" => "El. paštas išsaugotas",
 "Invalid email" => "Netinkamas el. paštas",
->>>>>>> 46d6fd15
 "OpenID Changed" => "OpenID pakeistas",
 "Invalid request" => "Klaidinga užklausa",
 "Language changed" => "Kalba pakeista",
@@ -13,12 +10,9 @@
 "Enable" => "Įjungti",
 "Saving..." => "Saugoma..",
 "__language_name__" => "Kalba",
-<<<<<<< HEAD
-=======
 "Security Warning" => "Saugumo įspėjimas",
 "Cron" => "Cron",
 "use systems cron service" => "naudoti sistemos cron servisą",
->>>>>>> 46d6fd15
 "Log" => "Žurnalas",
 "More" => "Daugiau",
 "Add your App" => "Pridėti programėlę",
