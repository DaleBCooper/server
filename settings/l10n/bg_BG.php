--- conflicted
+++ resolved
@@ -31,10 +31,7 @@
 "Groups" => "Групи",
 "Create" => "Ново",
 "Default Quota" => "Квота по подразбиране",
-<<<<<<< HEAD
-=======
 "Other" => "Друго",
->>>>>>> d1c0f2a7
 "Quota" => "Квота",
 "Delete" => "Изтриване"
 );